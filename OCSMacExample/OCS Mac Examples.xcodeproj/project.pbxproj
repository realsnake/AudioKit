// !$*UTF8*$!
{
	archiveVersion = 1;
	classes = {
	};
	objectVersion = 46;
	objects = {

/* Begin PBXBuildFile section */
		C400AD9C15D3C9570020C794 /* Cocoa.framework in Frameworks */ = {isa = PBXBuildFile; fileRef = C400AD9B15D3C9570020C794 /* Cocoa.framework */; };
		C400ADA615D3C9570020C794 /* InfoPlist.strings in Resources */ = {isa = PBXBuildFile; fileRef = C400ADA415D3C9570020C794 /* InfoPlist.strings */; };
		C400ADA815D3C9570020C794 /* main.m in Sources */ = {isa = PBXBuildFile; fileRef = C400ADA715D3C9570020C794 /* main.m */; };
		C400ADAC15D3C9570020C794 /* Credits.rtf in Resources */ = {isa = PBXBuildFile; fileRef = C400ADAA15D3C9570020C794 /* Credits.rtf */; };
		C400ADAF15D3C9580020C794 /* AppDelegate.m in Sources */ = {isa = PBXBuildFile; fileRef = C400ADAE15D3C9580020C794 /* AppDelegate.m */; };
		C400ADB215D3C9580020C794 /* MainMenu.xib in Resources */ = {isa = PBXBuildFile; fileRef = C400ADB015D3C9580020C794 /* MainMenu.xib */; };
		C400B02F15D3CCE60020C794 /* CsoundLib64.framework in Frameworks */ = {isa = PBXBuildFile; fileRef = C400B02E15D3CCE60020C794 /* CsoundLib64.framework */; };
		C400B03115D3CD7D0020C794 /* AudioUnit.framework in Frameworks */ = {isa = PBXBuildFile; fileRef = C400B03015D3CD7D0020C794 /* AudioUnit.framework */; };
		C400B03315D3CDA30020C794 /* AVFoundation.framework in Frameworks */ = {isa = PBXBuildFile; fileRef = C400B03215D3CDA30020C794 /* AVFoundation.framework */; };
		C400B03515D3CDAB0020C794 /* CoreMIDI.framework in Frameworks */ = {isa = PBXBuildFile; fileRef = C400B03415D3CDAB0020C794 /* CoreMIDI.framework */; };
		C400B03915D3CDC70020C794 /* AudioToolbox.framework in Frameworks */ = {isa = PBXBuildFile; fileRef = C400B03815D3CDC70020C794 /* AudioToolbox.framework */; };
		C42DF45615D6589F001E7DB1 /* PlayCSDFileController.m in Sources */ = {isa = PBXBuildFile; fileRef = C42DF45515D6589F001E7DB1 /* PlayCSDFileController.m */; };
		C42DF45B15D65AAB001E7DB1 /* PlayAudioFileController.m in Sources */ = {isa = PBXBuildFile; fileRef = C42DF45A15D65AAB001E7DB1 /* PlayAudioFileController.m */; };
		C42DF46C15D65D40001E7DB1 /* Helper.m in Sources */ = {isa = PBXBuildFile; fileRef = C42DF46B15D65D40001E7DB1 /* Helper.m */; };
<<<<<<< HEAD
		C45EC90D15F5839900F9B542 /* OCSEvent.m in Sources */ = {isa = PBXBuildFile; fileRef = C45EC89115F5839900F9B542 /* OCSEvent.m */; };
		C45EC90F15F5839900F9B542 /* OCSInstrument.m in Sources */ = {isa = PBXBuildFile; fileRef = C45EC89315F5839900F9B542 /* OCSInstrument.m */; };
		C45EC91115F5839900F9B542 /* OCSManager.m in Sources */ = {isa = PBXBuildFile; fileRef = C45EC89515F5839900F9B542 /* OCSManager.m */; };
		C45EC91315F5839900F9B542 /* OCSMidi.m in Sources */ = {isa = PBXBuildFile; fileRef = C45EC89715F5839900F9B542 /* OCSMidi.m */; };
		C45EC91515F5839900F9B542 /* OCSOrchestra.m in Sources */ = {isa = PBXBuildFile; fileRef = C45EC89915F5839900F9B542 /* OCSOrchestra.m */; };
		C45EC91715F5839900F9B542 /* OCSSequence.m in Sources */ = {isa = PBXBuildFile; fileRef = C45EC89B15F5839900F9B542 /* OCSSequence.m */; };
		C45EC91815F5839900F9B542 /* template.csd in Resources */ = {isa = PBXBuildFile; fileRef = C45EC89D15F5839900F9B542 /* template.csd */; };
		C45EC91915F5839900F9B542 /* test.csd in Resources */ = {isa = PBXBuildFile; fileRef = C45EC89E15F5839900F9B542 /* test.csd */; };
		C45EC91B15F5839900F9B542 /* OCSArrayTable.m in Sources */ = {isa = PBXBuildFile; fileRef = C45EC8A115F5839900F9B542 /* OCSArrayTable.m */; };
		C45EC91D15F5839900F9B542 /* OCSExponentialCurvesTable.m in Sources */ = {isa = PBXBuildFile; fileRef = C45EC8A315F5839900F9B542 /* OCSExponentialCurvesTable.m */; };
		C45EC91F15F5839900F9B542 /* OCSFTable.m in Sources */ = {isa = PBXBuildFile; fileRef = C45EC8A515F5839900F9B542 /* OCSFTable.m */; };
		C45EC92115F5839900F9B542 /* OCSRandomDistributionTable.m in Sources */ = {isa = PBXBuildFile; fileRef = C45EC8A715F5839900F9B542 /* OCSRandomDistributionTable.m */; };
		C45EC92315F5839900F9B542 /* OCSSineTable.m in Sources */ = {isa = PBXBuildFile; fileRef = C45EC8A915F5839900F9B542 /* OCSSineTable.m */; };
		C45EC92515F5839900F9B542 /* OCSSoundFileTable.m in Sources */ = {isa = PBXBuildFile; fileRef = C45EC8AB15F5839900F9B542 /* OCSSoundFileTable.m */; };
		C45EC92715F5839900F9B542 /* OCSWindowsTable.m in Sources */ = {isa = PBXBuildFile; fileRef = C45EC8AD15F5839900F9B542 /* OCSWindowsTable.m */; };
		C45EC92915F5839900F9B542 /* OCSAssignment.m in Sources */ = {isa = PBXBuildFile; fileRef = C45EC8B115F5839900F9B542 /* OCSAssignment.m */; };
		C45EC92B15F5839900F9B542 /* OCSProduct.m in Sources */ = {isa = PBXBuildFile; fileRef = C45EC8B315F5839900F9B542 /* OCSProduct.m */; };
		C45EC92D15F5839900F9B542 /* OCSScaledControl.m in Sources */ = {isa = PBXBuildFile; fileRef = C45EC8B515F5839900F9B542 /* OCSScaledControl.m */; };
		C45EC92F15F5839900F9B542 /* OCSSum.m in Sources */ = {isa = PBXBuildFile; fileRef = C45EC8B715F5839900F9B542 /* OCSSum.m */; };
		C45EC93115F5839900F9B542 /* OCSTableValue.m in Sources */ = {isa = PBXBuildFile; fileRef = C45EC8B915F5839900F9B542 /* OCSTableValue.m */; };
		C45EC93315F5839900F9B542 /* OCSOperation.m in Sources */ = {isa = PBXBuildFile; fileRef = C45EC8BB15F5839900F9B542 /* OCSOperation.m */; };
		C45EC93515F5839900F9B542 /* OCSAudioFromFSignal.m in Sources */ = {isa = PBXBuildFile; fileRef = C45EC8BE15F5839900F9B542 /* OCSAudioFromFSignal.m */; };
		C45EC93715F5839900F9B542 /* OCSFSignalFromMonoAudio.m in Sources */ = {isa = PBXBuildFile; fileRef = C45EC8C015F5839900F9B542 /* OCSFSignalFromMonoAudio.m */; };
		C45EC93915F5839900F9B542 /* OCSFSignalMix.m in Sources */ = {isa = PBXBuildFile; fileRef = C45EC8C215F5839900F9B542 /* OCSFSignalMix.m */; };
		C45EC93B15F5839900F9B542 /* OCSScaledFSignal.m in Sources */ = {isa = PBXBuildFile; fileRef = C45EC8C415F5839900F9B542 /* OCSScaledFSignal.m */; };
		C45EC93D15F5839900F9B542 /* OCSFMOscillator.m in Sources */ = {isa = PBXBuildFile; fileRef = C45EC8C715F5839900F9B542 /* OCSFMOscillator.m */; };
		C45EC93F15F5839900F9B542 /* OCSGrain.m in Sources */ = {isa = PBXBuildFile; fileRef = C45EC8C915F5839900F9B542 /* OCSGrain.m */; };
		C45EC94115F5839900F9B542 /* OCSLine.m in Sources */ = {isa = PBXBuildFile; fileRef = C45EC8CB15F5839900F9B542 /* OCSLine.m */; };
		C45EC94315F5839900F9B542 /* OCSLinearEnvelope.m in Sources */ = {isa = PBXBuildFile; fileRef = C45EC8CD15F5839900F9B542 /* OCSLinearEnvelope.m */; };
		C45EC94515F5839900F9B542 /* OCSOscillator.m in Sources */ = {isa = PBXBuildFile; fileRef = C45EC8CF15F5839900F9B542 /* OCSOscillator.m */; };
		C45EC94715F5839A00F9B542 /* OCSPluckDrum.m in Sources */ = {isa = PBXBuildFile; fileRef = C45EC8D115F5839900F9B542 /* OCSPluckDrum.m */; };
		C45EC94915F5839A00F9B542 /* OCSPluckString.m in Sources */ = {isa = PBXBuildFile; fileRef = C45EC8D315F5839900F9B542 /* OCSPluckString.m */; };
		C45EC94B15F5839A00F9B542 /* OCSSegmentArray.m in Sources */ = {isa = PBXBuildFile; fileRef = C45EC8D515F5839900F9B542 /* OCSSegmentArray.m */; };
		C45EC94D15F5839A00F9B542 /* OCSAudio.m in Sources */ = {isa = PBXBuildFile; fileRef = C45EC8D815F5839900F9B542 /* OCSAudio.m */; };
		C45EC94F15F5839A00F9B542 /* OCSAudioInput.m in Sources */ = {isa = PBXBuildFile; fileRef = C45EC8DA15F5839900F9B542 /* OCSAudioInput.m */; };
		C45EC95115F5839A00F9B542 /* OCSFileInput.m in Sources */ = {isa = PBXBuildFile; fileRef = C45EC8DC15F5839900F9B542 /* OCSFileInput.m */; };
		C45EC95315F5839A00F9B542 /* OCSLoopingOscillator.m in Sources */ = {isa = PBXBuildFile; fileRef = C45EC8DE15F5839900F9B542 /* OCSLoopingOscillator.m */; };
		C45EC95515F5839A00F9B542 /* OCSMonoAudio.m in Sources */ = {isa = PBXBuildFile; fileRef = C45EC8E015F5839900F9B542 /* OCSMonoAudio.m */; };
		C45EC95715F5839A00F9B542 /* OCSWeightedMean.m in Sources */ = {isa = PBXBuildFile; fileRef = C45EC8E215F5839900F9B542 /* OCSWeightedMean.m */; };
		C45EC95915F5839A00F9B542 /* OCSConvolution.m in Sources */ = {isa = PBXBuildFile; fileRef = C45EC8E515F5839900F9B542 /* OCSConvolution.m */; };
		C45EC95B15F5839A00F9B542 /* OCSLowPassButterworthFilter.m in Sources */ = {isa = PBXBuildFile; fileRef = C45EC8E715F5839900F9B542 /* OCSLowPassButterworthFilter.m */; };
		C45EC95D15F5839A00F9B542 /* OCSNReverb.m in Sources */ = {isa = PBXBuildFile; fileRef = C45EC8E915F5839900F9B542 /* OCSNReverb.m */; };
		C45EC95F15F5839A00F9B542 /* OCSReverb.m in Sources */ = {isa = PBXBuildFile; fileRef = C45EC8EB15F5839900F9B542 /* OCSReverb.m */; };
		C45EC96015F5839A00F9B542 /* CsGrainCompressor.udo in Resources */ = {isa = PBXBuildFile; fileRef = C45EC8EE15F5839900F9B542 /* CsGrainCompressor.udo */; };
		C45EC96115F5839A00F9B542 /* CsGrainPitchShifter.udo in Resources */ = {isa = PBXBuildFile; fileRef = C45EC8EF15F5839900F9B542 /* CsGrainPitchShifter.udo */; };
		C45EC96315F5839A00F9B542 /* UDOCsGrainCompressor.m in Sources */ = {isa = PBXBuildFile; fileRef = C45EC8F115F5839900F9B542 /* UDOCsGrainCompressor.m */; };
		C45EC96515F5839A00F9B542 /* UDOCsGrainPitchShifter.m in Sources */ = {isa = PBXBuildFile; fileRef = C45EC8F315F5839900F9B542 /* UDOCsGrainPitchShifter.m */; };
		C45EC96615F5839A00F9B542 /* msrOsc.udo in Resources */ = {isa = PBXBuildFile; fileRef = C45EC8F515F5839900F9B542 /* msrOsc.udo */; };
		C45EC96815F5839A00F9B542 /* UDOMSROscillator.m in Sources */ = {isa = PBXBuildFile; fileRef = C45EC8F715F5839900F9B542 /* UDOMSROscillator.m */; };
		C45EC96A15F5839A00F9B542 /* OCSUserDefinedOperation.m in Sources */ = {isa = PBXBuildFile; fileRef = C45EC8F915F5839900F9B542 /* OCSUserDefinedOperation.m */; };
		C45EC96C15F5839A00F9B542 /* OCSConstant.m in Sources */ = {isa = PBXBuildFile; fileRef = C45EC8FC15F5839900F9B542 /* OCSConstant.m */; };
		C45EC96E15F5839A00F9B542 /* OCSControl.m in Sources */ = {isa = PBXBuildFile; fileRef = C45EC8FE15F5839900F9B542 /* OCSControl.m */; };
		C45EC97015F5839A00F9B542 /* OCSFSignal.m in Sources */ = {isa = PBXBuildFile; fileRef = C45EC90015F5839900F9B542 /* OCSFSignal.m */; };
		C45EC97215F5839A00F9B542 /* OCSParameter.m in Sources */ = {isa = PBXBuildFile; fileRef = C45EC90215F5839900F9B542 /* OCSParameter.m */; };
		C45EC97415F5839A00F9B542 /* OCSParameterArray.m in Sources */ = {isa = PBXBuildFile; fileRef = C45EC90415F5839900F9B542 /* OCSParameterArray.m */; };
		C45EC97615F5839A00F9B542 /* OCSEventProperty.m in Sources */ = {isa = PBXBuildFile; fileRef = C45EC90715F5839900F9B542 /* OCSEventProperty.m */; };
		C45EC97815F5839A00F9B542 /* OCSInstrumentProperty.m in Sources */ = {isa = PBXBuildFile; fileRef = C45EC90915F5839900F9B542 /* OCSInstrumentProperty.m */; };
		C45EC97A15F5839A00F9B542 /* OCSProperty.m in Sources */ = {isa = PBXBuildFile; fileRef = C45EC90B15F5839900F9B542 /* OCSProperty.m */; };
		C45EC9CD15F583CD00F9B542 /* TweakableInstrument.m in Sources */ = {isa = PBXBuildFile; fileRef = C45EC98F15F583CD00F9B542 /* TweakableInstrument.m */; };
		C45EC9CE15F583CD00F9B542 /* 808loop.wav in Resources */ = {isa = PBXBuildFile; fileRef = C45EC99115F583CD00F9B542 /* 808loop.wav */; };
		C45EC9D015F583CD00F9B542 /* ConvolutionInstrument.m in Sources */ = {isa = PBXBuildFile; fileRef = C45EC99315F583CD00F9B542 /* ConvolutionInstrument.m */; };
		C45EC9D115F583CD00F9B542 /* dish.wav in Resources */ = {isa = PBXBuildFile; fileRef = C45EC99415F583CD00F9B542 /* dish.wav */; };
		C45EC9D215F583CD00F9B542 /* Stairwell.wav in Resources */ = {isa = PBXBuildFile; fileRef = C45EC99515F583CD00F9B542 /* Stairwell.wav */; };
		C45EC9D415F583CD00F9B542 /* ExpressionToneGenerator.m in Sources */ = {isa = PBXBuildFile; fileRef = C45EC99815F583CD00F9B542 /* ExpressionToneGenerator.m */; };
		C45EC9D515F583CD00F9B542 /* beats.wav in Resources */ = {isa = PBXBuildFile; fileRef = C45EC99A15F583CD00F9B542 /* beats.wav */; };
		C45EC9D715F583CD00F9B542 /* SimpleGrainInstrument.m in Sources */ = {isa = PBXBuildFile; fileRef = C45EC99C15F583CD00F9B542 /* SimpleGrainInstrument.m */; };
		C45EC9D915F583CD00F9B542 /* Harmonizer.m in Sources */ = {isa = PBXBuildFile; fileRef = C45EC99F15F583CD00F9B542 /* Harmonizer.m */; };
		C45EC9DB15F583CD00F9B542 /* FivePropertyInstrument.m in Sources */ = {isa = PBXBuildFile; fileRef = C45EC9A215F583CD00F9B542 /* FivePropertyInstrument.m */; };
		C45EC9DD15F583CD00F9B542 /* FMOscillatorInstrument.m in Sources */ = {isa = PBXBuildFile; fileRef = C45EC9A615F583CD00F9B542 /* FMOscillatorInstrument.m */; };
		C45EC9DF15F583CD00F9B542 /* OscillatorInstrument.m in Sources */ = {isa = PBXBuildFile; fileRef = C45EC9A915F583CD00F9B542 /* OscillatorInstrument.m */; };
		C45EC9E115F583CD00F9B542 /* AudioFilePlayer.m in Sources */ = {isa = PBXBuildFile; fileRef = C45EC9AC15F583CD00F9B542 /* AudioFilePlayer.m */; };
		C45EC9E215F583CD00F9B542 /* hellorcb.aif in Resources */ = {isa = PBXBuildFile; fileRef = C45EC9AD15F583CD00F9B542 /* hellorcb.aif */; };
		C45EC9E315F583CD00F9B542 /* example.csd in Resources */ = {isa = PBXBuildFile; fileRef = C45EC9AF15F583CD00F9B542 /* example.csd */; };
		C45EC9E515F583CD00F9B542 /* EffectsProcessor.m in Sources */ = {isa = PBXBuildFile; fileRef = C45EC9B215F583CD00F9B542 /* EffectsProcessor.m */; };
		C45EC9E715F583CD00F9B542 /* ReverbOrchestra.m in Sources */ = {isa = PBXBuildFile; fileRef = C45EC9B415F583CD00F9B542 /* ReverbOrchestra.m */; };
		C45EC9E915F583CD00F9B542 /* ToneGenerator.m in Sources */ = {isa = PBXBuildFile; fileRef = C45EC9B615F583CD00F9B542 /* ToneGenerator.m */; };
		C45EC9EB15F583CD00F9B542 /* SequenceInstrument.m in Sources */ = {isa = PBXBuildFile; fileRef = C45EC9B915F583CD00F9B542 /* SequenceInstrument.m */; };
		C45EC9ED15F583CD00F9B542 /* UDOInstrument.m in Sources */ = {isa = PBXBuildFile; fileRef = C45EC9BC15F583CD00F9B542 /* UDOInstrument.m */; };
		C45EC9EF15F583CD00F9B542 /* UnitGeneratorInstrument.m in Sources */ = {isa = PBXBuildFile; fileRef = C45EC9BF15F583CD00F9B542 /* UnitGeneratorInstrument.m */; };
=======
		C45ECAE915F5F71F00F9B542 /* OCSEvent.m in Sources */ = {isa = PBXBuildFile; fileRef = C45ECA6D15F5F71F00F9B542 /* OCSEvent.m */; };
		C45ECAEB15F5F71F00F9B542 /* OCSInstrument.m in Sources */ = {isa = PBXBuildFile; fileRef = C45ECA6F15F5F71F00F9B542 /* OCSInstrument.m */; };
		C45ECAED15F5F71F00F9B542 /* OCSManager.m in Sources */ = {isa = PBXBuildFile; fileRef = C45ECA7115F5F71F00F9B542 /* OCSManager.m */; };
		C45ECAEF15F5F71F00F9B542 /* OCSMidi.m in Sources */ = {isa = PBXBuildFile; fileRef = C45ECA7315F5F71F00F9B542 /* OCSMidi.m */; };
		C45ECAF115F5F71F00F9B542 /* OCSOrchestra.m in Sources */ = {isa = PBXBuildFile; fileRef = C45ECA7515F5F71F00F9B542 /* OCSOrchestra.m */; };
		C45ECAF315F5F71F00F9B542 /* OCSSequence.m in Sources */ = {isa = PBXBuildFile; fileRef = C45ECA7715F5F71F00F9B542 /* OCSSequence.m */; };
		C45ECAF415F5F71F00F9B542 /* template.csd in Resources */ = {isa = PBXBuildFile; fileRef = C45ECA7915F5F71F00F9B542 /* template.csd */; };
		C45ECAF515F5F71F00F9B542 /* test.csd in Resources */ = {isa = PBXBuildFile; fileRef = C45ECA7A15F5F71F00F9B542 /* test.csd */; };
		C45ECAF715F5F71F00F9B542 /* OCSArrayTable.m in Sources */ = {isa = PBXBuildFile; fileRef = C45ECA7D15F5F71F00F9B542 /* OCSArrayTable.m */; };
		C45ECAF915F5F71F00F9B542 /* OCSExponentialCurvesTable.m in Sources */ = {isa = PBXBuildFile; fileRef = C45ECA7F15F5F71F00F9B542 /* OCSExponentialCurvesTable.m */; };
		C45ECAFB15F5F71F00F9B542 /* OCSFTable.m in Sources */ = {isa = PBXBuildFile; fileRef = C45ECA8115F5F71F00F9B542 /* OCSFTable.m */; };
		C45ECAFD15F5F71F00F9B542 /* OCSRandomDistributionTable.m in Sources */ = {isa = PBXBuildFile; fileRef = C45ECA8315F5F71F00F9B542 /* OCSRandomDistributionTable.m */; };
		C45ECAFF15F5F71F00F9B542 /* OCSSineTable.m in Sources */ = {isa = PBXBuildFile; fileRef = C45ECA8515F5F71F00F9B542 /* OCSSineTable.m */; };
		C45ECB0115F5F71F00F9B542 /* OCSSoundFileTable.m in Sources */ = {isa = PBXBuildFile; fileRef = C45ECA8715F5F71F00F9B542 /* OCSSoundFileTable.m */; };
		C45ECB0315F5F71F00F9B542 /* OCSWindowsTable.m in Sources */ = {isa = PBXBuildFile; fileRef = C45ECA8915F5F71F00F9B542 /* OCSWindowsTable.m */; };
		C45ECB0515F5F71F00F9B542 /* OCSAssignment.m in Sources */ = {isa = PBXBuildFile; fileRef = C45ECA8D15F5F71F00F9B542 /* OCSAssignment.m */; };
		C45ECB0715F5F71F00F9B542 /* OCSProduct.m in Sources */ = {isa = PBXBuildFile; fileRef = C45ECA8F15F5F71F00F9B542 /* OCSProduct.m */; };
		C45ECB0915F5F71F00F9B542 /* OCSScaledControl.m in Sources */ = {isa = PBXBuildFile; fileRef = C45ECA9115F5F71F00F9B542 /* OCSScaledControl.m */; };
		C45ECB0B15F5F71F00F9B542 /* OCSSum.m in Sources */ = {isa = PBXBuildFile; fileRef = C45ECA9315F5F71F00F9B542 /* OCSSum.m */; };
		C45ECB0D15F5F71F00F9B542 /* OCSTableValue.m in Sources */ = {isa = PBXBuildFile; fileRef = C45ECA9515F5F71F00F9B542 /* OCSTableValue.m */; };
		C45ECB0F15F5F71F00F9B542 /* OCSOperation.m in Sources */ = {isa = PBXBuildFile; fileRef = C45ECA9715F5F71F00F9B542 /* OCSOperation.m */; };
		C45ECB1115F5F71F00F9B542 /* OCSAudioFromFSignal.m in Sources */ = {isa = PBXBuildFile; fileRef = C45ECA9A15F5F71F00F9B542 /* OCSAudioFromFSignal.m */; };
		C45ECB1315F5F71F00F9B542 /* OCSFSignalFromMonoAudio.m in Sources */ = {isa = PBXBuildFile; fileRef = C45ECA9C15F5F71F00F9B542 /* OCSFSignalFromMonoAudio.m */; };
		C45ECB1515F5F71F00F9B542 /* OCSFSignalMix.m in Sources */ = {isa = PBXBuildFile; fileRef = C45ECA9E15F5F71F00F9B542 /* OCSFSignalMix.m */; };
		C45ECB1715F5F71F00F9B542 /* OCSScaledFSignal.m in Sources */ = {isa = PBXBuildFile; fileRef = C45ECAA015F5F71F00F9B542 /* OCSScaledFSignal.m */; };
		C45ECB1915F5F71F00F9B542 /* OCSFMOscillator.m in Sources */ = {isa = PBXBuildFile; fileRef = C45ECAA315F5F71F00F9B542 /* OCSFMOscillator.m */; };
		C45ECB1B15F5F71F00F9B542 /* OCSGrain.m in Sources */ = {isa = PBXBuildFile; fileRef = C45ECAA515F5F71F00F9B542 /* OCSGrain.m */; };
		C45ECB1D15F5F71F00F9B542 /* OCSLine.m in Sources */ = {isa = PBXBuildFile; fileRef = C45ECAA715F5F71F00F9B542 /* OCSLine.m */; };
		C45ECB1F15F5F71F00F9B542 /* OCSLinearEnvelope.m in Sources */ = {isa = PBXBuildFile; fileRef = C45ECAA915F5F71F00F9B542 /* OCSLinearEnvelope.m */; };
		C45ECB2115F5F71F00F9B542 /* OCSOscillator.m in Sources */ = {isa = PBXBuildFile; fileRef = C45ECAAB15F5F71F00F9B542 /* OCSOscillator.m */; };
		C45ECB2315F5F71F00F9B542 /* OCSPluckDrum.m in Sources */ = {isa = PBXBuildFile; fileRef = C45ECAAD15F5F71F00F9B542 /* OCSPluckDrum.m */; };
		C45ECB2515F5F71F00F9B542 /* OCSPluckString.m in Sources */ = {isa = PBXBuildFile; fileRef = C45ECAAF15F5F71F00F9B542 /* OCSPluckString.m */; };
		C45ECB2715F5F71F00F9B542 /* OCSSegmentArray.m in Sources */ = {isa = PBXBuildFile; fileRef = C45ECAB115F5F71F00F9B542 /* OCSSegmentArray.m */; };
		C45ECB2915F5F71F00F9B542 /* OCSAudio.m in Sources */ = {isa = PBXBuildFile; fileRef = C45ECAB415F5F71F00F9B542 /* OCSAudio.m */; };
		C45ECB2B15F5F71F00F9B542 /* OCSAudioInput.m in Sources */ = {isa = PBXBuildFile; fileRef = C45ECAB615F5F71F00F9B542 /* OCSAudioInput.m */; };
		C45ECB2D15F5F71F00F9B542 /* OCSFileInput.m in Sources */ = {isa = PBXBuildFile; fileRef = C45ECAB815F5F71F00F9B542 /* OCSFileInput.m */; };
		C45ECB2F15F5F71F00F9B542 /* OCSLoopingOscillator.m in Sources */ = {isa = PBXBuildFile; fileRef = C45ECABA15F5F71F00F9B542 /* OCSLoopingOscillator.m */; };
		C45ECB3115F5F71F00F9B542 /* OCSMonoAudio.m in Sources */ = {isa = PBXBuildFile; fileRef = C45ECABC15F5F71F00F9B542 /* OCSMonoAudio.m */; };
		C45ECB3315F5F71F00F9B542 /* OCSWeightedMean.m in Sources */ = {isa = PBXBuildFile; fileRef = C45ECABE15F5F71F00F9B542 /* OCSWeightedMean.m */; };
		C45ECB3515F5F71F00F9B542 /* OCSConvolution.m in Sources */ = {isa = PBXBuildFile; fileRef = C45ECAC115F5F71F00F9B542 /* OCSConvolution.m */; };
		C45ECB3715F5F71F00F9B542 /* OCSLowPassButterworthFilter.m in Sources */ = {isa = PBXBuildFile; fileRef = C45ECAC315F5F71F00F9B542 /* OCSLowPassButterworthFilter.m */; };
		C45ECB3915F5F71F00F9B542 /* OCSNReverb.m in Sources */ = {isa = PBXBuildFile; fileRef = C45ECAC515F5F71F00F9B542 /* OCSNReverb.m */; };
		C45ECB3B15F5F71F00F9B542 /* OCSReverb.m in Sources */ = {isa = PBXBuildFile; fileRef = C45ECAC715F5F71F00F9B542 /* OCSReverb.m */; };
		C45ECB3C15F5F71F00F9B542 /* CsGrainCompressor.udo in Resources */ = {isa = PBXBuildFile; fileRef = C45ECACA15F5F71F00F9B542 /* CsGrainCompressor.udo */; };
		C45ECB3D15F5F71F00F9B542 /* CsGrainPitchShifter.udo in Resources */ = {isa = PBXBuildFile; fileRef = C45ECACB15F5F71F00F9B542 /* CsGrainPitchShifter.udo */; };
		C45ECB3F15F5F71F00F9B542 /* UDOCsGrainCompressor.m in Sources */ = {isa = PBXBuildFile; fileRef = C45ECACD15F5F71F00F9B542 /* UDOCsGrainCompressor.m */; };
		C45ECB4115F5F71F00F9B542 /* UDOCsGrainPitchShifter.m in Sources */ = {isa = PBXBuildFile; fileRef = C45ECACF15F5F71F00F9B542 /* UDOCsGrainPitchShifter.m */; };
		C45ECB4215F5F71F00F9B542 /* msrOsc.udo in Resources */ = {isa = PBXBuildFile; fileRef = C45ECAD115F5F71F00F9B542 /* msrOsc.udo */; };
		C45ECB4415F5F71F00F9B542 /* UDOMSROscillator.m in Sources */ = {isa = PBXBuildFile; fileRef = C45ECAD315F5F71F00F9B542 /* UDOMSROscillator.m */; };
		C45ECB4615F5F71F00F9B542 /* OCSUserDefinedOperation.m in Sources */ = {isa = PBXBuildFile; fileRef = C45ECAD515F5F71F00F9B542 /* OCSUserDefinedOperation.m */; };
		C45ECB4815F5F71F00F9B542 /* OCSConstant.m in Sources */ = {isa = PBXBuildFile; fileRef = C45ECAD815F5F71F00F9B542 /* OCSConstant.m */; };
		C45ECB4A15F5F71F00F9B542 /* OCSControl.m in Sources */ = {isa = PBXBuildFile; fileRef = C45ECADA15F5F71F00F9B542 /* OCSControl.m */; };
		C45ECB4C15F5F71F00F9B542 /* OCSFSignal.m in Sources */ = {isa = PBXBuildFile; fileRef = C45ECADC15F5F71F00F9B542 /* OCSFSignal.m */; };
		C45ECB4E15F5F71F00F9B542 /* OCSParameter.m in Sources */ = {isa = PBXBuildFile; fileRef = C45ECADE15F5F71F00F9B542 /* OCSParameter.m */; };
		C45ECB5015F5F71F00F9B542 /* OCSParameterArray.m in Sources */ = {isa = PBXBuildFile; fileRef = C45ECAE015F5F71F00F9B542 /* OCSParameterArray.m */; };
		C45ECB5215F5F71F00F9B542 /* OCSEventProperty.m in Sources */ = {isa = PBXBuildFile; fileRef = C45ECAE315F5F71F00F9B542 /* OCSEventProperty.m */; };
		C45ECB5415F5F71F00F9B542 /* OCSInstrumentProperty.m in Sources */ = {isa = PBXBuildFile; fileRef = C45ECAE515F5F71F00F9B542 /* OCSInstrumentProperty.m */; };
		C45ECB5615F5F71F00F9B542 /* OCSProperty.m in Sources */ = {isa = PBXBuildFile; fileRef = C45ECAE715F5F71F00F9B542 /* OCSProperty.m */; };
		C45ECBA915F5F90500F9B542 /* TweakableInstrument.m in Sources */ = {isa = PBXBuildFile; fileRef = C45ECB6B15F5F90500F9B542 /* TweakableInstrument.m */; };
		C45ECBAA15F5F90500F9B542 /* 808loop.wav in Resources */ = {isa = PBXBuildFile; fileRef = C45ECB6D15F5F90500F9B542 /* 808loop.wav */; };
		C45ECBAC15F5F90500F9B542 /* ConvolutionInstrument.m in Sources */ = {isa = PBXBuildFile; fileRef = C45ECB6F15F5F90500F9B542 /* ConvolutionInstrument.m */; };
		C45ECBAD15F5F90500F9B542 /* dish.wav in Resources */ = {isa = PBXBuildFile; fileRef = C45ECB7015F5F90500F9B542 /* dish.wav */; };
		C45ECBAE15F5F90500F9B542 /* Stairwell.wav in Resources */ = {isa = PBXBuildFile; fileRef = C45ECB7115F5F90500F9B542 /* Stairwell.wav */; };
		C45ECBB015F5F90500F9B542 /* ExpressionToneGenerator.m in Sources */ = {isa = PBXBuildFile; fileRef = C45ECB7415F5F90500F9B542 /* ExpressionToneGenerator.m */; };
		C45ECBB115F5F90500F9B542 /* beats.wav in Resources */ = {isa = PBXBuildFile; fileRef = C45ECB7615F5F90500F9B542 /* beats.wav */; };
		C45ECBB315F5F90500F9B542 /* SimpleGrainInstrument.m in Sources */ = {isa = PBXBuildFile; fileRef = C45ECB7815F5F90500F9B542 /* SimpleGrainInstrument.m */; };
		C45ECBB515F5F90500F9B542 /* Harmonizer.m in Sources */ = {isa = PBXBuildFile; fileRef = C45ECB7B15F5F90500F9B542 /* Harmonizer.m */; };
		C45ECBB715F5F90500F9B542 /* FivePropertyInstrument.m in Sources */ = {isa = PBXBuildFile; fileRef = C45ECB7E15F5F90500F9B542 /* FivePropertyInstrument.m */; };
		C45ECBB915F5F90500F9B542 /* FMOscillatorInstrument.m in Sources */ = {isa = PBXBuildFile; fileRef = C45ECB8215F5F90500F9B542 /* FMOscillatorInstrument.m */; };
		C45ECBBB15F5F90500F9B542 /* OscillatorInstrument.m in Sources */ = {isa = PBXBuildFile; fileRef = C45ECB8515F5F90500F9B542 /* OscillatorInstrument.m */; };
		C45ECBBD15F5F90600F9B542 /* AudioFilePlayer.m in Sources */ = {isa = PBXBuildFile; fileRef = C45ECB8815F5F90500F9B542 /* AudioFilePlayer.m */; };
		C45ECBBE15F5F90600F9B542 /* hellorcb.aif in Resources */ = {isa = PBXBuildFile; fileRef = C45ECB8915F5F90500F9B542 /* hellorcb.aif */; };
		C45ECBBF15F5F90600F9B542 /* example.csd in Resources */ = {isa = PBXBuildFile; fileRef = C45ECB8B15F5F90500F9B542 /* example.csd */; };
		C45ECBC115F5F90600F9B542 /* EffectsProcessor.m in Sources */ = {isa = PBXBuildFile; fileRef = C45ECB8E15F5F90500F9B542 /* EffectsProcessor.m */; };
		C45ECBC315F5F90600F9B542 /* ReverbOrchestra.m in Sources */ = {isa = PBXBuildFile; fileRef = C45ECB9015F5F90500F9B542 /* ReverbOrchestra.m */; };
		C45ECBC515F5F90600F9B542 /* ToneGenerator.m in Sources */ = {isa = PBXBuildFile; fileRef = C45ECB9215F5F90500F9B542 /* ToneGenerator.m */; };
		C45ECBC715F5F90600F9B542 /* SequenceInstrument.m in Sources */ = {isa = PBXBuildFile; fileRef = C45ECB9515F5F90500F9B542 /* SequenceInstrument.m */; };
		C45ECBC915F5F90600F9B542 /* UDOInstrument.m in Sources */ = {isa = PBXBuildFile; fileRef = C45ECB9815F5F90500F9B542 /* UDOInstrument.m */; };
		C45ECBCB15F5F90600F9B542 /* UnitGeneratorInstrument.m in Sources */ = {isa = PBXBuildFile; fileRef = C45ECB9B15F5F90500F9B542 /* UnitGeneratorInstrument.m */; };
>>>>>>> dfaf367e
		C463188C15D9FB6800CA177E /* MIDIController.m in Sources */ = {isa = PBXBuildFile; fileRef = C463188A15D9FB6800CA177E /* MIDIController.m */; };
		C46319F715DA442F00CA177E /* CsoundObj.m in Sources */ = {isa = PBXBuildFile; fileRef = C46319F115DA442F00CA177E /* CsoundObj.m */; settings = {COMPILER_FLAGS = "-fno-objc-arc"; }; };
		C46319F915DA442F00CA177E /* BaseValueCacheable.m in Sources */ = {isa = PBXBuildFile; fileRef = C46319F415DA442F00CA177E /* BaseValueCacheable.m */; };
/* End PBXBuildFile section */

/* Begin PBXFileReference section */
		C400AD9715D3C9570020C794 /* OCS Mac Examples.app */ = {isa = PBXFileReference; explicitFileType = wrapper.application; includeInIndex = 0; path = "OCS Mac Examples.app"; sourceTree = BUILT_PRODUCTS_DIR; };
		C400AD9B15D3C9570020C794 /* Cocoa.framework */ = {isa = PBXFileReference; lastKnownFileType = wrapper.framework; name = Cocoa.framework; path = System/Library/Frameworks/Cocoa.framework; sourceTree = SDKROOT; };
		C400AD9E15D3C9570020C794 /* AppKit.framework */ = {isa = PBXFileReference; lastKnownFileType = wrapper.framework; name = AppKit.framework; path = System/Library/Frameworks/AppKit.framework; sourceTree = SDKROOT; };
		C400AD9F15D3C9570020C794 /* CoreData.framework */ = {isa = PBXFileReference; lastKnownFileType = wrapper.framework; name = CoreData.framework; path = System/Library/Frameworks/CoreData.framework; sourceTree = SDKROOT; };
		C400ADA015D3C9570020C794 /* Foundation.framework */ = {isa = PBXFileReference; lastKnownFileType = wrapper.framework; name = Foundation.framework; path = System/Library/Frameworks/Foundation.framework; sourceTree = SDKROOT; };
		C400ADA315D3C9570020C794 /* OCSMacExample-Info.plist */ = {isa = PBXFileReference; lastKnownFileType = text.plist.xml; path = "OCSMacExample-Info.plist"; sourceTree = "<group>"; };
		C400ADA515D3C9570020C794 /* en */ = {isa = PBXFileReference; lastKnownFileType = text.plist.strings; name = en; path = en.lproj/InfoPlist.strings; sourceTree = "<group>"; };
		C400ADA715D3C9570020C794 /* main.m */ = {isa = PBXFileReference; lastKnownFileType = sourcecode.c.objc; path = main.m; sourceTree = "<group>"; };
		C400ADA915D3C9570020C794 /* OCSMacExample-Prefix.pch */ = {isa = PBXFileReference; lastKnownFileType = sourcecode.c.h; path = "OCSMacExample-Prefix.pch"; sourceTree = "<group>"; };
		C400ADAB15D3C9570020C794 /* en */ = {isa = PBXFileReference; lastKnownFileType = text.rtf; name = en; path = en.lproj/Credits.rtf; sourceTree = "<group>"; };
		C400ADAD15D3C9580020C794 /* AppDelegate.h */ = {isa = PBXFileReference; lastKnownFileType = sourcecode.c.h; path = AppDelegate.h; sourceTree = "<group>"; };
		C400ADAE15D3C9580020C794 /* AppDelegate.m */ = {isa = PBXFileReference; lastKnownFileType = sourcecode.c.objc; path = AppDelegate.m; sourceTree = "<group>"; };
		C400ADB115D3C9580020C794 /* en */ = {isa = PBXFileReference; lastKnownFileType = file.xib; name = en; path = en.lproj/MainMenu.xib; sourceTree = "<group>"; };
		C400B02E15D3CCE60020C794 /* CsoundLib64.framework */ = {isa = PBXFileReference; lastKnownFileType = wrapper.framework; name = CsoundLib64.framework; path = /Library/Frameworks/CsoundLib64.framework; sourceTree = "<absolute>"; };
		C400B03015D3CD7D0020C794 /* AudioUnit.framework */ = {isa = PBXFileReference; lastKnownFileType = wrapper.framework; name = AudioUnit.framework; path = System/Library/Frameworks/AudioUnit.framework; sourceTree = SDKROOT; };
		C400B03215D3CDA30020C794 /* AVFoundation.framework */ = {isa = PBXFileReference; lastKnownFileType = wrapper.framework; name = AVFoundation.framework; path = System/Library/Frameworks/AVFoundation.framework; sourceTree = SDKROOT; };
		C400B03415D3CDAB0020C794 /* CoreMIDI.framework */ = {isa = PBXFileReference; lastKnownFileType = wrapper.framework; name = CoreMIDI.framework; path = System/Library/Frameworks/CoreMIDI.framework; sourceTree = SDKROOT; };
		C400B03615D3CDBE0020C794 /* CoreAudioKit.framework */ = {isa = PBXFileReference; lastKnownFileType = wrapper.framework; name = CoreAudioKit.framework; path = System/Library/Frameworks/CoreAudioKit.framework; sourceTree = SDKROOT; };
		C400B03815D3CDC70020C794 /* AudioToolbox.framework */ = {isa = PBXFileReference; lastKnownFileType = wrapper.framework; name = AudioToolbox.framework; path = System/Library/Frameworks/AudioToolbox.framework; sourceTree = SDKROOT; };
		C42DF45415D6589F001E7DB1 /* PlayCSDFileController.h */ = {isa = PBXFileReference; fileEncoding = 4; lastKnownFileType = sourcecode.c.h; name = PlayCSDFileController.h; path = "Play CSD File/PlayCSDFileController.h"; sourceTree = "<group>"; };
		C42DF45515D6589F001E7DB1 /* PlayCSDFileController.m */ = {isa = PBXFileReference; fileEncoding = 4; lastKnownFileType = sourcecode.c.objc; name = PlayCSDFileController.m; path = "Play CSD File/PlayCSDFileController.m"; sourceTree = "<group>"; };
		C42DF45915D65AAB001E7DB1 /* PlayAudioFileController.h */ = {isa = PBXFileReference; fileEncoding = 4; lastKnownFileType = sourcecode.c.h; name = PlayAudioFileController.h; path = "Play Audio File/PlayAudioFileController.h"; sourceTree = "<group>"; };
		C42DF45A15D65AAB001E7DB1 /* PlayAudioFileController.m */ = {isa = PBXFileReference; fileEncoding = 4; lastKnownFileType = sourcecode.c.objc; lineEnding = 0; name = PlayAudioFileController.m; path = "Play Audio File/PlayAudioFileController.m"; sourceTree = "<group>"; xcLanguageSpecificationIdentifier = xcode.lang.objc; };
		C42DF46A15D65D40001E7DB1 /* Helper.h */ = {isa = PBXFileReference; fileEncoding = 4; lastKnownFileType = sourcecode.c.h; path = Helper.h; sourceTree = "<group>"; };
		C42DF46B15D65D40001E7DB1 /* Helper.m */ = {isa = PBXFileReference; fileEncoding = 4; lastKnownFileType = sourcecode.c.objc; path = Helper.m; sourceTree = "<group>"; };
<<<<<<< HEAD
		C45EC89015F5839900F9B542 /* OCSEvent.h */ = {isa = PBXFileReference; fileEncoding = 4; lastKnownFileType = sourcecode.objj.h; path = OCSEvent.h; sourceTree = "<group>"; };
		C45EC89115F5839900F9B542 /* OCSEvent.m */ = {isa = PBXFileReference; fileEncoding = 4; lastKnownFileType = sourcecode.c.objc; path = OCSEvent.m; sourceTree = "<group>"; };
		C45EC89215F5839900F9B542 /* OCSInstrument.h */ = {isa = PBXFileReference; fileEncoding = 4; lastKnownFileType = sourcecode.objj.h; path = OCSInstrument.h; sourceTree = "<group>"; };
		C45EC89315F5839900F9B542 /* OCSInstrument.m */ = {isa = PBXFileReference; fileEncoding = 4; lastKnownFileType = sourcecode.c.objc; path = OCSInstrument.m; sourceTree = "<group>"; };
		C45EC89415F5839900F9B542 /* OCSManager.h */ = {isa = PBXFileReference; fileEncoding = 4; lastKnownFileType = sourcecode.objj.h; path = OCSManager.h; sourceTree = "<group>"; };
		C45EC89515F5839900F9B542 /* OCSManager.m */ = {isa = PBXFileReference; fileEncoding = 4; lastKnownFileType = sourcecode.c.objc; path = OCSManager.m; sourceTree = "<group>"; };
		C45EC89615F5839900F9B542 /* OCSMidi.h */ = {isa = PBXFileReference; fileEncoding = 4; lastKnownFileType = sourcecode.objj.h; path = OCSMidi.h; sourceTree = "<group>"; };
		C45EC89715F5839900F9B542 /* OCSMidi.m */ = {isa = PBXFileReference; fileEncoding = 4; lastKnownFileType = sourcecode.c.objc; path = OCSMidi.m; sourceTree = "<group>"; };
		C45EC89815F5839900F9B542 /* OCSOrchestra.h */ = {isa = PBXFileReference; fileEncoding = 4; lastKnownFileType = sourcecode.objj.h; path = OCSOrchestra.h; sourceTree = "<group>"; };
		C45EC89915F5839900F9B542 /* OCSOrchestra.m */ = {isa = PBXFileReference; fileEncoding = 4; lastKnownFileType = sourcecode.c.objc; path = OCSOrchestra.m; sourceTree = "<group>"; };
		C45EC89A15F5839900F9B542 /* OCSSequence.h */ = {isa = PBXFileReference; fileEncoding = 4; lastKnownFileType = sourcecode.objj.h; path = OCSSequence.h; sourceTree = "<group>"; };
		C45EC89B15F5839900F9B542 /* OCSSequence.m */ = {isa = PBXFileReference; fileEncoding = 4; lastKnownFileType = sourcecode.c.objc; path = OCSSequence.m; sourceTree = "<group>"; };
		C45EC89D15F5839900F9B542 /* template.csd */ = {isa = PBXFileReference; fileEncoding = 4; lastKnownFileType = text; path = template.csd; sourceTree = "<group>"; };
		C45EC89E15F5839900F9B542 /* test.csd */ = {isa = PBXFileReference; fileEncoding = 4; lastKnownFileType = text; path = test.csd; sourceTree = "<group>"; };
		C45EC8A015F5839900F9B542 /* OCSArrayTable.h */ = {isa = PBXFileReference; fileEncoding = 4; lastKnownFileType = sourcecode.objj.h; path = OCSArrayTable.h; sourceTree = "<group>"; };
		C45EC8A115F5839900F9B542 /* OCSArrayTable.m */ = {isa = PBXFileReference; fileEncoding = 4; lastKnownFileType = sourcecode.c.objc; path = OCSArrayTable.m; sourceTree = "<group>"; };
		C45EC8A215F5839900F9B542 /* OCSExponentialCurvesTable.h */ = {isa = PBXFileReference; fileEncoding = 4; lastKnownFileType = sourcecode.objj.h; path = OCSExponentialCurvesTable.h; sourceTree = "<group>"; };
		C45EC8A315F5839900F9B542 /* OCSExponentialCurvesTable.m */ = {isa = PBXFileReference; fileEncoding = 4; lastKnownFileType = sourcecode.c.objc; path = OCSExponentialCurvesTable.m; sourceTree = "<group>"; };
		C45EC8A415F5839900F9B542 /* OCSFTable.h */ = {isa = PBXFileReference; fileEncoding = 4; lastKnownFileType = sourcecode.objj.h; path = OCSFTable.h; sourceTree = "<group>"; };
		C45EC8A515F5839900F9B542 /* OCSFTable.m */ = {isa = PBXFileReference; fileEncoding = 4; lastKnownFileType = sourcecode.c.objc; path = OCSFTable.m; sourceTree = "<group>"; };
		C45EC8A615F5839900F9B542 /* OCSRandomDistributionTable.h */ = {isa = PBXFileReference; fileEncoding = 4; lastKnownFileType = sourcecode.objj.h; path = OCSRandomDistributionTable.h; sourceTree = "<group>"; };
		C45EC8A715F5839900F9B542 /* OCSRandomDistributionTable.m */ = {isa = PBXFileReference; fileEncoding = 4; lastKnownFileType = sourcecode.c.objc; path = OCSRandomDistributionTable.m; sourceTree = "<group>"; };
		C45EC8A815F5839900F9B542 /* OCSSineTable.h */ = {isa = PBXFileReference; fileEncoding = 4; lastKnownFileType = sourcecode.objj.h; path = OCSSineTable.h; sourceTree = "<group>"; };
		C45EC8A915F5839900F9B542 /* OCSSineTable.m */ = {isa = PBXFileReference; fileEncoding = 4; lastKnownFileType = sourcecode.c.objc; path = OCSSineTable.m; sourceTree = "<group>"; };
		C45EC8AA15F5839900F9B542 /* OCSSoundFileTable.h */ = {isa = PBXFileReference; fileEncoding = 4; lastKnownFileType = sourcecode.objj.h; path = OCSSoundFileTable.h; sourceTree = "<group>"; };
		C45EC8AB15F5839900F9B542 /* OCSSoundFileTable.m */ = {isa = PBXFileReference; fileEncoding = 4; lastKnownFileType = sourcecode.c.objc; path = OCSSoundFileTable.m; sourceTree = "<group>"; };
		C45EC8AC15F5839900F9B542 /* OCSWindowsTable.h */ = {isa = PBXFileReference; fileEncoding = 4; lastKnownFileType = sourcecode.objj.h; path = OCSWindowsTable.h; sourceTree = "<group>"; };
		C45EC8AD15F5839900F9B542 /* OCSWindowsTable.m */ = {isa = PBXFileReference; fileEncoding = 4; lastKnownFileType = sourcecode.c.objc; path = OCSWindowsTable.m; sourceTree = "<group>"; };
		C45EC8B015F5839900F9B542 /* OCSAssignment.h */ = {isa = PBXFileReference; fileEncoding = 4; lastKnownFileType = sourcecode.objj.h; path = OCSAssignment.h; sourceTree = "<group>"; };
		C45EC8B115F5839900F9B542 /* OCSAssignment.m */ = {isa = PBXFileReference; fileEncoding = 4; lastKnownFileType = sourcecode.c.objc; path = OCSAssignment.m; sourceTree = "<group>"; };
		C45EC8B215F5839900F9B542 /* OCSProduct.h */ = {isa = PBXFileReference; fileEncoding = 4; lastKnownFileType = sourcecode.objj.h; path = OCSProduct.h; sourceTree = "<group>"; };
		C45EC8B315F5839900F9B542 /* OCSProduct.m */ = {isa = PBXFileReference; fileEncoding = 4; lastKnownFileType = sourcecode.c.objc; path = OCSProduct.m; sourceTree = "<group>"; };
		C45EC8B415F5839900F9B542 /* OCSScaledControl.h */ = {isa = PBXFileReference; fileEncoding = 4; lastKnownFileType = sourcecode.objj.h; path = OCSScaledControl.h; sourceTree = "<group>"; };
		C45EC8B515F5839900F9B542 /* OCSScaledControl.m */ = {isa = PBXFileReference; fileEncoding = 4; lastKnownFileType = sourcecode.c.objc; path = OCSScaledControl.m; sourceTree = "<group>"; };
		C45EC8B615F5839900F9B542 /* OCSSum.h */ = {isa = PBXFileReference; fileEncoding = 4; lastKnownFileType = sourcecode.objj.h; path = OCSSum.h; sourceTree = "<group>"; };
		C45EC8B715F5839900F9B542 /* OCSSum.m */ = {isa = PBXFileReference; fileEncoding = 4; lastKnownFileType = sourcecode.c.objc; path = OCSSum.m; sourceTree = "<group>"; };
		C45EC8B815F5839900F9B542 /* OCSTableValue.h */ = {isa = PBXFileReference; fileEncoding = 4; lastKnownFileType = sourcecode.objj.h; path = OCSTableValue.h; sourceTree = "<group>"; };
		C45EC8B915F5839900F9B542 /* OCSTableValue.m */ = {isa = PBXFileReference; fileEncoding = 4; lastKnownFileType = sourcecode.c.objc; path = OCSTableValue.m; sourceTree = "<group>"; };
		C45EC8BA15F5839900F9B542 /* OCSOperation.h */ = {isa = PBXFileReference; fileEncoding = 4; lastKnownFileType = sourcecode.objj.h; path = OCSOperation.h; sourceTree = "<group>"; };
		C45EC8BB15F5839900F9B542 /* OCSOperation.m */ = {isa = PBXFileReference; fileEncoding = 4; lastKnownFileType = sourcecode.c.objc; path = OCSOperation.m; sourceTree = "<group>"; };
		C45EC8BD15F5839900F9B542 /* OCSAudioFromFSignal.h */ = {isa = PBXFileReference; fileEncoding = 4; lastKnownFileType = sourcecode.objj.h; path = OCSAudioFromFSignal.h; sourceTree = "<group>"; };
		C45EC8BE15F5839900F9B542 /* OCSAudioFromFSignal.m */ = {isa = PBXFileReference; fileEncoding = 4; lastKnownFileType = sourcecode.c.objc; path = OCSAudioFromFSignal.m; sourceTree = "<group>"; };
		C45EC8BF15F5839900F9B542 /* OCSFSignalFromMonoAudio.h */ = {isa = PBXFileReference; fileEncoding = 4; lastKnownFileType = sourcecode.objj.h; path = OCSFSignalFromMonoAudio.h; sourceTree = "<group>"; };
		C45EC8C015F5839900F9B542 /* OCSFSignalFromMonoAudio.m */ = {isa = PBXFileReference; fileEncoding = 4; lastKnownFileType = sourcecode.c.objc; path = OCSFSignalFromMonoAudio.m; sourceTree = "<group>"; };
		C45EC8C115F5839900F9B542 /* OCSFSignalMix.h */ = {isa = PBXFileReference; fileEncoding = 4; lastKnownFileType = sourcecode.objj.h; path = OCSFSignalMix.h; sourceTree = "<group>"; };
		C45EC8C215F5839900F9B542 /* OCSFSignalMix.m */ = {isa = PBXFileReference; fileEncoding = 4; lastKnownFileType = sourcecode.c.objc; path = OCSFSignalMix.m; sourceTree = "<group>"; };
		C45EC8C315F5839900F9B542 /* OCSScaledFSignal.h */ = {isa = PBXFileReference; fileEncoding = 4; lastKnownFileType = sourcecode.objj.h; path = OCSScaledFSignal.h; sourceTree = "<group>"; };
		C45EC8C415F5839900F9B542 /* OCSScaledFSignal.m */ = {isa = PBXFileReference; fileEncoding = 4; lastKnownFileType = sourcecode.c.objc; path = OCSScaledFSignal.m; sourceTree = "<group>"; };
		C45EC8C615F5839900F9B542 /* OCSFMOscillator.h */ = {isa = PBXFileReference; fileEncoding = 4; lastKnownFileType = sourcecode.objj.h; path = OCSFMOscillator.h; sourceTree = "<group>"; };
		C45EC8C715F5839900F9B542 /* OCSFMOscillator.m */ = {isa = PBXFileReference; fileEncoding = 4; lastKnownFileType = sourcecode.c.objc; path = OCSFMOscillator.m; sourceTree = "<group>"; };
		C45EC8C815F5839900F9B542 /* OCSGrain.h */ = {isa = PBXFileReference; fileEncoding = 4; lastKnownFileType = sourcecode.objj.h; path = OCSGrain.h; sourceTree = "<group>"; };
		C45EC8C915F5839900F9B542 /* OCSGrain.m */ = {isa = PBXFileReference; fileEncoding = 4; lastKnownFileType = sourcecode.c.objc; path = OCSGrain.m; sourceTree = "<group>"; };
		C45EC8CA15F5839900F9B542 /* OCSLine.h */ = {isa = PBXFileReference; fileEncoding = 4; lastKnownFileType = sourcecode.objj.h; path = OCSLine.h; sourceTree = "<group>"; };
		C45EC8CB15F5839900F9B542 /* OCSLine.m */ = {isa = PBXFileReference; fileEncoding = 4; lastKnownFileType = sourcecode.c.objc; path = OCSLine.m; sourceTree = "<group>"; };
		C45EC8CC15F5839900F9B542 /* OCSLinearEnvelope.h */ = {isa = PBXFileReference; fileEncoding = 4; lastKnownFileType = sourcecode.objj.h; path = OCSLinearEnvelope.h; sourceTree = "<group>"; };
		C45EC8CD15F5839900F9B542 /* OCSLinearEnvelope.m */ = {isa = PBXFileReference; fileEncoding = 4; lastKnownFileType = sourcecode.c.objc; path = OCSLinearEnvelope.m; sourceTree = "<group>"; };
		C45EC8CE15F5839900F9B542 /* OCSOscillator.h */ = {isa = PBXFileReference; fileEncoding = 4; lastKnownFileType = sourcecode.objj.h; path = OCSOscillator.h; sourceTree = "<group>"; };
		C45EC8CF15F5839900F9B542 /* OCSOscillator.m */ = {isa = PBXFileReference; fileEncoding = 4; lastKnownFileType = sourcecode.c.objc; path = OCSOscillator.m; sourceTree = "<group>"; };
		C45EC8D015F5839900F9B542 /* OCSPluckDrum.h */ = {isa = PBXFileReference; fileEncoding = 4; lastKnownFileType = sourcecode.objj.h; path = OCSPluckDrum.h; sourceTree = "<group>"; };
		C45EC8D115F5839900F9B542 /* OCSPluckDrum.m */ = {isa = PBXFileReference; fileEncoding = 4; lastKnownFileType = sourcecode.c.objc; path = OCSPluckDrum.m; sourceTree = "<group>"; };
		C45EC8D215F5839900F9B542 /* OCSPluckString.h */ = {isa = PBXFileReference; fileEncoding = 4; lastKnownFileType = sourcecode.objj.h; path = OCSPluckString.h; sourceTree = "<group>"; };
		C45EC8D315F5839900F9B542 /* OCSPluckString.m */ = {isa = PBXFileReference; fileEncoding = 4; lastKnownFileType = sourcecode.c.objc; path = OCSPluckString.m; sourceTree = "<group>"; };
		C45EC8D415F5839900F9B542 /* OCSSegmentArray.h */ = {isa = PBXFileReference; fileEncoding = 4; lastKnownFileType = sourcecode.objj.h; path = OCSSegmentArray.h; sourceTree = "<group>"; };
		C45EC8D515F5839900F9B542 /* OCSSegmentArray.m */ = {isa = PBXFileReference; fileEncoding = 4; lastKnownFileType = sourcecode.c.objc; path = OCSSegmentArray.m; sourceTree = "<group>"; };
		C45EC8D715F5839900F9B542 /* OCSAudio.h */ = {isa = PBXFileReference; fileEncoding = 4; lastKnownFileType = sourcecode.objj.h; path = OCSAudio.h; sourceTree = "<group>"; };
		C45EC8D815F5839900F9B542 /* OCSAudio.m */ = {isa = PBXFileReference; fileEncoding = 4; lastKnownFileType = sourcecode.c.objc; path = OCSAudio.m; sourceTree = "<group>"; };
		C45EC8D915F5839900F9B542 /* OCSAudioInput.h */ = {isa = PBXFileReference; fileEncoding = 4; lastKnownFileType = sourcecode.objj.h; path = OCSAudioInput.h; sourceTree = "<group>"; };
		C45EC8DA15F5839900F9B542 /* OCSAudioInput.m */ = {isa = PBXFileReference; fileEncoding = 4; lastKnownFileType = sourcecode.c.objc; path = OCSAudioInput.m; sourceTree = "<group>"; };
		C45EC8DB15F5839900F9B542 /* OCSFileInput.h */ = {isa = PBXFileReference; fileEncoding = 4; lastKnownFileType = sourcecode.objj.h; path = OCSFileInput.h; sourceTree = "<group>"; };
		C45EC8DC15F5839900F9B542 /* OCSFileInput.m */ = {isa = PBXFileReference; fileEncoding = 4; lastKnownFileType = sourcecode.c.objc; path = OCSFileInput.m; sourceTree = "<group>"; };
		C45EC8DD15F5839900F9B542 /* OCSLoopingOscillator.h */ = {isa = PBXFileReference; fileEncoding = 4; lastKnownFileType = sourcecode.objj.h; path = OCSLoopingOscillator.h; sourceTree = "<group>"; };
		C45EC8DE15F5839900F9B542 /* OCSLoopingOscillator.m */ = {isa = PBXFileReference; fileEncoding = 4; lastKnownFileType = sourcecode.c.objc; path = OCSLoopingOscillator.m; sourceTree = "<group>"; };
		C45EC8DF15F5839900F9B542 /* OCSMonoAudio.h */ = {isa = PBXFileReference; fileEncoding = 4; lastKnownFileType = sourcecode.objj.h; path = OCSMonoAudio.h; sourceTree = "<group>"; };
		C45EC8E015F5839900F9B542 /* OCSMonoAudio.m */ = {isa = PBXFileReference; fileEncoding = 4; lastKnownFileType = sourcecode.c.objc; path = OCSMonoAudio.m; sourceTree = "<group>"; };
		C45EC8E115F5839900F9B542 /* OCSWeightedMean.h */ = {isa = PBXFileReference; fileEncoding = 4; lastKnownFileType = sourcecode.objj.h; path = OCSWeightedMean.h; sourceTree = "<group>"; };
		C45EC8E215F5839900F9B542 /* OCSWeightedMean.m */ = {isa = PBXFileReference; fileEncoding = 4; lastKnownFileType = sourcecode.c.objc; path = OCSWeightedMean.m; sourceTree = "<group>"; };
		C45EC8E415F5839900F9B542 /* OCSConvolution.h */ = {isa = PBXFileReference; fileEncoding = 4; lastKnownFileType = sourcecode.objj.h; path = OCSConvolution.h; sourceTree = "<group>"; };
		C45EC8E515F5839900F9B542 /* OCSConvolution.m */ = {isa = PBXFileReference; fileEncoding = 4; lastKnownFileType = sourcecode.c.objc; path = OCSConvolution.m; sourceTree = "<group>"; };
		C45EC8E615F5839900F9B542 /* OCSLowPassButterworthFilter.h */ = {isa = PBXFileReference; fileEncoding = 4; lastKnownFileType = sourcecode.objj.h; path = OCSLowPassButterworthFilter.h; sourceTree = "<group>"; };
		C45EC8E715F5839900F9B542 /* OCSLowPassButterworthFilter.m */ = {isa = PBXFileReference; fileEncoding = 4; lastKnownFileType = sourcecode.c.objc; path = OCSLowPassButterworthFilter.m; sourceTree = "<group>"; };
		C45EC8E815F5839900F9B542 /* OCSNReverb.h */ = {isa = PBXFileReference; fileEncoding = 4; lastKnownFileType = sourcecode.objj.h; path = OCSNReverb.h; sourceTree = "<group>"; };
		C45EC8E915F5839900F9B542 /* OCSNReverb.m */ = {isa = PBXFileReference; fileEncoding = 4; lastKnownFileType = sourcecode.c.objc; path = OCSNReverb.m; sourceTree = "<group>"; };
		C45EC8EA15F5839900F9B542 /* OCSReverb.h */ = {isa = PBXFileReference; fileEncoding = 4; lastKnownFileType = sourcecode.objj.h; path = OCSReverb.h; sourceTree = "<group>"; };
		C45EC8EB15F5839900F9B542 /* OCSReverb.m */ = {isa = PBXFileReference; fileEncoding = 4; lastKnownFileType = sourcecode.c.objc; path = OCSReverb.m; sourceTree = "<group>"; };
		C45EC8EE15F5839900F9B542 /* CsGrainCompressor.udo */ = {isa = PBXFileReference; fileEncoding = 4; lastKnownFileType = text; path = CsGrainCompressor.udo; sourceTree = "<group>"; };
		C45EC8EF15F5839900F9B542 /* CsGrainPitchShifter.udo */ = {isa = PBXFileReference; fileEncoding = 4; lastKnownFileType = text; path = CsGrainPitchShifter.udo; sourceTree = "<group>"; };
		C45EC8F015F5839900F9B542 /* UDOCsGrainCompressor.h */ = {isa = PBXFileReference; fileEncoding = 4; lastKnownFileType = sourcecode.objj.h; path = UDOCsGrainCompressor.h; sourceTree = "<group>"; };
		C45EC8F115F5839900F9B542 /* UDOCsGrainCompressor.m */ = {isa = PBXFileReference; fileEncoding = 4; lastKnownFileType = sourcecode.c.objc; path = UDOCsGrainCompressor.m; sourceTree = "<group>"; };
		C45EC8F215F5839900F9B542 /* UDOCsGrainPitchShifter.h */ = {isa = PBXFileReference; fileEncoding = 4; lastKnownFileType = sourcecode.objj.h; path = UDOCsGrainPitchShifter.h; sourceTree = "<group>"; };
		C45EC8F315F5839900F9B542 /* UDOCsGrainPitchShifter.m */ = {isa = PBXFileReference; fileEncoding = 4; lastKnownFileType = sourcecode.c.objc; path = UDOCsGrainPitchShifter.m; sourceTree = "<group>"; };
		C45EC8F515F5839900F9B542 /* msrOsc.udo */ = {isa = PBXFileReference; fileEncoding = 4; lastKnownFileType = text; path = msrOsc.udo; sourceTree = "<group>"; };
		C45EC8F615F5839900F9B542 /* UDOMSROscillator.h */ = {isa = PBXFileReference; fileEncoding = 4; lastKnownFileType = sourcecode.objj.h; path = UDOMSROscillator.h; sourceTree = "<group>"; };
		C45EC8F715F5839900F9B542 /* UDOMSROscillator.m */ = {isa = PBXFileReference; fileEncoding = 4; lastKnownFileType = sourcecode.c.objc; path = UDOMSROscillator.m; sourceTree = "<group>"; };
		C45EC8F815F5839900F9B542 /* OCSUserDefinedOperation.h */ = {isa = PBXFileReference; fileEncoding = 4; lastKnownFileType = sourcecode.objj.h; path = OCSUserDefinedOperation.h; sourceTree = "<group>"; };
		C45EC8F915F5839900F9B542 /* OCSUserDefinedOperation.m */ = {isa = PBXFileReference; fileEncoding = 4; lastKnownFileType = sourcecode.c.objc; path = OCSUserDefinedOperation.m; sourceTree = "<group>"; };
		C45EC8FB15F5839900F9B542 /* OCSConstant.h */ = {isa = PBXFileReference; fileEncoding = 4; lastKnownFileType = sourcecode.objj.h; path = OCSConstant.h; sourceTree = "<group>"; };
		C45EC8FC15F5839900F9B542 /* OCSConstant.m */ = {isa = PBXFileReference; fileEncoding = 4; lastKnownFileType = sourcecode.c.objc; path = OCSConstant.m; sourceTree = "<group>"; };
		C45EC8FD15F5839900F9B542 /* OCSControl.h */ = {isa = PBXFileReference; fileEncoding = 4; lastKnownFileType = sourcecode.objj.h; path = OCSControl.h; sourceTree = "<group>"; };
		C45EC8FE15F5839900F9B542 /* OCSControl.m */ = {isa = PBXFileReference; fileEncoding = 4; lastKnownFileType = sourcecode.c.objc; path = OCSControl.m; sourceTree = "<group>"; };
		C45EC8FF15F5839900F9B542 /* OCSFSignal.h */ = {isa = PBXFileReference; fileEncoding = 4; lastKnownFileType = sourcecode.objj.h; path = OCSFSignal.h; sourceTree = "<group>"; };
		C45EC90015F5839900F9B542 /* OCSFSignal.m */ = {isa = PBXFileReference; fileEncoding = 4; lastKnownFileType = sourcecode.c.objc; path = OCSFSignal.m; sourceTree = "<group>"; };
		C45EC90115F5839900F9B542 /* OCSParameter.h */ = {isa = PBXFileReference; fileEncoding = 4; lastKnownFileType = sourcecode.objj.h; path = OCSParameter.h; sourceTree = "<group>"; };
		C45EC90215F5839900F9B542 /* OCSParameter.m */ = {isa = PBXFileReference; fileEncoding = 4; lastKnownFileType = sourcecode.c.objc; path = OCSParameter.m; sourceTree = "<group>"; };
		C45EC90315F5839900F9B542 /* OCSParameterArray.h */ = {isa = PBXFileReference; fileEncoding = 4; lastKnownFileType = sourcecode.objj.h; path = OCSParameterArray.h; sourceTree = "<group>"; };
		C45EC90415F5839900F9B542 /* OCSParameterArray.m */ = {isa = PBXFileReference; fileEncoding = 4; lastKnownFileType = sourcecode.c.objc; path = OCSParameterArray.m; sourceTree = "<group>"; };
		C45EC90615F5839900F9B542 /* OCSEventProperty.h */ = {isa = PBXFileReference; fileEncoding = 4; lastKnownFileType = sourcecode.objj.h; path = OCSEventProperty.h; sourceTree = "<group>"; };
		C45EC90715F5839900F9B542 /* OCSEventProperty.m */ = {isa = PBXFileReference; fileEncoding = 4; lastKnownFileType = sourcecode.c.objc; path = OCSEventProperty.m; sourceTree = "<group>"; };
		C45EC90815F5839900F9B542 /* OCSInstrumentProperty.h */ = {isa = PBXFileReference; fileEncoding = 4; lastKnownFileType = sourcecode.objj.h; path = OCSInstrumentProperty.h; sourceTree = "<group>"; };
		C45EC90915F5839900F9B542 /* OCSInstrumentProperty.m */ = {isa = PBXFileReference; fileEncoding = 4; lastKnownFileType = sourcecode.c.objc; path = OCSInstrumentProperty.m; sourceTree = "<group>"; };
		C45EC90A15F5839900F9B542 /* OCSProperty.h */ = {isa = PBXFileReference; fileEncoding = 4; lastKnownFileType = sourcecode.objj.h; path = OCSProperty.h; sourceTree = "<group>"; };
		C45EC90B15F5839900F9B542 /* OCSProperty.m */ = {isa = PBXFileReference; fileEncoding = 4; lastKnownFileType = sourcecode.c.objc; path = OCSProperty.m; sourceTree = "<group>"; };
		C45EC98E15F583CD00F9B542 /* TweakableInstrument.h */ = {isa = PBXFileReference; fileEncoding = 4; lastKnownFileType = sourcecode.objj.h; path = TweakableInstrument.h; sourceTree = "<group>"; };
		C45EC98F15F583CD00F9B542 /* TweakableInstrument.m */ = {isa = PBXFileReference; fileEncoding = 4; lastKnownFileType = sourcecode.c.objc; path = TweakableInstrument.m; sourceTree = "<group>"; };
		C45EC99115F583CD00F9B542 /* 808loop.wav */ = {isa = PBXFileReference; lastKnownFileType = audio.wav; path = 808loop.wav; sourceTree = "<group>"; };
		C45EC99215F583CD00F9B542 /* ConvolutionInstrument.h */ = {isa = PBXFileReference; fileEncoding = 4; lastKnownFileType = sourcecode.objj.h; path = ConvolutionInstrument.h; sourceTree = "<group>"; };
		C45EC99315F583CD00F9B542 /* ConvolutionInstrument.m */ = {isa = PBXFileReference; fileEncoding = 4; lastKnownFileType = sourcecode.c.objc; path = ConvolutionInstrument.m; sourceTree = "<group>"; };
		C45EC99415F583CD00F9B542 /* dish.wav */ = {isa = PBXFileReference; lastKnownFileType = audio.wav; path = dish.wav; sourceTree = "<group>"; };
		C45EC99515F583CD00F9B542 /* Stairwell.wav */ = {isa = PBXFileReference; lastKnownFileType = audio.wav; path = Stairwell.wav; sourceTree = "<group>"; };
		C45EC99715F583CD00F9B542 /* ExpressionToneGenerator.h */ = {isa = PBXFileReference; fileEncoding = 4; lastKnownFileType = sourcecode.objj.h; path = ExpressionToneGenerator.h; sourceTree = "<group>"; };
		C45EC99815F583CD00F9B542 /* ExpressionToneGenerator.m */ = {isa = PBXFileReference; fileEncoding = 4; lastKnownFileType = sourcecode.c.objc; path = ExpressionToneGenerator.m; sourceTree = "<group>"; };
		C45EC99A15F583CD00F9B542 /* beats.wav */ = {isa = PBXFileReference; lastKnownFileType = audio.wav; path = beats.wav; sourceTree = "<group>"; };
		C45EC99B15F583CD00F9B542 /* SimpleGrainInstrument.h */ = {isa = PBXFileReference; fileEncoding = 4; lastKnownFileType = sourcecode.objj.h; path = SimpleGrainInstrument.h; sourceTree = "<group>"; };
		C45EC99C15F583CD00F9B542 /* SimpleGrainInstrument.m */ = {isa = PBXFileReference; fileEncoding = 4; lastKnownFileType = sourcecode.c.objc; path = SimpleGrainInstrument.m; sourceTree = "<group>"; };
		C45EC99E15F583CD00F9B542 /* Harmonizer.h */ = {isa = PBXFileReference; fileEncoding = 4; lastKnownFileType = sourcecode.objj.h; path = Harmonizer.h; sourceTree = "<group>"; };
		C45EC99F15F583CD00F9B542 /* Harmonizer.m */ = {isa = PBXFileReference; fileEncoding = 4; lastKnownFileType = sourcecode.c.objc; path = Harmonizer.m; sourceTree = "<group>"; };
		C45EC9A115F583CD00F9B542 /* FivePropertyInstrument.h */ = {isa = PBXFileReference; fileEncoding = 4; lastKnownFileType = sourcecode.objj.h; path = FivePropertyInstrument.h; sourceTree = "<group>"; };
		C45EC9A215F583CD00F9B542 /* FivePropertyInstrument.m */ = {isa = PBXFileReference; fileEncoding = 4; lastKnownFileType = sourcecode.c.objc; path = FivePropertyInstrument.m; sourceTree = "<group>"; };
		C45EC9A515F583CD00F9B542 /* FMOscillatorInstrument.h */ = {isa = PBXFileReference; fileEncoding = 4; lastKnownFileType = sourcecode.objj.h; path = FMOscillatorInstrument.h; sourceTree = "<group>"; };
		C45EC9A615F583CD00F9B542 /* FMOscillatorInstrument.m */ = {isa = PBXFileReference; fileEncoding = 4; lastKnownFileType = sourcecode.c.objc; path = FMOscillatorInstrument.m; sourceTree = "<group>"; };
		C45EC9A815F583CD00F9B542 /* OscillatorInstrument.h */ = {isa = PBXFileReference; fileEncoding = 4; lastKnownFileType = sourcecode.objj.h; path = OscillatorInstrument.h; sourceTree = "<group>"; };
		C45EC9A915F583CD00F9B542 /* OscillatorInstrument.m */ = {isa = PBXFileReference; fileEncoding = 4; lastKnownFileType = sourcecode.c.objc; path = OscillatorInstrument.m; sourceTree = "<group>"; };
		C45EC9AB15F583CD00F9B542 /* AudioFilePlayer.h */ = {isa = PBXFileReference; fileEncoding = 4; lastKnownFileType = sourcecode.objj.h; path = AudioFilePlayer.h; sourceTree = "<group>"; };
		C45EC9AC15F583CD00F9B542 /* AudioFilePlayer.m */ = {isa = PBXFileReference; fileEncoding = 4; lastKnownFileType = sourcecode.c.objc; path = AudioFilePlayer.m; sourceTree = "<group>"; };
		C45EC9AD15F583CD00F9B542 /* hellorcb.aif */ = {isa = PBXFileReference; lastKnownFileType = file; path = hellorcb.aif; sourceTree = "<group>"; };
		C45EC9AF15F583CD00F9B542 /* example.csd */ = {isa = PBXFileReference; fileEncoding = 4; lastKnownFileType = text; path = example.csd; sourceTree = "<group>"; };
		C45EC9B115F583CD00F9B542 /* EffectsProcessor.h */ = {isa = PBXFileReference; fileEncoding = 4; lastKnownFileType = sourcecode.objj.h; path = EffectsProcessor.h; sourceTree = "<group>"; };
		C45EC9B215F583CD00F9B542 /* EffectsProcessor.m */ = {isa = PBXFileReference; fileEncoding = 4; lastKnownFileType = sourcecode.c.objc; path = EffectsProcessor.m; sourceTree = "<group>"; };
		C45EC9B315F583CD00F9B542 /* ReverbOrchestra.h */ = {isa = PBXFileReference; fileEncoding = 4; lastKnownFileType = sourcecode.objj.h; path = ReverbOrchestra.h; sourceTree = "<group>"; };
		C45EC9B415F583CD00F9B542 /* ReverbOrchestra.m */ = {isa = PBXFileReference; fileEncoding = 4; lastKnownFileType = sourcecode.c.objc; path = ReverbOrchestra.m; sourceTree = "<group>"; };
		C45EC9B515F583CD00F9B542 /* ToneGenerator.h */ = {isa = PBXFileReference; fileEncoding = 4; lastKnownFileType = sourcecode.objj.h; path = ToneGenerator.h; sourceTree = "<group>"; };
		C45EC9B615F583CD00F9B542 /* ToneGenerator.m */ = {isa = PBXFileReference; fileEncoding = 4; lastKnownFileType = sourcecode.c.objc; path = ToneGenerator.m; sourceTree = "<group>"; };
		C45EC9B815F583CD00F9B542 /* SequenceInstrument.h */ = {isa = PBXFileReference; fileEncoding = 4; lastKnownFileType = sourcecode.objj.h; path = SequenceInstrument.h; sourceTree = "<group>"; };
		C45EC9B915F583CD00F9B542 /* SequenceInstrument.m */ = {isa = PBXFileReference; fileEncoding = 4; lastKnownFileType = sourcecode.c.objc; path = SequenceInstrument.m; sourceTree = "<group>"; };
		C45EC9BB15F583CD00F9B542 /* UDOInstrument.h */ = {isa = PBXFileReference; fileEncoding = 4; lastKnownFileType = sourcecode.objj.h; path = UDOInstrument.h; sourceTree = "<group>"; };
		C45EC9BC15F583CD00F9B542 /* UDOInstrument.m */ = {isa = PBXFileReference; fileEncoding = 4; lastKnownFileType = sourcecode.c.objc; path = UDOInstrument.m; sourceTree = "<group>"; };
		C45EC9BE15F583CD00F9B542 /* UnitGeneratorInstrument.h */ = {isa = PBXFileReference; fileEncoding = 4; lastKnownFileType = sourcecode.objj.h; path = UnitGeneratorInstrument.h; sourceTree = "<group>"; };
		C45EC9BF15F583CD00F9B542 /* UnitGeneratorInstrument.m */ = {isa = PBXFileReference; fileEncoding = 4; lastKnownFileType = sourcecode.c.objc; path = UnitGeneratorInstrument.m; sourceTree = "<group>"; };
=======
		C45ECA6415F5F42600F9B542 /* CsoundObj-original.m */ = {isa = PBXFileReference; fileEncoding = 4; lastKnownFileType = sourcecode.c.objc; path = "CsoundObj-original.m"; sourceTree = "<group>"; };
		C45ECA6715F5F4CF00F9B542 /* CsoundObj-original.h */ = {isa = PBXFileReference; fileEncoding = 4; lastKnownFileType = sourcecode.objj.h; path = "CsoundObj-original.h"; sourceTree = "<group>"; };
		C45ECA6C15F5F71F00F9B542 /* OCSEvent.h */ = {isa = PBXFileReference; fileEncoding = 4; lastKnownFileType = sourcecode.objj.h; path = OCSEvent.h; sourceTree = "<group>"; };
		C45ECA6D15F5F71F00F9B542 /* OCSEvent.m */ = {isa = PBXFileReference; fileEncoding = 4; lastKnownFileType = sourcecode.c.objc; path = OCSEvent.m; sourceTree = "<group>"; };
		C45ECA6E15F5F71F00F9B542 /* OCSInstrument.h */ = {isa = PBXFileReference; fileEncoding = 4; lastKnownFileType = sourcecode.objj.h; path = OCSInstrument.h; sourceTree = "<group>"; };
		C45ECA6F15F5F71F00F9B542 /* OCSInstrument.m */ = {isa = PBXFileReference; fileEncoding = 4; lastKnownFileType = sourcecode.c.objc; path = OCSInstrument.m; sourceTree = "<group>"; };
		C45ECA7015F5F71F00F9B542 /* OCSManager.h */ = {isa = PBXFileReference; fileEncoding = 4; lastKnownFileType = sourcecode.objj.h; path = OCSManager.h; sourceTree = "<group>"; };
		C45ECA7115F5F71F00F9B542 /* OCSManager.m */ = {isa = PBXFileReference; fileEncoding = 4; lastKnownFileType = sourcecode.c.objc; path = OCSManager.m; sourceTree = "<group>"; };
		C45ECA7215F5F71F00F9B542 /* OCSMidi.h */ = {isa = PBXFileReference; fileEncoding = 4; lastKnownFileType = sourcecode.objj.h; path = OCSMidi.h; sourceTree = "<group>"; };
		C45ECA7315F5F71F00F9B542 /* OCSMidi.m */ = {isa = PBXFileReference; fileEncoding = 4; lastKnownFileType = sourcecode.c.objc; path = OCSMidi.m; sourceTree = "<group>"; };
		C45ECA7415F5F71F00F9B542 /* OCSOrchestra.h */ = {isa = PBXFileReference; fileEncoding = 4; lastKnownFileType = sourcecode.objj.h; path = OCSOrchestra.h; sourceTree = "<group>"; };
		C45ECA7515F5F71F00F9B542 /* OCSOrchestra.m */ = {isa = PBXFileReference; fileEncoding = 4; lastKnownFileType = sourcecode.c.objc; path = OCSOrchestra.m; sourceTree = "<group>"; };
		C45ECA7615F5F71F00F9B542 /* OCSSequence.h */ = {isa = PBXFileReference; fileEncoding = 4; lastKnownFileType = sourcecode.objj.h; path = OCSSequence.h; sourceTree = "<group>"; };
		C45ECA7715F5F71F00F9B542 /* OCSSequence.m */ = {isa = PBXFileReference; fileEncoding = 4; lastKnownFileType = sourcecode.c.objc; path = OCSSequence.m; sourceTree = "<group>"; };
		C45ECA7915F5F71F00F9B542 /* template.csd */ = {isa = PBXFileReference; fileEncoding = 4; lastKnownFileType = text; path = template.csd; sourceTree = "<group>"; };
		C45ECA7A15F5F71F00F9B542 /* test.csd */ = {isa = PBXFileReference; fileEncoding = 4; lastKnownFileType = text; path = test.csd; sourceTree = "<group>"; };
		C45ECA7C15F5F71F00F9B542 /* OCSArrayTable.h */ = {isa = PBXFileReference; fileEncoding = 4; lastKnownFileType = sourcecode.objj.h; path = OCSArrayTable.h; sourceTree = "<group>"; };
		C45ECA7D15F5F71F00F9B542 /* OCSArrayTable.m */ = {isa = PBXFileReference; fileEncoding = 4; lastKnownFileType = sourcecode.c.objc; path = OCSArrayTable.m; sourceTree = "<group>"; };
		C45ECA7E15F5F71F00F9B542 /* OCSExponentialCurvesTable.h */ = {isa = PBXFileReference; fileEncoding = 4; lastKnownFileType = sourcecode.objj.h; path = OCSExponentialCurvesTable.h; sourceTree = "<group>"; };
		C45ECA7F15F5F71F00F9B542 /* OCSExponentialCurvesTable.m */ = {isa = PBXFileReference; fileEncoding = 4; lastKnownFileType = sourcecode.c.objc; path = OCSExponentialCurvesTable.m; sourceTree = "<group>"; };
		C45ECA8015F5F71F00F9B542 /* OCSFTable.h */ = {isa = PBXFileReference; fileEncoding = 4; lastKnownFileType = sourcecode.objj.h; path = OCSFTable.h; sourceTree = "<group>"; };
		C45ECA8115F5F71F00F9B542 /* OCSFTable.m */ = {isa = PBXFileReference; fileEncoding = 4; lastKnownFileType = sourcecode.c.objc; path = OCSFTable.m; sourceTree = "<group>"; };
		C45ECA8215F5F71F00F9B542 /* OCSRandomDistributionTable.h */ = {isa = PBXFileReference; fileEncoding = 4; lastKnownFileType = sourcecode.objj.h; path = OCSRandomDistributionTable.h; sourceTree = "<group>"; };
		C45ECA8315F5F71F00F9B542 /* OCSRandomDistributionTable.m */ = {isa = PBXFileReference; fileEncoding = 4; lastKnownFileType = sourcecode.c.objc; path = OCSRandomDistributionTable.m; sourceTree = "<group>"; };
		C45ECA8415F5F71F00F9B542 /* OCSSineTable.h */ = {isa = PBXFileReference; fileEncoding = 4; lastKnownFileType = sourcecode.objj.h; path = OCSSineTable.h; sourceTree = "<group>"; };
		C45ECA8515F5F71F00F9B542 /* OCSSineTable.m */ = {isa = PBXFileReference; fileEncoding = 4; lastKnownFileType = sourcecode.c.objc; path = OCSSineTable.m; sourceTree = "<group>"; };
		C45ECA8615F5F71F00F9B542 /* OCSSoundFileTable.h */ = {isa = PBXFileReference; fileEncoding = 4; lastKnownFileType = sourcecode.objj.h; path = OCSSoundFileTable.h; sourceTree = "<group>"; };
		C45ECA8715F5F71F00F9B542 /* OCSSoundFileTable.m */ = {isa = PBXFileReference; fileEncoding = 4; lastKnownFileType = sourcecode.c.objc; path = OCSSoundFileTable.m; sourceTree = "<group>"; };
		C45ECA8815F5F71F00F9B542 /* OCSWindowsTable.h */ = {isa = PBXFileReference; fileEncoding = 4; lastKnownFileType = sourcecode.objj.h; path = OCSWindowsTable.h; sourceTree = "<group>"; };
		C45ECA8915F5F71F00F9B542 /* OCSWindowsTable.m */ = {isa = PBXFileReference; fileEncoding = 4; lastKnownFileType = sourcecode.c.objc; path = OCSWindowsTable.m; sourceTree = "<group>"; };
		C45ECA8C15F5F71F00F9B542 /* OCSAssignment.h */ = {isa = PBXFileReference; fileEncoding = 4; lastKnownFileType = sourcecode.objj.h; path = OCSAssignment.h; sourceTree = "<group>"; };
		C45ECA8D15F5F71F00F9B542 /* OCSAssignment.m */ = {isa = PBXFileReference; fileEncoding = 4; lastKnownFileType = sourcecode.c.objc; path = OCSAssignment.m; sourceTree = "<group>"; };
		C45ECA8E15F5F71F00F9B542 /* OCSProduct.h */ = {isa = PBXFileReference; fileEncoding = 4; lastKnownFileType = sourcecode.objj.h; path = OCSProduct.h; sourceTree = "<group>"; };
		C45ECA8F15F5F71F00F9B542 /* OCSProduct.m */ = {isa = PBXFileReference; fileEncoding = 4; lastKnownFileType = sourcecode.c.objc; path = OCSProduct.m; sourceTree = "<group>"; };
		C45ECA9015F5F71F00F9B542 /* OCSScaledControl.h */ = {isa = PBXFileReference; fileEncoding = 4; lastKnownFileType = sourcecode.objj.h; path = OCSScaledControl.h; sourceTree = "<group>"; };
		C45ECA9115F5F71F00F9B542 /* OCSScaledControl.m */ = {isa = PBXFileReference; fileEncoding = 4; lastKnownFileType = sourcecode.c.objc; path = OCSScaledControl.m; sourceTree = "<group>"; };
		C45ECA9215F5F71F00F9B542 /* OCSSum.h */ = {isa = PBXFileReference; fileEncoding = 4; lastKnownFileType = sourcecode.objj.h; path = OCSSum.h; sourceTree = "<group>"; };
		C45ECA9315F5F71F00F9B542 /* OCSSum.m */ = {isa = PBXFileReference; fileEncoding = 4; lastKnownFileType = sourcecode.c.objc; path = OCSSum.m; sourceTree = "<group>"; };
		C45ECA9415F5F71F00F9B542 /* OCSTableValue.h */ = {isa = PBXFileReference; fileEncoding = 4; lastKnownFileType = sourcecode.objj.h; path = OCSTableValue.h; sourceTree = "<group>"; };
		C45ECA9515F5F71F00F9B542 /* OCSTableValue.m */ = {isa = PBXFileReference; fileEncoding = 4; lastKnownFileType = sourcecode.c.objc; path = OCSTableValue.m; sourceTree = "<group>"; };
		C45ECA9615F5F71F00F9B542 /* OCSOperation.h */ = {isa = PBXFileReference; fileEncoding = 4; lastKnownFileType = sourcecode.objj.h; path = OCSOperation.h; sourceTree = "<group>"; };
		C45ECA9715F5F71F00F9B542 /* OCSOperation.m */ = {isa = PBXFileReference; fileEncoding = 4; lastKnownFileType = sourcecode.c.objc; path = OCSOperation.m; sourceTree = "<group>"; };
		C45ECA9915F5F71F00F9B542 /* OCSAudioFromFSignal.h */ = {isa = PBXFileReference; fileEncoding = 4; lastKnownFileType = sourcecode.objj.h; path = OCSAudioFromFSignal.h; sourceTree = "<group>"; };
		C45ECA9A15F5F71F00F9B542 /* OCSAudioFromFSignal.m */ = {isa = PBXFileReference; fileEncoding = 4; lastKnownFileType = sourcecode.c.objc; path = OCSAudioFromFSignal.m; sourceTree = "<group>"; };
		C45ECA9B15F5F71F00F9B542 /* OCSFSignalFromMonoAudio.h */ = {isa = PBXFileReference; fileEncoding = 4; lastKnownFileType = sourcecode.objj.h; path = OCSFSignalFromMonoAudio.h; sourceTree = "<group>"; };
		C45ECA9C15F5F71F00F9B542 /* OCSFSignalFromMonoAudio.m */ = {isa = PBXFileReference; fileEncoding = 4; lastKnownFileType = sourcecode.c.objc; path = OCSFSignalFromMonoAudio.m; sourceTree = "<group>"; };
		C45ECA9D15F5F71F00F9B542 /* OCSFSignalMix.h */ = {isa = PBXFileReference; fileEncoding = 4; lastKnownFileType = sourcecode.objj.h; path = OCSFSignalMix.h; sourceTree = "<group>"; };
		C45ECA9E15F5F71F00F9B542 /* OCSFSignalMix.m */ = {isa = PBXFileReference; fileEncoding = 4; lastKnownFileType = sourcecode.c.objc; path = OCSFSignalMix.m; sourceTree = "<group>"; };
		C45ECA9F15F5F71F00F9B542 /* OCSScaledFSignal.h */ = {isa = PBXFileReference; fileEncoding = 4; lastKnownFileType = sourcecode.objj.h; path = OCSScaledFSignal.h; sourceTree = "<group>"; };
		C45ECAA015F5F71F00F9B542 /* OCSScaledFSignal.m */ = {isa = PBXFileReference; fileEncoding = 4; lastKnownFileType = sourcecode.c.objc; path = OCSScaledFSignal.m; sourceTree = "<group>"; };
		C45ECAA215F5F71F00F9B542 /* OCSFMOscillator.h */ = {isa = PBXFileReference; fileEncoding = 4; lastKnownFileType = sourcecode.objj.h; path = OCSFMOscillator.h; sourceTree = "<group>"; };
		C45ECAA315F5F71F00F9B542 /* OCSFMOscillator.m */ = {isa = PBXFileReference; fileEncoding = 4; lastKnownFileType = sourcecode.c.objc; path = OCSFMOscillator.m; sourceTree = "<group>"; };
		C45ECAA415F5F71F00F9B542 /* OCSGrain.h */ = {isa = PBXFileReference; fileEncoding = 4; lastKnownFileType = sourcecode.objj.h; path = OCSGrain.h; sourceTree = "<group>"; };
		C45ECAA515F5F71F00F9B542 /* OCSGrain.m */ = {isa = PBXFileReference; fileEncoding = 4; lastKnownFileType = sourcecode.c.objc; path = OCSGrain.m; sourceTree = "<group>"; };
		C45ECAA615F5F71F00F9B542 /* OCSLine.h */ = {isa = PBXFileReference; fileEncoding = 4; lastKnownFileType = sourcecode.objj.h; path = OCSLine.h; sourceTree = "<group>"; };
		C45ECAA715F5F71F00F9B542 /* OCSLine.m */ = {isa = PBXFileReference; fileEncoding = 4; lastKnownFileType = sourcecode.c.objc; path = OCSLine.m; sourceTree = "<group>"; };
		C45ECAA815F5F71F00F9B542 /* OCSLinearEnvelope.h */ = {isa = PBXFileReference; fileEncoding = 4; lastKnownFileType = sourcecode.objj.h; path = OCSLinearEnvelope.h; sourceTree = "<group>"; };
		C45ECAA915F5F71F00F9B542 /* OCSLinearEnvelope.m */ = {isa = PBXFileReference; fileEncoding = 4; lastKnownFileType = sourcecode.c.objc; path = OCSLinearEnvelope.m; sourceTree = "<group>"; };
		C45ECAAA15F5F71F00F9B542 /* OCSOscillator.h */ = {isa = PBXFileReference; fileEncoding = 4; lastKnownFileType = sourcecode.objj.h; path = OCSOscillator.h; sourceTree = "<group>"; };
		C45ECAAB15F5F71F00F9B542 /* OCSOscillator.m */ = {isa = PBXFileReference; fileEncoding = 4; lastKnownFileType = sourcecode.c.objc; path = OCSOscillator.m; sourceTree = "<group>"; };
		C45ECAAC15F5F71F00F9B542 /* OCSPluckDrum.h */ = {isa = PBXFileReference; fileEncoding = 4; lastKnownFileType = sourcecode.objj.h; path = OCSPluckDrum.h; sourceTree = "<group>"; };
		C45ECAAD15F5F71F00F9B542 /* OCSPluckDrum.m */ = {isa = PBXFileReference; fileEncoding = 4; lastKnownFileType = sourcecode.c.objc; path = OCSPluckDrum.m; sourceTree = "<group>"; };
		C45ECAAE15F5F71F00F9B542 /* OCSPluckString.h */ = {isa = PBXFileReference; fileEncoding = 4; lastKnownFileType = sourcecode.objj.h; path = OCSPluckString.h; sourceTree = "<group>"; };
		C45ECAAF15F5F71F00F9B542 /* OCSPluckString.m */ = {isa = PBXFileReference; fileEncoding = 4; lastKnownFileType = sourcecode.c.objc; path = OCSPluckString.m; sourceTree = "<group>"; };
		C45ECAB015F5F71F00F9B542 /* OCSSegmentArray.h */ = {isa = PBXFileReference; fileEncoding = 4; lastKnownFileType = sourcecode.objj.h; path = OCSSegmentArray.h; sourceTree = "<group>"; };
		C45ECAB115F5F71F00F9B542 /* OCSSegmentArray.m */ = {isa = PBXFileReference; fileEncoding = 4; lastKnownFileType = sourcecode.c.objc; path = OCSSegmentArray.m; sourceTree = "<group>"; };
		C45ECAB315F5F71F00F9B542 /* OCSAudio.h */ = {isa = PBXFileReference; fileEncoding = 4; lastKnownFileType = sourcecode.objj.h; path = OCSAudio.h; sourceTree = "<group>"; };
		C45ECAB415F5F71F00F9B542 /* OCSAudio.m */ = {isa = PBXFileReference; fileEncoding = 4; lastKnownFileType = sourcecode.c.objc; path = OCSAudio.m; sourceTree = "<group>"; };
		C45ECAB515F5F71F00F9B542 /* OCSAudioInput.h */ = {isa = PBXFileReference; fileEncoding = 4; lastKnownFileType = sourcecode.objj.h; path = OCSAudioInput.h; sourceTree = "<group>"; };
		C45ECAB615F5F71F00F9B542 /* OCSAudioInput.m */ = {isa = PBXFileReference; fileEncoding = 4; lastKnownFileType = sourcecode.c.objc; path = OCSAudioInput.m; sourceTree = "<group>"; };
		C45ECAB715F5F71F00F9B542 /* OCSFileInput.h */ = {isa = PBXFileReference; fileEncoding = 4; lastKnownFileType = sourcecode.objj.h; path = OCSFileInput.h; sourceTree = "<group>"; };
		C45ECAB815F5F71F00F9B542 /* OCSFileInput.m */ = {isa = PBXFileReference; fileEncoding = 4; lastKnownFileType = sourcecode.c.objc; path = OCSFileInput.m; sourceTree = "<group>"; };
		C45ECAB915F5F71F00F9B542 /* OCSLoopingOscillator.h */ = {isa = PBXFileReference; fileEncoding = 4; lastKnownFileType = sourcecode.objj.h; path = OCSLoopingOscillator.h; sourceTree = "<group>"; };
		C45ECABA15F5F71F00F9B542 /* OCSLoopingOscillator.m */ = {isa = PBXFileReference; fileEncoding = 4; lastKnownFileType = sourcecode.c.objc; path = OCSLoopingOscillator.m; sourceTree = "<group>"; };
		C45ECABB15F5F71F00F9B542 /* OCSMonoAudio.h */ = {isa = PBXFileReference; fileEncoding = 4; lastKnownFileType = sourcecode.objj.h; path = OCSMonoAudio.h; sourceTree = "<group>"; };
		C45ECABC15F5F71F00F9B542 /* OCSMonoAudio.m */ = {isa = PBXFileReference; fileEncoding = 4; lastKnownFileType = sourcecode.c.objc; path = OCSMonoAudio.m; sourceTree = "<group>"; };
		C45ECABD15F5F71F00F9B542 /* OCSWeightedMean.h */ = {isa = PBXFileReference; fileEncoding = 4; lastKnownFileType = sourcecode.objj.h; path = OCSWeightedMean.h; sourceTree = "<group>"; };
		C45ECABE15F5F71F00F9B542 /* OCSWeightedMean.m */ = {isa = PBXFileReference; fileEncoding = 4; lastKnownFileType = sourcecode.c.objc; path = OCSWeightedMean.m; sourceTree = "<group>"; };
		C45ECAC015F5F71F00F9B542 /* OCSConvolution.h */ = {isa = PBXFileReference; fileEncoding = 4; lastKnownFileType = sourcecode.objj.h; path = OCSConvolution.h; sourceTree = "<group>"; };
		C45ECAC115F5F71F00F9B542 /* OCSConvolution.m */ = {isa = PBXFileReference; fileEncoding = 4; lastKnownFileType = sourcecode.c.objc; path = OCSConvolution.m; sourceTree = "<group>"; };
		C45ECAC215F5F71F00F9B542 /* OCSLowPassButterworthFilter.h */ = {isa = PBXFileReference; fileEncoding = 4; lastKnownFileType = sourcecode.objj.h; path = OCSLowPassButterworthFilter.h; sourceTree = "<group>"; };
		C45ECAC315F5F71F00F9B542 /* OCSLowPassButterworthFilter.m */ = {isa = PBXFileReference; fileEncoding = 4; lastKnownFileType = sourcecode.c.objc; path = OCSLowPassButterworthFilter.m; sourceTree = "<group>"; };
		C45ECAC415F5F71F00F9B542 /* OCSNReverb.h */ = {isa = PBXFileReference; fileEncoding = 4; lastKnownFileType = sourcecode.objj.h; path = OCSNReverb.h; sourceTree = "<group>"; };
		C45ECAC515F5F71F00F9B542 /* OCSNReverb.m */ = {isa = PBXFileReference; fileEncoding = 4; lastKnownFileType = sourcecode.c.objc; path = OCSNReverb.m; sourceTree = "<group>"; };
		C45ECAC615F5F71F00F9B542 /* OCSReverb.h */ = {isa = PBXFileReference; fileEncoding = 4; lastKnownFileType = sourcecode.objj.h; path = OCSReverb.h; sourceTree = "<group>"; };
		C45ECAC715F5F71F00F9B542 /* OCSReverb.m */ = {isa = PBXFileReference; fileEncoding = 4; lastKnownFileType = sourcecode.c.objc; path = OCSReverb.m; sourceTree = "<group>"; };
		C45ECACA15F5F71F00F9B542 /* CsGrainCompressor.udo */ = {isa = PBXFileReference; fileEncoding = 4; lastKnownFileType = text; path = CsGrainCompressor.udo; sourceTree = "<group>"; };
		C45ECACB15F5F71F00F9B542 /* CsGrainPitchShifter.udo */ = {isa = PBXFileReference; fileEncoding = 4; lastKnownFileType = text; path = CsGrainPitchShifter.udo; sourceTree = "<group>"; };
		C45ECACC15F5F71F00F9B542 /* UDOCsGrainCompressor.h */ = {isa = PBXFileReference; fileEncoding = 4; lastKnownFileType = sourcecode.objj.h; path = UDOCsGrainCompressor.h; sourceTree = "<group>"; };
		C45ECACD15F5F71F00F9B542 /* UDOCsGrainCompressor.m */ = {isa = PBXFileReference; fileEncoding = 4; lastKnownFileType = sourcecode.c.objc; path = UDOCsGrainCompressor.m; sourceTree = "<group>"; };
		C45ECACE15F5F71F00F9B542 /* UDOCsGrainPitchShifter.h */ = {isa = PBXFileReference; fileEncoding = 4; lastKnownFileType = sourcecode.objj.h; path = UDOCsGrainPitchShifter.h; sourceTree = "<group>"; };
		C45ECACF15F5F71F00F9B542 /* UDOCsGrainPitchShifter.m */ = {isa = PBXFileReference; fileEncoding = 4; lastKnownFileType = sourcecode.c.objc; path = UDOCsGrainPitchShifter.m; sourceTree = "<group>"; };
		C45ECAD115F5F71F00F9B542 /* msrOsc.udo */ = {isa = PBXFileReference; fileEncoding = 4; lastKnownFileType = text; path = msrOsc.udo; sourceTree = "<group>"; };
		C45ECAD215F5F71F00F9B542 /* UDOMSROscillator.h */ = {isa = PBXFileReference; fileEncoding = 4; lastKnownFileType = sourcecode.objj.h; path = UDOMSROscillator.h; sourceTree = "<group>"; };
		C45ECAD315F5F71F00F9B542 /* UDOMSROscillator.m */ = {isa = PBXFileReference; fileEncoding = 4; lastKnownFileType = sourcecode.c.objc; path = UDOMSROscillator.m; sourceTree = "<group>"; };
		C45ECAD415F5F71F00F9B542 /* OCSUserDefinedOperation.h */ = {isa = PBXFileReference; fileEncoding = 4; lastKnownFileType = sourcecode.objj.h; path = OCSUserDefinedOperation.h; sourceTree = "<group>"; };
		C45ECAD515F5F71F00F9B542 /* OCSUserDefinedOperation.m */ = {isa = PBXFileReference; fileEncoding = 4; lastKnownFileType = sourcecode.c.objc; path = OCSUserDefinedOperation.m; sourceTree = "<group>"; };
		C45ECAD715F5F71F00F9B542 /* OCSConstant.h */ = {isa = PBXFileReference; fileEncoding = 4; lastKnownFileType = sourcecode.objj.h; path = OCSConstant.h; sourceTree = "<group>"; };
		C45ECAD815F5F71F00F9B542 /* OCSConstant.m */ = {isa = PBXFileReference; fileEncoding = 4; lastKnownFileType = sourcecode.c.objc; path = OCSConstant.m; sourceTree = "<group>"; };
		C45ECAD915F5F71F00F9B542 /* OCSControl.h */ = {isa = PBXFileReference; fileEncoding = 4; lastKnownFileType = sourcecode.objj.h; path = OCSControl.h; sourceTree = "<group>"; };
		C45ECADA15F5F71F00F9B542 /* OCSControl.m */ = {isa = PBXFileReference; fileEncoding = 4; lastKnownFileType = sourcecode.c.objc; path = OCSControl.m; sourceTree = "<group>"; };
		C45ECADB15F5F71F00F9B542 /* OCSFSignal.h */ = {isa = PBXFileReference; fileEncoding = 4; lastKnownFileType = sourcecode.objj.h; path = OCSFSignal.h; sourceTree = "<group>"; };
		C45ECADC15F5F71F00F9B542 /* OCSFSignal.m */ = {isa = PBXFileReference; fileEncoding = 4; lastKnownFileType = sourcecode.c.objc; path = OCSFSignal.m; sourceTree = "<group>"; };
		C45ECADD15F5F71F00F9B542 /* OCSParameter.h */ = {isa = PBXFileReference; fileEncoding = 4; lastKnownFileType = sourcecode.objj.h; path = OCSParameter.h; sourceTree = "<group>"; };
		C45ECADE15F5F71F00F9B542 /* OCSParameter.m */ = {isa = PBXFileReference; fileEncoding = 4; lastKnownFileType = sourcecode.c.objc; path = OCSParameter.m; sourceTree = "<group>"; };
		C45ECADF15F5F71F00F9B542 /* OCSParameterArray.h */ = {isa = PBXFileReference; fileEncoding = 4; lastKnownFileType = sourcecode.objj.h; path = OCSParameterArray.h; sourceTree = "<group>"; };
		C45ECAE015F5F71F00F9B542 /* OCSParameterArray.m */ = {isa = PBXFileReference; fileEncoding = 4; lastKnownFileType = sourcecode.c.objc; path = OCSParameterArray.m; sourceTree = "<group>"; };
		C45ECAE215F5F71F00F9B542 /* OCSEventProperty.h */ = {isa = PBXFileReference; fileEncoding = 4; lastKnownFileType = sourcecode.objj.h; path = OCSEventProperty.h; sourceTree = "<group>"; };
		C45ECAE315F5F71F00F9B542 /* OCSEventProperty.m */ = {isa = PBXFileReference; fileEncoding = 4; lastKnownFileType = sourcecode.c.objc; path = OCSEventProperty.m; sourceTree = "<group>"; };
		C45ECAE415F5F71F00F9B542 /* OCSInstrumentProperty.h */ = {isa = PBXFileReference; fileEncoding = 4; lastKnownFileType = sourcecode.objj.h; path = OCSInstrumentProperty.h; sourceTree = "<group>"; };
		C45ECAE515F5F71F00F9B542 /* OCSInstrumentProperty.m */ = {isa = PBXFileReference; fileEncoding = 4; lastKnownFileType = sourcecode.c.objc; path = OCSInstrumentProperty.m; sourceTree = "<group>"; };
		C45ECAE615F5F71F00F9B542 /* OCSProperty.h */ = {isa = PBXFileReference; fileEncoding = 4; lastKnownFileType = sourcecode.objj.h; path = OCSProperty.h; sourceTree = "<group>"; };
		C45ECAE715F5F71F00F9B542 /* OCSProperty.m */ = {isa = PBXFileReference; fileEncoding = 4; lastKnownFileType = sourcecode.c.objc; path = OCSProperty.m; sourceTree = "<group>"; };
		C45ECB6A15F5F90500F9B542 /* TweakableInstrument.h */ = {isa = PBXFileReference; fileEncoding = 4; lastKnownFileType = sourcecode.objj.h; path = TweakableInstrument.h; sourceTree = "<group>"; };
		C45ECB6B15F5F90500F9B542 /* TweakableInstrument.m */ = {isa = PBXFileReference; fileEncoding = 4; lastKnownFileType = sourcecode.c.objc; path = TweakableInstrument.m; sourceTree = "<group>"; };
		C45ECB6D15F5F90500F9B542 /* 808loop.wav */ = {isa = PBXFileReference; lastKnownFileType = audio.wav; path = 808loop.wav; sourceTree = "<group>"; };
		C45ECB6E15F5F90500F9B542 /* ConvolutionInstrument.h */ = {isa = PBXFileReference; fileEncoding = 4; lastKnownFileType = sourcecode.objj.h; path = ConvolutionInstrument.h; sourceTree = "<group>"; };
		C45ECB6F15F5F90500F9B542 /* ConvolutionInstrument.m */ = {isa = PBXFileReference; fileEncoding = 4; lastKnownFileType = sourcecode.c.objc; path = ConvolutionInstrument.m; sourceTree = "<group>"; };
		C45ECB7015F5F90500F9B542 /* dish.wav */ = {isa = PBXFileReference; lastKnownFileType = audio.wav; path = dish.wav; sourceTree = "<group>"; };
		C45ECB7115F5F90500F9B542 /* Stairwell.wav */ = {isa = PBXFileReference; lastKnownFileType = audio.wav; path = Stairwell.wav; sourceTree = "<group>"; };
		C45ECB7315F5F90500F9B542 /* ExpressionToneGenerator.h */ = {isa = PBXFileReference; fileEncoding = 4; lastKnownFileType = sourcecode.objj.h; path = ExpressionToneGenerator.h; sourceTree = "<group>"; };
		C45ECB7415F5F90500F9B542 /* ExpressionToneGenerator.m */ = {isa = PBXFileReference; fileEncoding = 4; lastKnownFileType = sourcecode.c.objc; path = ExpressionToneGenerator.m; sourceTree = "<group>"; };
		C45ECB7615F5F90500F9B542 /* beats.wav */ = {isa = PBXFileReference; lastKnownFileType = audio.wav; path = beats.wav; sourceTree = "<group>"; };
		C45ECB7715F5F90500F9B542 /* SimpleGrainInstrument.h */ = {isa = PBXFileReference; fileEncoding = 4; lastKnownFileType = sourcecode.objj.h; path = SimpleGrainInstrument.h; sourceTree = "<group>"; };
		C45ECB7815F5F90500F9B542 /* SimpleGrainInstrument.m */ = {isa = PBXFileReference; fileEncoding = 4; lastKnownFileType = sourcecode.c.objc; path = SimpleGrainInstrument.m; sourceTree = "<group>"; };
		C45ECB7A15F5F90500F9B542 /* Harmonizer.h */ = {isa = PBXFileReference; fileEncoding = 4; lastKnownFileType = sourcecode.objj.h; path = Harmonizer.h; sourceTree = "<group>"; };
		C45ECB7B15F5F90500F9B542 /* Harmonizer.m */ = {isa = PBXFileReference; fileEncoding = 4; lastKnownFileType = sourcecode.c.objc; path = Harmonizer.m; sourceTree = "<group>"; };
		C45ECB7D15F5F90500F9B542 /* FivePropertyInstrument.h */ = {isa = PBXFileReference; fileEncoding = 4; lastKnownFileType = sourcecode.objj.h; path = FivePropertyInstrument.h; sourceTree = "<group>"; };
		C45ECB7E15F5F90500F9B542 /* FivePropertyInstrument.m */ = {isa = PBXFileReference; fileEncoding = 4; lastKnownFileType = sourcecode.c.objc; path = FivePropertyInstrument.m; sourceTree = "<group>"; };
		C45ECB8115F5F90500F9B542 /* FMOscillatorInstrument.h */ = {isa = PBXFileReference; fileEncoding = 4; lastKnownFileType = sourcecode.objj.h; path = FMOscillatorInstrument.h; sourceTree = "<group>"; };
		C45ECB8215F5F90500F9B542 /* FMOscillatorInstrument.m */ = {isa = PBXFileReference; fileEncoding = 4; lastKnownFileType = sourcecode.c.objc; path = FMOscillatorInstrument.m; sourceTree = "<group>"; };
		C45ECB8415F5F90500F9B542 /* OscillatorInstrument.h */ = {isa = PBXFileReference; fileEncoding = 4; lastKnownFileType = sourcecode.objj.h; path = OscillatorInstrument.h; sourceTree = "<group>"; };
		C45ECB8515F5F90500F9B542 /* OscillatorInstrument.m */ = {isa = PBXFileReference; fileEncoding = 4; lastKnownFileType = sourcecode.c.objc; path = OscillatorInstrument.m; sourceTree = "<group>"; };
		C45ECB8715F5F90500F9B542 /* AudioFilePlayer.h */ = {isa = PBXFileReference; fileEncoding = 4; lastKnownFileType = sourcecode.objj.h; path = AudioFilePlayer.h; sourceTree = "<group>"; };
		C45ECB8815F5F90500F9B542 /* AudioFilePlayer.m */ = {isa = PBXFileReference; fileEncoding = 4; lastKnownFileType = sourcecode.c.objc; path = AudioFilePlayer.m; sourceTree = "<group>"; };
		C45ECB8915F5F90500F9B542 /* hellorcb.aif */ = {isa = PBXFileReference; lastKnownFileType = file; path = hellorcb.aif; sourceTree = "<group>"; };
		C45ECB8B15F5F90500F9B542 /* example.csd */ = {isa = PBXFileReference; fileEncoding = 4; lastKnownFileType = text; path = example.csd; sourceTree = "<group>"; };
		C45ECB8D15F5F90500F9B542 /* EffectsProcessor.h */ = {isa = PBXFileReference; fileEncoding = 4; lastKnownFileType = sourcecode.objj.h; path = EffectsProcessor.h; sourceTree = "<group>"; };
		C45ECB8E15F5F90500F9B542 /* EffectsProcessor.m */ = {isa = PBXFileReference; fileEncoding = 4; lastKnownFileType = sourcecode.c.objc; path = EffectsProcessor.m; sourceTree = "<group>"; };
		C45ECB8F15F5F90500F9B542 /* ReverbOrchestra.h */ = {isa = PBXFileReference; fileEncoding = 4; lastKnownFileType = sourcecode.objj.h; path = ReverbOrchestra.h; sourceTree = "<group>"; };
		C45ECB9015F5F90500F9B542 /* ReverbOrchestra.m */ = {isa = PBXFileReference; fileEncoding = 4; lastKnownFileType = sourcecode.c.objc; path = ReverbOrchestra.m; sourceTree = "<group>"; };
		C45ECB9115F5F90500F9B542 /* ToneGenerator.h */ = {isa = PBXFileReference; fileEncoding = 4; lastKnownFileType = sourcecode.objj.h; path = ToneGenerator.h; sourceTree = "<group>"; };
		C45ECB9215F5F90500F9B542 /* ToneGenerator.m */ = {isa = PBXFileReference; fileEncoding = 4; lastKnownFileType = sourcecode.c.objc; path = ToneGenerator.m; sourceTree = "<group>"; };
		C45ECB9415F5F90500F9B542 /* SequenceInstrument.h */ = {isa = PBXFileReference; fileEncoding = 4; lastKnownFileType = sourcecode.objj.h; path = SequenceInstrument.h; sourceTree = "<group>"; };
		C45ECB9515F5F90500F9B542 /* SequenceInstrument.m */ = {isa = PBXFileReference; fileEncoding = 4; lastKnownFileType = sourcecode.c.objc; path = SequenceInstrument.m; sourceTree = "<group>"; };
		C45ECB9715F5F90500F9B542 /* UDOInstrument.h */ = {isa = PBXFileReference; fileEncoding = 4; lastKnownFileType = sourcecode.objj.h; path = UDOInstrument.h; sourceTree = "<group>"; };
		C45ECB9815F5F90500F9B542 /* UDOInstrument.m */ = {isa = PBXFileReference; fileEncoding = 4; lastKnownFileType = sourcecode.c.objc; path = UDOInstrument.m; sourceTree = "<group>"; };
		C45ECB9A15F5F90500F9B542 /* UnitGeneratorInstrument.h */ = {isa = PBXFileReference; fileEncoding = 4; lastKnownFileType = sourcecode.objj.h; path = UnitGeneratorInstrument.h; sourceTree = "<group>"; };
		C45ECB9B15F5F90500F9B542 /* UnitGeneratorInstrument.m */ = {isa = PBXFileReference; fileEncoding = 4; lastKnownFileType = sourcecode.c.objc; path = UnitGeneratorInstrument.m; sourceTree = "<group>"; };
>>>>>>> dfaf367e
		C463188915D9FB6800CA177E /* MIDIController.h */ = {isa = PBXFileReference; fileEncoding = 4; lastKnownFileType = sourcecode.objj.h; name = MIDIController.h; path = MIDI/MIDIController.h; sourceTree = "<group>"; };
		C463188A15D9FB6800CA177E /* MIDIController.m */ = {isa = PBXFileReference; fileEncoding = 4; lastKnownFileType = sourcecode.c.objc; lineEnding = 0; name = MIDIController.m; path = MIDI/MIDIController.m; sourceTree = "<group>"; xcLanguageSpecificationIdentifier = xcode.lang.objc; };
		C46319F015DA442F00CA177E /* CsoundObj.h */ = {isa = PBXFileReference; fileEncoding = 4; lastKnownFileType = sourcecode.objj.h; path = CsoundObj.h; sourceTree = "<group>"; };
		C46319F115DA442F00CA177E /* CsoundObj.m */ = {isa = PBXFileReference; fileEncoding = 4; lastKnownFileType = sourcecode.c.objc; path = CsoundObj.m; sourceTree = "<group>"; };
		C46319F315DA442F00CA177E /* BaseValueCacheable.h */ = {isa = PBXFileReference; fileEncoding = 4; lastKnownFileType = sourcecode.objj.h; path = BaseValueCacheable.h; sourceTree = "<group>"; };
		C46319F415DA442F00CA177E /* BaseValueCacheable.m */ = {isa = PBXFileReference; fileEncoding = 4; lastKnownFileType = sourcecode.c.objc; path = BaseValueCacheable.m; sourceTree = "<group>"; };
		C46319F515DA442F00CA177E /* CsoundValueCacheable.h */ = {isa = PBXFileReference; fileEncoding = 4; lastKnownFileType = sourcecode.objj.h; path = CsoundValueCacheable.h; sourceTree = "<group>"; };
/* End PBXFileReference section */

/* Begin PBXFrameworksBuildPhase section */
		C400AD9415D3C9570020C794 /* Frameworks */ = {
			isa = PBXFrameworksBuildPhase;
			buildActionMask = 2147483647;
			files = (
				C400B03915D3CDC70020C794 /* AudioToolbox.framework in Frameworks */,
				C400B03515D3CDAB0020C794 /* CoreMIDI.framework in Frameworks */,
				C400B03315D3CDA30020C794 /* AVFoundation.framework in Frameworks */,
				C400B03115D3CD7D0020C794 /* AudioUnit.framework in Frameworks */,
				C400B02F15D3CCE60020C794 /* CsoundLib64.framework in Frameworks */,
				C400AD9C15D3C9570020C794 /* Cocoa.framework in Frameworks */,
			);
			runOnlyForDeploymentPostprocessing = 0;
		};
/* End PBXFrameworksBuildPhase section */

/* Begin PBXGroup section */
		C400AD8C15D3C9570020C794 = {
			isa = PBXGroup;
			children = (
<<<<<<< HEAD
				C45EC88E15F5839900F9B542 /* Objective-C Sound */,
				C46319EF15DA442F00CA177E /* csound-OSX */,
				C45EC97B15F583CD00F9B542 /* Shared */,
=======
				C45ECA6A15F5F71F00F9B542 /* Objective-C Sound */,
				C46319EF15DA442F00CA177E /* csound-OSX */,
				C45ECB5715F5F90500F9B542 /* Shared */,
>>>>>>> dfaf367e
				C400ADA115D3C9570020C794 /* OCSMacExample */,
				C400AD9A15D3C9570020C794 /* Frameworks */,
				C400AD9815D3C9570020C794 /* Products */,
			);
			sourceTree = "<group>";
		};
		C400AD9815D3C9570020C794 /* Products */ = {
			isa = PBXGroup;
			children = (
				C400AD9715D3C9570020C794 /* OCS Mac Examples.app */,
			);
			name = Products;
			sourceTree = "<group>";
		};
		C400AD9A15D3C9570020C794 /* Frameworks */ = {
			isa = PBXGroup;
			children = (
				C400B03815D3CDC70020C794 /* AudioToolbox.framework */,
				C400B03015D3CD7D0020C794 /* AudioUnit.framework */,
				C400B03215D3CDA30020C794 /* AVFoundation.framework */,
				C400AD9B15D3C9570020C794 /* Cocoa.framework */,
				C400B03615D3CDBE0020C794 /* CoreAudioKit.framework */,
				C400B03415D3CDAB0020C794 /* CoreMIDI.framework */,
				C400B02E15D3CCE60020C794 /* CsoundLib64.framework */,
				C400AD9D15D3C9570020C794 /* Other Frameworks */,
			);
			name = Frameworks;
			sourceTree = "<group>";
		};
		C400AD9D15D3C9570020C794 /* Other Frameworks */ = {
			isa = PBXGroup;
			children = (
				C400AD9E15D3C9570020C794 /* AppKit.framework */,
				C400AD9F15D3C9570020C794 /* CoreData.framework */,
				C400ADA015D3C9570020C794 /* Foundation.framework */,
			);
			name = "Other Frameworks";
			sourceTree = "<group>";
		};
		C400ADA115D3C9570020C794 /* OCSMacExample */ = {
			isa = PBXGroup;
			children = (
				C400ADB015D3C9580020C794 /* MainMenu.xib */,
				C42DF46A15D65D40001E7DB1 /* Helper.h */,
				C42DF46B15D65D40001E7DB1 /* Helper.m */,
				C42DF45315D65848001E7DB1 /* Play CSD File */,
				C42DF45C15D65AB3001E7DB1 /* Play Audio File */,
				C463188D15D9FB6E00CA177E /* MIDI */,
				C400ADA215D3C9570020C794 /* Supporting Files */,
			);
			path = OCSMacExample;
			sourceTree = "<group>";
		};
		C400ADA215D3C9570020C794 /* Supporting Files */ = {
			isa = PBXGroup;
			children = (
				C400ADAD15D3C9580020C794 /* AppDelegate.h */,
				C400ADAE15D3C9580020C794 /* AppDelegate.m */,
				C400ADA315D3C9570020C794 /* OCSMacExample-Info.plist */,
				C400ADA415D3C9570020C794 /* InfoPlist.strings */,
				C400ADA715D3C9570020C794 /* main.m */,
				C400ADA915D3C9570020C794 /* OCSMacExample-Prefix.pch */,
				C400ADAA15D3C9570020C794 /* Credits.rtf */,
			);
			name = "Supporting Files";
			sourceTree = "<group>";
		};
		C42DF45315D65848001E7DB1 /* Play CSD File */ = {
			isa = PBXGroup;
			children = (
				C42DF45415D6589F001E7DB1 /* PlayCSDFileController.h */,
				C42DF45515D6589F001E7DB1 /* PlayCSDFileController.m */,
			);
			name = "Play CSD File";
			sourceTree = "<group>";
		};
		C42DF45C15D65AB3001E7DB1 /* Play Audio File */ = {
			isa = PBXGroup;
			children = (
				C42DF45915D65AAB001E7DB1 /* PlayAudioFileController.h */,
				C42DF45A15D65AAB001E7DB1 /* PlayAudioFileController.m */,
			);
			name = "Play Audio File";
			sourceTree = "<group>";
		};
<<<<<<< HEAD
		C45EC88E15F5839900F9B542 /* Objective-C Sound */ = {
			isa = PBXGroup;
			children = (
				C45EC88F15F5839900F9B542 /* Core Classes */,
				C45EC89C15F5839900F9B542 /* CSDFiles */,
				C45EC89F15F5839900F9B542 /* FunctionTables */,
				C45EC8AE15F5839900F9B542 /* Operations */,
				C45EC8FA15F5839900F9B542 /* Parameters */,
				C45EC90515F5839900F9B542 /* Properties */,
=======
		C45ECA6A15F5F71F00F9B542 /* Objective-C Sound */ = {
			isa = PBXGroup;
			children = (
				C45ECA6B15F5F71F00F9B542 /* Core Classes */,
				C45ECA7815F5F71F00F9B542 /* CSDFiles */,
				C45ECA7B15F5F71F00F9B542 /* FunctionTables */,
				C45ECA8A15F5F71F00F9B542 /* Operations */,
				C45ECAD615F5F71F00F9B542 /* Parameters */,
				C45ECAE115F5F71F00F9B542 /* Properties */,
>>>>>>> dfaf367e
			);
			name = "Objective-C Sound";
			path = "../Objective-C Sound";
			sourceTree = "<group>";
		};
<<<<<<< HEAD
		C45EC88F15F5839900F9B542 /* Core Classes */ = {
			isa = PBXGroup;
			children = (
				C45EC89015F5839900F9B542 /* OCSEvent.h */,
				C45EC89115F5839900F9B542 /* OCSEvent.m */,
				C45EC89215F5839900F9B542 /* OCSInstrument.h */,
				C45EC89315F5839900F9B542 /* OCSInstrument.m */,
				C45EC89415F5839900F9B542 /* OCSManager.h */,
				C45EC89515F5839900F9B542 /* OCSManager.m */,
				C45EC89615F5839900F9B542 /* OCSMidi.h */,
				C45EC89715F5839900F9B542 /* OCSMidi.m */,
				C45EC89815F5839900F9B542 /* OCSOrchestra.h */,
				C45EC89915F5839900F9B542 /* OCSOrchestra.m */,
				C45EC89A15F5839900F9B542 /* OCSSequence.h */,
				C45EC89B15F5839900F9B542 /* OCSSequence.m */,
=======
		C45ECA6B15F5F71F00F9B542 /* Core Classes */ = {
			isa = PBXGroup;
			children = (
				C45ECA6C15F5F71F00F9B542 /* OCSEvent.h */,
				C45ECA6D15F5F71F00F9B542 /* OCSEvent.m */,
				C45ECA6E15F5F71F00F9B542 /* OCSInstrument.h */,
				C45ECA6F15F5F71F00F9B542 /* OCSInstrument.m */,
				C45ECA7015F5F71F00F9B542 /* OCSManager.h */,
				C45ECA7115F5F71F00F9B542 /* OCSManager.m */,
				C45ECA7215F5F71F00F9B542 /* OCSMidi.h */,
				C45ECA7315F5F71F00F9B542 /* OCSMidi.m */,
				C45ECA7415F5F71F00F9B542 /* OCSOrchestra.h */,
				C45ECA7515F5F71F00F9B542 /* OCSOrchestra.m */,
				C45ECA7615F5F71F00F9B542 /* OCSSequence.h */,
				C45ECA7715F5F71F00F9B542 /* OCSSequence.m */,
>>>>>>> dfaf367e
			);
			path = "Core Classes";
			sourceTree = "<group>";
		};
<<<<<<< HEAD
		C45EC89C15F5839900F9B542 /* CSDFiles */ = {
			isa = PBXGroup;
			children = (
				C45EC89D15F5839900F9B542 /* template.csd */,
				C45EC89E15F5839900F9B542 /* test.csd */,
=======
		C45ECA7815F5F71F00F9B542 /* CSDFiles */ = {
			isa = PBXGroup;
			children = (
				C45ECA7915F5F71F00F9B542 /* template.csd */,
				C45ECA7A15F5F71F00F9B542 /* test.csd */,
>>>>>>> dfaf367e
			);
			path = CSDFiles;
			sourceTree = "<group>";
		};
<<<<<<< HEAD
		C45EC89F15F5839900F9B542 /* FunctionTables */ = {
			isa = PBXGroup;
			children = (
				C45EC8A015F5839900F9B542 /* OCSArrayTable.h */,
				C45EC8A115F5839900F9B542 /* OCSArrayTable.m */,
				C45EC8A215F5839900F9B542 /* OCSExponentialCurvesTable.h */,
				C45EC8A315F5839900F9B542 /* OCSExponentialCurvesTable.m */,
				C45EC8A415F5839900F9B542 /* OCSFTable.h */,
				C45EC8A515F5839900F9B542 /* OCSFTable.m */,
				C45EC8A615F5839900F9B542 /* OCSRandomDistributionTable.h */,
				C45EC8A715F5839900F9B542 /* OCSRandomDistributionTable.m */,
				C45EC8A815F5839900F9B542 /* OCSSineTable.h */,
				C45EC8A915F5839900F9B542 /* OCSSineTable.m */,
				C45EC8AA15F5839900F9B542 /* OCSSoundFileTable.h */,
				C45EC8AB15F5839900F9B542 /* OCSSoundFileTable.m */,
				C45EC8AC15F5839900F9B542 /* OCSWindowsTable.h */,
				C45EC8AD15F5839900F9B542 /* OCSWindowsTable.m */,
=======
		C45ECA7B15F5F71F00F9B542 /* FunctionTables */ = {
			isa = PBXGroup;
			children = (
				C45ECA7C15F5F71F00F9B542 /* OCSArrayTable.h */,
				C45ECA7D15F5F71F00F9B542 /* OCSArrayTable.m */,
				C45ECA7E15F5F71F00F9B542 /* OCSExponentialCurvesTable.h */,
				C45ECA7F15F5F71F00F9B542 /* OCSExponentialCurvesTable.m */,
				C45ECA8015F5F71F00F9B542 /* OCSFTable.h */,
				C45ECA8115F5F71F00F9B542 /* OCSFTable.m */,
				C45ECA8215F5F71F00F9B542 /* OCSRandomDistributionTable.h */,
				C45ECA8315F5F71F00F9B542 /* OCSRandomDistributionTable.m */,
				C45ECA8415F5F71F00F9B542 /* OCSSineTable.h */,
				C45ECA8515F5F71F00F9B542 /* OCSSineTable.m */,
				C45ECA8615F5F71F00F9B542 /* OCSSoundFileTable.h */,
				C45ECA8715F5F71F00F9B542 /* OCSSoundFileTable.m */,
				C45ECA8815F5F71F00F9B542 /* OCSWindowsTable.h */,
				C45ECA8915F5F71F00F9B542 /* OCSWindowsTable.m */,
>>>>>>> dfaf367e
			);
			path = FunctionTables;
			sourceTree = "<group>";
		};
<<<<<<< HEAD
		C45EC8AE15F5839900F9B542 /* Operations */ = {
			isa = PBXGroup;
			children = (
				C45EC8AF15F5839900F9B542 /* Mathematical Operations */,
				C45EC8BA15F5839900F9B542 /* OCSOperation.h */,
				C45EC8BB15F5839900F9B542 /* OCSOperation.m */,
				C45EC8BC15F5839900F9B542 /* Phase Vocoder Streaming */,
				C45EC8C515F5839900F9B542 /* Signal Generators */,
				C45EC8D615F5839900F9B542 /* Signal Input and Output */,
				C45EC8E315F5839900F9B542 /* Signal Modifiers */,
				C45EC8EC15F5839900F9B542 /* UDOs */,
=======
		C45ECA8A15F5F71F00F9B542 /* Operations */ = {
			isa = PBXGroup;
			children = (
				C45ECA8B15F5F71F00F9B542 /* Mathematical Operations */,
				C45ECA9615F5F71F00F9B542 /* OCSOperation.h */,
				C45ECA9715F5F71F00F9B542 /* OCSOperation.m */,
				C45ECA9815F5F71F00F9B542 /* Phase Vocoder Streaming */,
				C45ECAA115F5F71F00F9B542 /* Signal Generators */,
				C45ECAB215F5F71F00F9B542 /* Signal Input and Output */,
				C45ECABF15F5F71F00F9B542 /* Signal Modifiers */,
				C45ECAC815F5F71F00F9B542 /* UDOs */,
>>>>>>> dfaf367e
			);
			path = Operations;
			sourceTree = "<group>";
		};
<<<<<<< HEAD
		C45EC8AF15F5839900F9B542 /* Mathematical Operations */ = {
			isa = PBXGroup;
			children = (
				C45EC8B015F5839900F9B542 /* OCSAssignment.h */,
				C45EC8B115F5839900F9B542 /* OCSAssignment.m */,
				C45EC8B215F5839900F9B542 /* OCSProduct.h */,
				C45EC8B315F5839900F9B542 /* OCSProduct.m */,
				C45EC8B415F5839900F9B542 /* OCSScaledControl.h */,
				C45EC8B515F5839900F9B542 /* OCSScaledControl.m */,
				C45EC8B615F5839900F9B542 /* OCSSum.h */,
				C45EC8B715F5839900F9B542 /* OCSSum.m */,
				C45EC8B815F5839900F9B542 /* OCSTableValue.h */,
				C45EC8B915F5839900F9B542 /* OCSTableValue.m */,
=======
		C45ECA8B15F5F71F00F9B542 /* Mathematical Operations */ = {
			isa = PBXGroup;
			children = (
				C45ECA8C15F5F71F00F9B542 /* OCSAssignment.h */,
				C45ECA8D15F5F71F00F9B542 /* OCSAssignment.m */,
				C45ECA8E15F5F71F00F9B542 /* OCSProduct.h */,
				C45ECA8F15F5F71F00F9B542 /* OCSProduct.m */,
				C45ECA9015F5F71F00F9B542 /* OCSScaledControl.h */,
				C45ECA9115F5F71F00F9B542 /* OCSScaledControl.m */,
				C45ECA9215F5F71F00F9B542 /* OCSSum.h */,
				C45ECA9315F5F71F00F9B542 /* OCSSum.m */,
				C45ECA9415F5F71F00F9B542 /* OCSTableValue.h */,
				C45ECA9515F5F71F00F9B542 /* OCSTableValue.m */,
>>>>>>> dfaf367e
			);
			path = "Mathematical Operations";
			sourceTree = "<group>";
		};
<<<<<<< HEAD
		C45EC8BC15F5839900F9B542 /* Phase Vocoder Streaming */ = {
			isa = PBXGroup;
			children = (
				C45EC8BD15F5839900F9B542 /* OCSAudioFromFSignal.h */,
				C45EC8BE15F5839900F9B542 /* OCSAudioFromFSignal.m */,
				C45EC8BF15F5839900F9B542 /* OCSFSignalFromMonoAudio.h */,
				C45EC8C015F5839900F9B542 /* OCSFSignalFromMonoAudio.m */,
				C45EC8C115F5839900F9B542 /* OCSFSignalMix.h */,
				C45EC8C215F5839900F9B542 /* OCSFSignalMix.m */,
				C45EC8C315F5839900F9B542 /* OCSScaledFSignal.h */,
				C45EC8C415F5839900F9B542 /* OCSScaledFSignal.m */,
=======
		C45ECA9815F5F71F00F9B542 /* Phase Vocoder Streaming */ = {
			isa = PBXGroup;
			children = (
				C45ECA9915F5F71F00F9B542 /* OCSAudioFromFSignal.h */,
				C45ECA9A15F5F71F00F9B542 /* OCSAudioFromFSignal.m */,
				C45ECA9B15F5F71F00F9B542 /* OCSFSignalFromMonoAudio.h */,
				C45ECA9C15F5F71F00F9B542 /* OCSFSignalFromMonoAudio.m */,
				C45ECA9D15F5F71F00F9B542 /* OCSFSignalMix.h */,
				C45ECA9E15F5F71F00F9B542 /* OCSFSignalMix.m */,
				C45ECA9F15F5F71F00F9B542 /* OCSScaledFSignal.h */,
				C45ECAA015F5F71F00F9B542 /* OCSScaledFSignal.m */,
>>>>>>> dfaf367e
			);
			path = "Phase Vocoder Streaming";
			sourceTree = "<group>";
		};
<<<<<<< HEAD
		C45EC8C515F5839900F9B542 /* Signal Generators */ = {
			isa = PBXGroup;
			children = (
				C45EC8C615F5839900F9B542 /* OCSFMOscillator.h */,
				C45EC8C715F5839900F9B542 /* OCSFMOscillator.m */,
				C45EC8C815F5839900F9B542 /* OCSGrain.h */,
				C45EC8C915F5839900F9B542 /* OCSGrain.m */,
				C45EC8CA15F5839900F9B542 /* OCSLine.h */,
				C45EC8CB15F5839900F9B542 /* OCSLine.m */,
				C45EC8CC15F5839900F9B542 /* OCSLinearEnvelope.h */,
				C45EC8CD15F5839900F9B542 /* OCSLinearEnvelope.m */,
				C45EC8CE15F5839900F9B542 /* OCSOscillator.h */,
				C45EC8CF15F5839900F9B542 /* OCSOscillator.m */,
				C45EC8D015F5839900F9B542 /* OCSPluckDrum.h */,
				C45EC8D115F5839900F9B542 /* OCSPluckDrum.m */,
				C45EC8D215F5839900F9B542 /* OCSPluckString.h */,
				C45EC8D315F5839900F9B542 /* OCSPluckString.m */,
				C45EC8D415F5839900F9B542 /* OCSSegmentArray.h */,
				C45EC8D515F5839900F9B542 /* OCSSegmentArray.m */,
=======
		C45ECAA115F5F71F00F9B542 /* Signal Generators */ = {
			isa = PBXGroup;
			children = (
				C45ECAA215F5F71F00F9B542 /* OCSFMOscillator.h */,
				C45ECAA315F5F71F00F9B542 /* OCSFMOscillator.m */,
				C45ECAA415F5F71F00F9B542 /* OCSGrain.h */,
				C45ECAA515F5F71F00F9B542 /* OCSGrain.m */,
				C45ECAA615F5F71F00F9B542 /* OCSLine.h */,
				C45ECAA715F5F71F00F9B542 /* OCSLine.m */,
				C45ECAA815F5F71F00F9B542 /* OCSLinearEnvelope.h */,
				C45ECAA915F5F71F00F9B542 /* OCSLinearEnvelope.m */,
				C45ECAAA15F5F71F00F9B542 /* OCSOscillator.h */,
				C45ECAAB15F5F71F00F9B542 /* OCSOscillator.m */,
				C45ECAAC15F5F71F00F9B542 /* OCSPluckDrum.h */,
				C45ECAAD15F5F71F00F9B542 /* OCSPluckDrum.m */,
				C45ECAAE15F5F71F00F9B542 /* OCSPluckString.h */,
				C45ECAAF15F5F71F00F9B542 /* OCSPluckString.m */,
				C45ECAB015F5F71F00F9B542 /* OCSSegmentArray.h */,
				C45ECAB115F5F71F00F9B542 /* OCSSegmentArray.m */,
>>>>>>> dfaf367e
			);
			path = "Signal Generators";
			sourceTree = "<group>";
		};
<<<<<<< HEAD
		C45EC8D615F5839900F9B542 /* Signal Input and Output */ = {
			isa = PBXGroup;
			children = (
				C45EC8D715F5839900F9B542 /* OCSAudio.h */,
				C45EC8D815F5839900F9B542 /* OCSAudio.m */,
				C45EC8D915F5839900F9B542 /* OCSAudioInput.h */,
				C45EC8DA15F5839900F9B542 /* OCSAudioInput.m */,
				C45EC8DB15F5839900F9B542 /* OCSFileInput.h */,
				C45EC8DC15F5839900F9B542 /* OCSFileInput.m */,
				C45EC8DD15F5839900F9B542 /* OCSLoopingOscillator.h */,
				C45EC8DE15F5839900F9B542 /* OCSLoopingOscillator.m */,
				C45EC8DF15F5839900F9B542 /* OCSMonoAudio.h */,
				C45EC8E015F5839900F9B542 /* OCSMonoAudio.m */,
				C45EC8E115F5839900F9B542 /* OCSWeightedMean.h */,
				C45EC8E215F5839900F9B542 /* OCSWeightedMean.m */,
=======
		C45ECAB215F5F71F00F9B542 /* Signal Input and Output */ = {
			isa = PBXGroup;
			children = (
				C45ECAB315F5F71F00F9B542 /* OCSAudio.h */,
				C45ECAB415F5F71F00F9B542 /* OCSAudio.m */,
				C45ECAB515F5F71F00F9B542 /* OCSAudioInput.h */,
				C45ECAB615F5F71F00F9B542 /* OCSAudioInput.m */,
				C45ECAB715F5F71F00F9B542 /* OCSFileInput.h */,
				C45ECAB815F5F71F00F9B542 /* OCSFileInput.m */,
				C45ECAB915F5F71F00F9B542 /* OCSLoopingOscillator.h */,
				C45ECABA15F5F71F00F9B542 /* OCSLoopingOscillator.m */,
				C45ECABB15F5F71F00F9B542 /* OCSMonoAudio.h */,
				C45ECABC15F5F71F00F9B542 /* OCSMonoAudio.m */,
				C45ECABD15F5F71F00F9B542 /* OCSWeightedMean.h */,
				C45ECABE15F5F71F00F9B542 /* OCSWeightedMean.m */,
>>>>>>> dfaf367e
			);
			path = "Signal Input and Output";
			sourceTree = "<group>";
		};
<<<<<<< HEAD
		C45EC8E315F5839900F9B542 /* Signal Modifiers */ = {
			isa = PBXGroup;
			children = (
				C45EC8E415F5839900F9B542 /* OCSConvolution.h */,
				C45EC8E515F5839900F9B542 /* OCSConvolution.m */,
				C45EC8E615F5839900F9B542 /* OCSLowPassButterworthFilter.h */,
				C45EC8E715F5839900F9B542 /* OCSLowPassButterworthFilter.m */,
				C45EC8E815F5839900F9B542 /* OCSNReverb.h */,
				C45EC8E915F5839900F9B542 /* OCSNReverb.m */,
				C45EC8EA15F5839900F9B542 /* OCSReverb.h */,
				C45EC8EB15F5839900F9B542 /* OCSReverb.m */,
=======
		C45ECABF15F5F71F00F9B542 /* Signal Modifiers */ = {
			isa = PBXGroup;
			children = (
				C45ECAC015F5F71F00F9B542 /* OCSConvolution.h */,
				C45ECAC115F5F71F00F9B542 /* OCSConvolution.m */,
				C45ECAC215F5F71F00F9B542 /* OCSLowPassButterworthFilter.h */,
				C45ECAC315F5F71F00F9B542 /* OCSLowPassButterworthFilter.m */,
				C45ECAC415F5F71F00F9B542 /* OCSNReverb.h */,
				C45ECAC515F5F71F00F9B542 /* OCSNReverb.m */,
				C45ECAC615F5F71F00F9B542 /* OCSReverb.h */,
				C45ECAC715F5F71F00F9B542 /* OCSReverb.m */,
>>>>>>> dfaf367e
			);
			path = "Signal Modifiers";
			sourceTree = "<group>";
		};
<<<<<<< HEAD
		C45EC8EC15F5839900F9B542 /* UDOs */ = {
			isa = PBXGroup;
			children = (
				C45EC8ED15F5839900F9B542 /* CsGrain */,
				C45EC8F415F5839900F9B542 /* MSROsc */,
				C45EC8F815F5839900F9B542 /* OCSUserDefinedOperation.h */,
				C45EC8F915F5839900F9B542 /* OCSUserDefinedOperation.m */,
=======
		C45ECAC815F5F71F00F9B542 /* UDOs */ = {
			isa = PBXGroup;
			children = (
				C45ECAC915F5F71F00F9B542 /* CsGrain */,
				C45ECAD015F5F71F00F9B542 /* MSROsc */,
				C45ECAD415F5F71F00F9B542 /* OCSUserDefinedOperation.h */,
				C45ECAD515F5F71F00F9B542 /* OCSUserDefinedOperation.m */,
>>>>>>> dfaf367e
			);
			path = UDOs;
			sourceTree = "<group>";
		};
<<<<<<< HEAD
		C45EC8ED15F5839900F9B542 /* CsGrain */ = {
			isa = PBXGroup;
			children = (
				C45EC8EE15F5839900F9B542 /* CsGrainCompressor.udo */,
				C45EC8EF15F5839900F9B542 /* CsGrainPitchShifter.udo */,
				C45EC8F015F5839900F9B542 /* UDOCsGrainCompressor.h */,
				C45EC8F115F5839900F9B542 /* UDOCsGrainCompressor.m */,
				C45EC8F215F5839900F9B542 /* UDOCsGrainPitchShifter.h */,
				C45EC8F315F5839900F9B542 /* UDOCsGrainPitchShifter.m */,
=======
		C45ECAC915F5F71F00F9B542 /* CsGrain */ = {
			isa = PBXGroup;
			children = (
				C45ECACA15F5F71F00F9B542 /* CsGrainCompressor.udo */,
				C45ECACB15F5F71F00F9B542 /* CsGrainPitchShifter.udo */,
				C45ECACC15F5F71F00F9B542 /* UDOCsGrainCompressor.h */,
				C45ECACD15F5F71F00F9B542 /* UDOCsGrainCompressor.m */,
				C45ECACE15F5F71F00F9B542 /* UDOCsGrainPitchShifter.h */,
				C45ECACF15F5F71F00F9B542 /* UDOCsGrainPitchShifter.m */,
>>>>>>> dfaf367e
			);
			path = CsGrain;
			sourceTree = "<group>";
		};
<<<<<<< HEAD
		C45EC8F415F5839900F9B542 /* MSROsc */ = {
			isa = PBXGroup;
			children = (
				C45EC8F515F5839900F9B542 /* msrOsc.udo */,
				C45EC8F615F5839900F9B542 /* UDOMSROscillator.h */,
				C45EC8F715F5839900F9B542 /* UDOMSROscillator.m */,
=======
		C45ECAD015F5F71F00F9B542 /* MSROsc */ = {
			isa = PBXGroup;
			children = (
				C45ECAD115F5F71F00F9B542 /* msrOsc.udo */,
				C45ECAD215F5F71F00F9B542 /* UDOMSROscillator.h */,
				C45ECAD315F5F71F00F9B542 /* UDOMSROscillator.m */,
>>>>>>> dfaf367e
			);
			path = MSROsc;
			sourceTree = "<group>";
		};
<<<<<<< HEAD
		C45EC8FA15F5839900F9B542 /* Parameters */ = {
			isa = PBXGroup;
			children = (
				C45EC8FB15F5839900F9B542 /* OCSConstant.h */,
				C45EC8FC15F5839900F9B542 /* OCSConstant.m */,
				C45EC8FD15F5839900F9B542 /* OCSControl.h */,
				C45EC8FE15F5839900F9B542 /* OCSControl.m */,
				C45EC8FF15F5839900F9B542 /* OCSFSignal.h */,
				C45EC90015F5839900F9B542 /* OCSFSignal.m */,
				C45EC90115F5839900F9B542 /* OCSParameter.h */,
				C45EC90215F5839900F9B542 /* OCSParameter.m */,
				C45EC90315F5839900F9B542 /* OCSParameterArray.h */,
				C45EC90415F5839900F9B542 /* OCSParameterArray.m */,
=======
		C45ECAD615F5F71F00F9B542 /* Parameters */ = {
			isa = PBXGroup;
			children = (
				C45ECAD715F5F71F00F9B542 /* OCSConstant.h */,
				C45ECAD815F5F71F00F9B542 /* OCSConstant.m */,
				C45ECAD915F5F71F00F9B542 /* OCSControl.h */,
				C45ECADA15F5F71F00F9B542 /* OCSControl.m */,
				C45ECADB15F5F71F00F9B542 /* OCSFSignal.h */,
				C45ECADC15F5F71F00F9B542 /* OCSFSignal.m */,
				C45ECADD15F5F71F00F9B542 /* OCSParameter.h */,
				C45ECADE15F5F71F00F9B542 /* OCSParameter.m */,
				C45ECADF15F5F71F00F9B542 /* OCSParameterArray.h */,
				C45ECAE015F5F71F00F9B542 /* OCSParameterArray.m */,
>>>>>>> dfaf367e
			);
			path = Parameters;
			sourceTree = "<group>";
		};
<<<<<<< HEAD
		C45EC90515F5839900F9B542 /* Properties */ = {
			isa = PBXGroup;
			children = (
				C45EC90615F5839900F9B542 /* OCSEventProperty.h */,
				C45EC90715F5839900F9B542 /* OCSEventProperty.m */,
				C45EC90815F5839900F9B542 /* OCSInstrumentProperty.h */,
				C45EC90915F5839900F9B542 /* OCSInstrumentProperty.m */,
				C45EC90A15F5839900F9B542 /* OCSProperty.h */,
				C45EC90B15F5839900F9B542 /* OCSProperty.m */,
=======
		C45ECAE115F5F71F00F9B542 /* Properties */ = {
			isa = PBXGroup;
			children = (
				C45ECAE215F5F71F00F9B542 /* OCSEventProperty.h */,
				C45ECAE315F5F71F00F9B542 /* OCSEventProperty.m */,
				C45ECAE415F5F71F00F9B542 /* OCSInstrumentProperty.h */,
				C45ECAE515F5F71F00F9B542 /* OCSInstrumentProperty.m */,
				C45ECAE615F5F71F00F9B542 /* OCSProperty.h */,
				C45ECAE715F5F71F00F9B542 /* OCSProperty.m */,
>>>>>>> dfaf367e
			);
			path = Properties;
			sourceTree = "<group>";
		};
<<<<<<< HEAD
		C45EC97B15F583CD00F9B542 /* Shared */ = {
			isa = PBXGroup;
			children = (
				C45EC98C15F583CD00F9B542 /* Instruments */,
=======
		C45ECB5715F5F90500F9B542 /* Shared */ = {
			isa = PBXGroup;
			children = (
				C45ECB6815F5F90500F9B542 /* Instruments */,
>>>>>>> dfaf367e
			);
			name = Shared;
			path = ../Shared;
			sourceTree = "<group>";
		};
<<<<<<< HEAD
		C45EC98C15F583CD00F9B542 /* Instruments */ = {
			isa = PBXGroup;
			children = (
				C45EC98D15F583CD00F9B542 /* Continuous Control */,
				C45EC99015F583CD00F9B542 /* Convolution */,
				C45EC99615F583CD00F9B542 /* Expressions */,
				C45EC99915F583CD00F9B542 /* Grain */,
				C45EC99D15F583CD00F9B542 /* Harmonizer */,
				C45EC9A015F583CD00F9B542 /* MIDI */,
				C45EC9A315F583CD00F9B542 /* Operation Examples */,
				C45EC9AA15F583CD00F9B542 /* Play Audio File */,
				C45EC9AE15F583CD00F9B542 /* Play CSD File */,
				C45EC9B015F583CD00F9B542 /* Reverb */,
				C45EC9B715F583CD00F9B542 /* Sequences */,
				C45EC9BA15F583CD00F9B542 /* UDOs */,
				C45EC9BD15F583CD00F9B542 /* Unit Generators */,
=======
		C45ECB6815F5F90500F9B542 /* Instruments */ = {
			isa = PBXGroup;
			children = (
				C45ECB6915F5F90500F9B542 /* Continuous Control */,
				C45ECB6C15F5F90500F9B542 /* Convolution */,
				C45ECB7215F5F90500F9B542 /* Expressions */,
				C45ECB7515F5F90500F9B542 /* Grain */,
				C45ECB7915F5F90500F9B542 /* Harmonizer */,
				C45ECB7C15F5F90500F9B542 /* MIDI */,
				C45ECB7F15F5F90500F9B542 /* Operation Examples */,
				C45ECB8615F5F90500F9B542 /* Play Audio File */,
				C45ECB8A15F5F90500F9B542 /* Play CSD File */,
				C45ECB8C15F5F90500F9B542 /* Reverb */,
				C45ECB9315F5F90500F9B542 /* Sequences */,
				C45ECB9615F5F90500F9B542 /* UDOs */,
				C45ECB9915F5F90500F9B542 /* Unit Generators */,
>>>>>>> dfaf367e
			);
			path = Instruments;
			sourceTree = "<group>";
		};
<<<<<<< HEAD
		C45EC98D15F583CD00F9B542 /* Continuous Control */ = {
			isa = PBXGroup;
			children = (
				C45EC98E15F583CD00F9B542 /* TweakableInstrument.h */,
				C45EC98F15F583CD00F9B542 /* TweakableInstrument.m */,
=======
		C45ECB6915F5F90500F9B542 /* Continuous Control */ = {
			isa = PBXGroup;
			children = (
				C45ECB6A15F5F90500F9B542 /* TweakableInstrument.h */,
				C45ECB6B15F5F90500F9B542 /* TweakableInstrument.m */,
>>>>>>> dfaf367e
			);
			path = "Continuous Control";
			sourceTree = "<group>";
		};
<<<<<<< HEAD
		C45EC99015F583CD00F9B542 /* Convolution */ = {
			isa = PBXGroup;
			children = (
				C45EC99115F583CD00F9B542 /* 808loop.wav */,
				C45EC99215F583CD00F9B542 /* ConvolutionInstrument.h */,
				C45EC99315F583CD00F9B542 /* ConvolutionInstrument.m */,
				C45EC99415F583CD00F9B542 /* dish.wav */,
				C45EC99515F583CD00F9B542 /* Stairwell.wav */,
=======
		C45ECB6C15F5F90500F9B542 /* Convolution */ = {
			isa = PBXGroup;
			children = (
				C45ECB6D15F5F90500F9B542 /* 808loop.wav */,
				C45ECB6E15F5F90500F9B542 /* ConvolutionInstrument.h */,
				C45ECB6F15F5F90500F9B542 /* ConvolutionInstrument.m */,
				C45ECB7015F5F90500F9B542 /* dish.wav */,
				C45ECB7115F5F90500F9B542 /* Stairwell.wav */,
>>>>>>> dfaf367e
			);
			path = Convolution;
			sourceTree = "<group>";
		};
<<<<<<< HEAD
		C45EC99615F583CD00F9B542 /* Expressions */ = {
			isa = PBXGroup;
			children = (
				C45EC99715F583CD00F9B542 /* ExpressionToneGenerator.h */,
				C45EC99815F583CD00F9B542 /* ExpressionToneGenerator.m */,
=======
		C45ECB7215F5F90500F9B542 /* Expressions */ = {
			isa = PBXGroup;
			children = (
				C45ECB7315F5F90500F9B542 /* ExpressionToneGenerator.h */,
				C45ECB7415F5F90500F9B542 /* ExpressionToneGenerator.m */,
>>>>>>> dfaf367e
			);
			path = Expressions;
			sourceTree = "<group>";
		};
<<<<<<< HEAD
		C45EC99915F583CD00F9B542 /* Grain */ = {
			isa = PBXGroup;
			children = (
				C45EC99A15F583CD00F9B542 /* beats.wav */,
				C45EC99B15F583CD00F9B542 /* SimpleGrainInstrument.h */,
				C45EC99C15F583CD00F9B542 /* SimpleGrainInstrument.m */,
=======
		C45ECB7515F5F90500F9B542 /* Grain */ = {
			isa = PBXGroup;
			children = (
				C45ECB7615F5F90500F9B542 /* beats.wav */,
				C45ECB7715F5F90500F9B542 /* SimpleGrainInstrument.h */,
				C45ECB7815F5F90500F9B542 /* SimpleGrainInstrument.m */,
>>>>>>> dfaf367e
			);
			path = Grain;
			sourceTree = "<group>";
		};
<<<<<<< HEAD
		C45EC99D15F583CD00F9B542 /* Harmonizer */ = {
			isa = PBXGroup;
			children = (
				C45EC99E15F583CD00F9B542 /* Harmonizer.h */,
				C45EC99F15F583CD00F9B542 /* Harmonizer.m */,
=======
		C45ECB7915F5F90500F9B542 /* Harmonizer */ = {
			isa = PBXGroup;
			children = (
				C45ECB7A15F5F90500F9B542 /* Harmonizer.h */,
				C45ECB7B15F5F90500F9B542 /* Harmonizer.m */,
>>>>>>> dfaf367e
			);
			path = Harmonizer;
			sourceTree = "<group>";
		};
<<<<<<< HEAD
		C45EC9A015F583CD00F9B542 /* MIDI */ = {
			isa = PBXGroup;
			children = (
				C45EC9A115F583CD00F9B542 /* FivePropertyInstrument.h */,
				C45EC9A215F583CD00F9B542 /* FivePropertyInstrument.m */,
=======
		C45ECB7C15F5F90500F9B542 /* MIDI */ = {
			isa = PBXGroup;
			children = (
				C45ECB7D15F5F90500F9B542 /* FivePropertyInstrument.h */,
				C45ECB7E15F5F90500F9B542 /* FivePropertyInstrument.m */,
>>>>>>> dfaf367e
			);
			path = MIDI;
			sourceTree = "<group>";
		};
<<<<<<< HEAD
		C45EC9A315F583CD00F9B542 /* Operation Examples */ = {
			isa = PBXGroup;
			children = (
				C45EC9A415F583CD00F9B542 /* FM Oscillator */,
				C45EC9A715F583CD00F9B542 /* Oscillator */,
=======
		C45ECB7F15F5F90500F9B542 /* Operation Examples */ = {
			isa = PBXGroup;
			children = (
				C45ECB8015F5F90500F9B542 /* FM Oscillator */,
				C45ECB8315F5F90500F9B542 /* Oscillator */,
>>>>>>> dfaf367e
			);
			path = "Operation Examples";
			sourceTree = "<group>";
		};
<<<<<<< HEAD
		C45EC9A415F583CD00F9B542 /* FM Oscillator */ = {
			isa = PBXGroup;
			children = (
				C45EC9A515F583CD00F9B542 /* FMOscillatorInstrument.h */,
				C45EC9A615F583CD00F9B542 /* FMOscillatorInstrument.m */,
=======
		C45ECB8015F5F90500F9B542 /* FM Oscillator */ = {
			isa = PBXGroup;
			children = (
				C45ECB8115F5F90500F9B542 /* FMOscillatorInstrument.h */,
				C45ECB8215F5F90500F9B542 /* FMOscillatorInstrument.m */,
>>>>>>> dfaf367e
			);
			path = "FM Oscillator";
			sourceTree = "<group>";
		};
<<<<<<< HEAD
		C45EC9A715F583CD00F9B542 /* Oscillator */ = {
			isa = PBXGroup;
			children = (
				C45EC9A815F583CD00F9B542 /* OscillatorInstrument.h */,
				C45EC9A915F583CD00F9B542 /* OscillatorInstrument.m */,
=======
		C45ECB8315F5F90500F9B542 /* Oscillator */ = {
			isa = PBXGroup;
			children = (
				C45ECB8415F5F90500F9B542 /* OscillatorInstrument.h */,
				C45ECB8515F5F90500F9B542 /* OscillatorInstrument.m */,
>>>>>>> dfaf367e
			);
			path = Oscillator;
			sourceTree = "<group>";
		};
<<<<<<< HEAD
		C45EC9AA15F583CD00F9B542 /* Play Audio File */ = {
			isa = PBXGroup;
			children = (
				C45EC9AB15F583CD00F9B542 /* AudioFilePlayer.h */,
				C45EC9AC15F583CD00F9B542 /* AudioFilePlayer.m */,
				C45EC9AD15F583CD00F9B542 /* hellorcb.aif */,
=======
		C45ECB8615F5F90500F9B542 /* Play Audio File */ = {
			isa = PBXGroup;
			children = (
				C45ECB8715F5F90500F9B542 /* AudioFilePlayer.h */,
				C45ECB8815F5F90500F9B542 /* AudioFilePlayer.m */,
				C45ECB8915F5F90500F9B542 /* hellorcb.aif */,
>>>>>>> dfaf367e
			);
			path = "Play Audio File";
			sourceTree = "<group>";
		};
<<<<<<< HEAD
		C45EC9AE15F583CD00F9B542 /* Play CSD File */ = {
			isa = PBXGroup;
			children = (
				C45EC9AF15F583CD00F9B542 /* example.csd */,
=======
		C45ECB8A15F5F90500F9B542 /* Play CSD File */ = {
			isa = PBXGroup;
			children = (
				C45ECB8B15F5F90500F9B542 /* example.csd */,
>>>>>>> dfaf367e
			);
			path = "Play CSD File";
			sourceTree = "<group>";
		};
<<<<<<< HEAD
		C45EC9B015F583CD00F9B542 /* Reverb */ = {
			isa = PBXGroup;
			children = (
				C45EC9B115F583CD00F9B542 /* EffectsProcessor.h */,
				C45EC9B215F583CD00F9B542 /* EffectsProcessor.m */,
				C45EC9B315F583CD00F9B542 /* ReverbOrchestra.h */,
				C45EC9B415F583CD00F9B542 /* ReverbOrchestra.m */,
				C45EC9B515F583CD00F9B542 /* ToneGenerator.h */,
				C45EC9B615F583CD00F9B542 /* ToneGenerator.m */,
=======
		C45ECB8C15F5F90500F9B542 /* Reverb */ = {
			isa = PBXGroup;
			children = (
				C45ECB8D15F5F90500F9B542 /* EffectsProcessor.h */,
				C45ECB8E15F5F90500F9B542 /* EffectsProcessor.m */,
				C45ECB8F15F5F90500F9B542 /* ReverbOrchestra.h */,
				C45ECB9015F5F90500F9B542 /* ReverbOrchestra.m */,
				C45ECB9115F5F90500F9B542 /* ToneGenerator.h */,
				C45ECB9215F5F90500F9B542 /* ToneGenerator.m */,
>>>>>>> dfaf367e
			);
			path = Reverb;
			sourceTree = "<group>";
		};
<<<<<<< HEAD
		C45EC9B715F583CD00F9B542 /* Sequences */ = {
			isa = PBXGroup;
			children = (
				C45EC9B815F583CD00F9B542 /* SequenceInstrument.h */,
				C45EC9B915F583CD00F9B542 /* SequenceInstrument.m */,
=======
		C45ECB9315F5F90500F9B542 /* Sequences */ = {
			isa = PBXGroup;
			children = (
				C45ECB9415F5F90500F9B542 /* SequenceInstrument.h */,
				C45ECB9515F5F90500F9B542 /* SequenceInstrument.m */,
>>>>>>> dfaf367e
			);
			path = Sequences;
			sourceTree = "<group>";
		};
<<<<<<< HEAD
		C45EC9BA15F583CD00F9B542 /* UDOs */ = {
			isa = PBXGroup;
			children = (
				C45EC9BB15F583CD00F9B542 /* UDOInstrument.h */,
				C45EC9BC15F583CD00F9B542 /* UDOInstrument.m */,
=======
		C45ECB9615F5F90500F9B542 /* UDOs */ = {
			isa = PBXGroup;
			children = (
				C45ECB9715F5F90500F9B542 /* UDOInstrument.h */,
				C45ECB9815F5F90500F9B542 /* UDOInstrument.m */,
>>>>>>> dfaf367e
			);
			path = UDOs;
			sourceTree = "<group>";
		};
<<<<<<< HEAD
		C45EC9BD15F583CD00F9B542 /* Unit Generators */ = {
			isa = PBXGroup;
			children = (
				C45EC9BE15F583CD00F9B542 /* UnitGeneratorInstrument.h */,
				C45EC9BF15F583CD00F9B542 /* UnitGeneratorInstrument.m */,
=======
		C45ECB9915F5F90500F9B542 /* Unit Generators */ = {
			isa = PBXGroup;
			children = (
				C45ECB9A15F5F90500F9B542 /* UnitGeneratorInstrument.h */,
				C45ECB9B15F5F90500F9B542 /* UnitGeneratorInstrument.m */,
>>>>>>> dfaf367e
			);
			path = "Unit Generators";
			sourceTree = "<group>";
		};
		C463188D15D9FB6E00CA177E /* MIDI */ = {
			isa = PBXGroup;
			children = (
				C463188915D9FB6800CA177E /* MIDIController.h */,
				C463188A15D9FB6800CA177E /* MIDIController.m */,
			);
			name = MIDI;
			sourceTree = "<group>";
		};
		C46319EF15DA442F00CA177E /* csound-OSX */ = {
			isa = PBXGroup;
			children = (
				C46319F015DA442F00CA177E /* CsoundObj.h */,
				C46319F115DA442F00CA177E /* CsoundObj.m */,
<<<<<<< HEAD
=======
				C45ECA6715F5F4CF00F9B542 /* CsoundObj-original.h */,
				C45ECA6415F5F42600F9B542 /* CsoundObj-original.m */,
>>>>>>> dfaf367e
				C46319F215DA442F00CA177E /* valueCacheable */,
			);
			name = "csound-OSX";
			path = "../csound-OSX";
			sourceTree = "<group>";
		};
		C46319F215DA442F00CA177E /* valueCacheable */ = {
			isa = PBXGroup;
			children = (
				C46319F315DA442F00CA177E /* BaseValueCacheable.h */,
				C46319F415DA442F00CA177E /* BaseValueCacheable.m */,
				C46319F515DA442F00CA177E /* CsoundValueCacheable.h */,
			);
			path = valueCacheable;
			sourceTree = "<group>";
		};
/* End PBXGroup section */

/* Begin PBXNativeTarget section */
		C400AD9615D3C9570020C794 /* OCSMacExample */ = {
			isa = PBXNativeTarget;
			buildConfigurationList = C400ADB515D3C9580020C794 /* Build configuration list for PBXNativeTarget "OCSMacExample" */;
			buildPhases = (
				C400AD9315D3C9570020C794 /* Sources */,
				C400AD9415D3C9570020C794 /* Frameworks */,
				C400AD9515D3C9570020C794 /* Resources */,
			);
			buildRules = (
			);
			dependencies = (
			);
			name = OCSMacExample;
			productName = OCSMacExample;
			productReference = C400AD9715D3C9570020C794 /* OCS Mac Examples.app */;
			productType = "com.apple.product-type.application";
		};
/* End PBXNativeTarget section */

/* Begin PBXProject section */
		C400AD8E15D3C9570020C794 /* Project object */ = {
			isa = PBXProject;
			attributes = {
				LastUpgradeCheck = 0440;
				ORGANIZATIONNAME = "Hear For Yourself";
			};
			buildConfigurationList = C400AD9115D3C9570020C794 /* Build configuration list for PBXProject "OCS Mac Examples" */;
			compatibilityVersion = "Xcode 3.2";
			developmentRegion = English;
			hasScannedForEncodings = 0;
			knownRegions = (
				en,
			);
			mainGroup = C400AD8C15D3C9570020C794;
			productRefGroup = C400AD9815D3C9570020C794 /* Products */;
			projectDirPath = "";
			projectRoot = "";
			targets = (
				C400AD9615D3C9570020C794 /* OCSMacExample */,
			);
		};
/* End PBXProject section */

/* Begin PBXResourcesBuildPhase section */
		C400AD9515D3C9570020C794 /* Resources */ = {
			isa = PBXResourcesBuildPhase;
			buildActionMask = 2147483647;
			files = (
				C400ADA615D3C9570020C794 /* InfoPlist.strings in Resources */,
				C400ADAC15D3C9570020C794 /* Credits.rtf in Resources */,
				C400ADB215D3C9580020C794 /* MainMenu.xib in Resources */,
<<<<<<< HEAD
				C45EC91815F5839900F9B542 /* template.csd in Resources */,
				C45EC91915F5839900F9B542 /* test.csd in Resources */,
				C45EC96015F5839A00F9B542 /* CsGrainCompressor.udo in Resources */,
				C45EC96115F5839A00F9B542 /* CsGrainPitchShifter.udo in Resources */,
				C45EC96615F5839A00F9B542 /* msrOsc.udo in Resources */,
				C45EC9CE15F583CD00F9B542 /* 808loop.wav in Resources */,
				C45EC9D115F583CD00F9B542 /* dish.wav in Resources */,
				C45EC9D215F583CD00F9B542 /* Stairwell.wav in Resources */,
				C45EC9D515F583CD00F9B542 /* beats.wav in Resources */,
				C45EC9E215F583CD00F9B542 /* hellorcb.aif in Resources */,
				C45EC9E315F583CD00F9B542 /* example.csd in Resources */,
=======
				C45ECAF415F5F71F00F9B542 /* template.csd in Resources */,
				C45ECAF515F5F71F00F9B542 /* test.csd in Resources */,
				C45ECB3C15F5F71F00F9B542 /* CsGrainCompressor.udo in Resources */,
				C45ECB3D15F5F71F00F9B542 /* CsGrainPitchShifter.udo in Resources */,
				C45ECB4215F5F71F00F9B542 /* msrOsc.udo in Resources */,
				C45ECBAA15F5F90500F9B542 /* 808loop.wav in Resources */,
				C45ECBAD15F5F90500F9B542 /* dish.wav in Resources */,
				C45ECBAE15F5F90500F9B542 /* Stairwell.wav in Resources */,
				C45ECBB115F5F90500F9B542 /* beats.wav in Resources */,
				C45ECBBE15F5F90600F9B542 /* hellorcb.aif in Resources */,
				C45ECBBF15F5F90600F9B542 /* example.csd in Resources */,
>>>>>>> dfaf367e
			);
			runOnlyForDeploymentPostprocessing = 0;
		};
/* End PBXResourcesBuildPhase section */

/* Begin PBXSourcesBuildPhase section */
		C400AD9315D3C9570020C794 /* Sources */ = {
			isa = PBXSourcesBuildPhase;
			buildActionMask = 2147483647;
			files = (
				C400ADA815D3C9570020C794 /* main.m in Sources */,
				C400ADAF15D3C9580020C794 /* AppDelegate.m in Sources */,
				C42DF45615D6589F001E7DB1 /* PlayCSDFileController.m in Sources */,
				C42DF45B15D65AAB001E7DB1 /* PlayAudioFileController.m in Sources */,
				C42DF46C15D65D40001E7DB1 /* Helper.m in Sources */,
				C463188C15D9FB6800CA177E /* MIDIController.m in Sources */,
				C46319F715DA442F00CA177E /* CsoundObj.m in Sources */,
				C46319F915DA442F00CA177E /* BaseValueCacheable.m in Sources */,
<<<<<<< HEAD
				C45EC90D15F5839900F9B542 /* OCSEvent.m in Sources */,
				C45EC90F15F5839900F9B542 /* OCSInstrument.m in Sources */,
				C45EC91115F5839900F9B542 /* OCSManager.m in Sources */,
				C45EC91315F5839900F9B542 /* OCSMidi.m in Sources */,
				C45EC91515F5839900F9B542 /* OCSOrchestra.m in Sources */,
				C45EC91715F5839900F9B542 /* OCSSequence.m in Sources */,
				C45EC91B15F5839900F9B542 /* OCSArrayTable.m in Sources */,
				C45EC91D15F5839900F9B542 /* OCSExponentialCurvesTable.m in Sources */,
				C45EC91F15F5839900F9B542 /* OCSFTable.m in Sources */,
				C45EC92115F5839900F9B542 /* OCSRandomDistributionTable.m in Sources */,
				C45EC92315F5839900F9B542 /* OCSSineTable.m in Sources */,
				C45EC92515F5839900F9B542 /* OCSSoundFileTable.m in Sources */,
				C45EC92715F5839900F9B542 /* OCSWindowsTable.m in Sources */,
				C45EC92915F5839900F9B542 /* OCSAssignment.m in Sources */,
				C45EC92B15F5839900F9B542 /* OCSProduct.m in Sources */,
				C45EC92D15F5839900F9B542 /* OCSScaledControl.m in Sources */,
				C45EC92F15F5839900F9B542 /* OCSSum.m in Sources */,
				C45EC93115F5839900F9B542 /* OCSTableValue.m in Sources */,
				C45EC93315F5839900F9B542 /* OCSOperation.m in Sources */,
				C45EC93515F5839900F9B542 /* OCSAudioFromFSignal.m in Sources */,
				C45EC93715F5839900F9B542 /* OCSFSignalFromMonoAudio.m in Sources */,
				C45EC93915F5839900F9B542 /* OCSFSignalMix.m in Sources */,
				C45EC93B15F5839900F9B542 /* OCSScaledFSignal.m in Sources */,
				C45EC93D15F5839900F9B542 /* OCSFMOscillator.m in Sources */,
				C45EC93F15F5839900F9B542 /* OCSGrain.m in Sources */,
				C45EC94115F5839900F9B542 /* OCSLine.m in Sources */,
				C45EC94315F5839900F9B542 /* OCSLinearEnvelope.m in Sources */,
				C45EC94515F5839900F9B542 /* OCSOscillator.m in Sources */,
				C45EC94715F5839A00F9B542 /* OCSPluckDrum.m in Sources */,
				C45EC94915F5839A00F9B542 /* OCSPluckString.m in Sources */,
				C45EC94B15F5839A00F9B542 /* OCSSegmentArray.m in Sources */,
				C45EC94D15F5839A00F9B542 /* OCSAudio.m in Sources */,
				C45EC94F15F5839A00F9B542 /* OCSAudioInput.m in Sources */,
				C45EC95115F5839A00F9B542 /* OCSFileInput.m in Sources */,
				C45EC95315F5839A00F9B542 /* OCSLoopingOscillator.m in Sources */,
				C45EC95515F5839A00F9B542 /* OCSMonoAudio.m in Sources */,
				C45EC95715F5839A00F9B542 /* OCSWeightedMean.m in Sources */,
				C45EC95915F5839A00F9B542 /* OCSConvolution.m in Sources */,
				C45EC95B15F5839A00F9B542 /* OCSLowPassButterworthFilter.m in Sources */,
				C45EC95D15F5839A00F9B542 /* OCSNReverb.m in Sources */,
				C45EC95F15F5839A00F9B542 /* OCSReverb.m in Sources */,
				C45EC96315F5839A00F9B542 /* UDOCsGrainCompressor.m in Sources */,
				C45EC96515F5839A00F9B542 /* UDOCsGrainPitchShifter.m in Sources */,
				C45EC96815F5839A00F9B542 /* UDOMSROscillator.m in Sources */,
				C45EC96A15F5839A00F9B542 /* OCSUserDefinedOperation.m in Sources */,
				C45EC96C15F5839A00F9B542 /* OCSConstant.m in Sources */,
				C45EC96E15F5839A00F9B542 /* OCSControl.m in Sources */,
				C45EC97015F5839A00F9B542 /* OCSFSignal.m in Sources */,
				C45EC97215F5839A00F9B542 /* OCSParameter.m in Sources */,
				C45EC97415F5839A00F9B542 /* OCSParameterArray.m in Sources */,
				C45EC97615F5839A00F9B542 /* OCSEventProperty.m in Sources */,
				C45EC97815F5839A00F9B542 /* OCSInstrumentProperty.m in Sources */,
				C45EC97A15F5839A00F9B542 /* OCSProperty.m in Sources */,
				C45EC9CD15F583CD00F9B542 /* TweakableInstrument.m in Sources */,
				C45EC9D015F583CD00F9B542 /* ConvolutionInstrument.m in Sources */,
				C45EC9D415F583CD00F9B542 /* ExpressionToneGenerator.m in Sources */,
				C45EC9D715F583CD00F9B542 /* SimpleGrainInstrument.m in Sources */,
				C45EC9D915F583CD00F9B542 /* Harmonizer.m in Sources */,
				C45EC9DB15F583CD00F9B542 /* FivePropertyInstrument.m in Sources */,
				C45EC9DD15F583CD00F9B542 /* FMOscillatorInstrument.m in Sources */,
				C45EC9DF15F583CD00F9B542 /* OscillatorInstrument.m in Sources */,
				C45EC9E115F583CD00F9B542 /* AudioFilePlayer.m in Sources */,
				C45EC9E515F583CD00F9B542 /* EffectsProcessor.m in Sources */,
				C45EC9E715F583CD00F9B542 /* ReverbOrchestra.m in Sources */,
				C45EC9E915F583CD00F9B542 /* ToneGenerator.m in Sources */,
				C45EC9EB15F583CD00F9B542 /* SequenceInstrument.m in Sources */,
				C45EC9ED15F583CD00F9B542 /* UDOInstrument.m in Sources */,
				C45EC9EF15F583CD00F9B542 /* UnitGeneratorInstrument.m in Sources */,
=======
				C45ECAE915F5F71F00F9B542 /* OCSEvent.m in Sources */,
				C45ECAEB15F5F71F00F9B542 /* OCSInstrument.m in Sources */,
				C45ECAED15F5F71F00F9B542 /* OCSManager.m in Sources */,
				C45ECAEF15F5F71F00F9B542 /* OCSMidi.m in Sources */,
				C45ECAF115F5F71F00F9B542 /* OCSOrchestra.m in Sources */,
				C45ECAF315F5F71F00F9B542 /* OCSSequence.m in Sources */,
				C45ECAF715F5F71F00F9B542 /* OCSArrayTable.m in Sources */,
				C45ECAF915F5F71F00F9B542 /* OCSExponentialCurvesTable.m in Sources */,
				C45ECAFB15F5F71F00F9B542 /* OCSFTable.m in Sources */,
				C45ECAFD15F5F71F00F9B542 /* OCSRandomDistributionTable.m in Sources */,
				C45ECAFF15F5F71F00F9B542 /* OCSSineTable.m in Sources */,
				C45ECB0115F5F71F00F9B542 /* OCSSoundFileTable.m in Sources */,
				C45ECB0315F5F71F00F9B542 /* OCSWindowsTable.m in Sources */,
				C45ECB0515F5F71F00F9B542 /* OCSAssignment.m in Sources */,
				C45ECB0715F5F71F00F9B542 /* OCSProduct.m in Sources */,
				C45ECB0915F5F71F00F9B542 /* OCSScaledControl.m in Sources */,
				C45ECB0B15F5F71F00F9B542 /* OCSSum.m in Sources */,
				C45ECB0D15F5F71F00F9B542 /* OCSTableValue.m in Sources */,
				C45ECB0F15F5F71F00F9B542 /* OCSOperation.m in Sources */,
				C45ECB1115F5F71F00F9B542 /* OCSAudioFromFSignal.m in Sources */,
				C45ECB1315F5F71F00F9B542 /* OCSFSignalFromMonoAudio.m in Sources */,
				C45ECB1515F5F71F00F9B542 /* OCSFSignalMix.m in Sources */,
				C45ECB1715F5F71F00F9B542 /* OCSScaledFSignal.m in Sources */,
				C45ECB1915F5F71F00F9B542 /* OCSFMOscillator.m in Sources */,
				C45ECB1B15F5F71F00F9B542 /* OCSGrain.m in Sources */,
				C45ECB1D15F5F71F00F9B542 /* OCSLine.m in Sources */,
				C45ECB1F15F5F71F00F9B542 /* OCSLinearEnvelope.m in Sources */,
				C45ECB2115F5F71F00F9B542 /* OCSOscillator.m in Sources */,
				C45ECB2315F5F71F00F9B542 /* OCSPluckDrum.m in Sources */,
				C45ECB2515F5F71F00F9B542 /* OCSPluckString.m in Sources */,
				C45ECB2715F5F71F00F9B542 /* OCSSegmentArray.m in Sources */,
				C45ECB2915F5F71F00F9B542 /* OCSAudio.m in Sources */,
				C45ECB2B15F5F71F00F9B542 /* OCSAudioInput.m in Sources */,
				C45ECB2D15F5F71F00F9B542 /* OCSFileInput.m in Sources */,
				C45ECB2F15F5F71F00F9B542 /* OCSLoopingOscillator.m in Sources */,
				C45ECB3115F5F71F00F9B542 /* OCSMonoAudio.m in Sources */,
				C45ECB3315F5F71F00F9B542 /* OCSWeightedMean.m in Sources */,
				C45ECB3515F5F71F00F9B542 /* OCSConvolution.m in Sources */,
				C45ECB3715F5F71F00F9B542 /* OCSLowPassButterworthFilter.m in Sources */,
				C45ECB3915F5F71F00F9B542 /* OCSNReverb.m in Sources */,
				C45ECB3B15F5F71F00F9B542 /* OCSReverb.m in Sources */,
				C45ECB3F15F5F71F00F9B542 /* UDOCsGrainCompressor.m in Sources */,
				C45ECB4115F5F71F00F9B542 /* UDOCsGrainPitchShifter.m in Sources */,
				C45ECB4415F5F71F00F9B542 /* UDOMSROscillator.m in Sources */,
				C45ECB4615F5F71F00F9B542 /* OCSUserDefinedOperation.m in Sources */,
				C45ECB4815F5F71F00F9B542 /* OCSConstant.m in Sources */,
				C45ECB4A15F5F71F00F9B542 /* OCSControl.m in Sources */,
				C45ECB4C15F5F71F00F9B542 /* OCSFSignal.m in Sources */,
				C45ECB4E15F5F71F00F9B542 /* OCSParameter.m in Sources */,
				C45ECB5015F5F71F00F9B542 /* OCSParameterArray.m in Sources */,
				C45ECB5215F5F71F00F9B542 /* OCSEventProperty.m in Sources */,
				C45ECB5415F5F71F00F9B542 /* OCSInstrumentProperty.m in Sources */,
				C45ECB5615F5F71F00F9B542 /* OCSProperty.m in Sources */,
				C45ECBA915F5F90500F9B542 /* TweakableInstrument.m in Sources */,
				C45ECBAC15F5F90500F9B542 /* ConvolutionInstrument.m in Sources */,
				C45ECBB015F5F90500F9B542 /* ExpressionToneGenerator.m in Sources */,
				C45ECBB315F5F90500F9B542 /* SimpleGrainInstrument.m in Sources */,
				C45ECBB515F5F90500F9B542 /* Harmonizer.m in Sources */,
				C45ECBB715F5F90500F9B542 /* FivePropertyInstrument.m in Sources */,
				C45ECBB915F5F90500F9B542 /* FMOscillatorInstrument.m in Sources */,
				C45ECBBB15F5F90500F9B542 /* OscillatorInstrument.m in Sources */,
				C45ECBBD15F5F90600F9B542 /* AudioFilePlayer.m in Sources */,
				C45ECBC115F5F90600F9B542 /* EffectsProcessor.m in Sources */,
				C45ECBC315F5F90600F9B542 /* ReverbOrchestra.m in Sources */,
				C45ECBC515F5F90600F9B542 /* ToneGenerator.m in Sources */,
				C45ECBC715F5F90600F9B542 /* SequenceInstrument.m in Sources */,
				C45ECBC915F5F90600F9B542 /* UDOInstrument.m in Sources */,
				C45ECBCB15F5F90600F9B542 /* UnitGeneratorInstrument.m in Sources */,
>>>>>>> dfaf367e
			);
			runOnlyForDeploymentPostprocessing = 0;
		};
/* End PBXSourcesBuildPhase section */

/* Begin PBXVariantGroup section */
		C400ADA415D3C9570020C794 /* InfoPlist.strings */ = {
			isa = PBXVariantGroup;
			children = (
				C400ADA515D3C9570020C794 /* en */,
			);
			name = InfoPlist.strings;
			sourceTree = "<group>";
		};
		C400ADAA15D3C9570020C794 /* Credits.rtf */ = {
			isa = PBXVariantGroup;
			children = (
				C400ADAB15D3C9570020C794 /* en */,
			);
			name = Credits.rtf;
			sourceTree = "<group>";
		};
		C400ADB015D3C9580020C794 /* MainMenu.xib */ = {
			isa = PBXVariantGroup;
			children = (
				C400ADB115D3C9580020C794 /* en */,
			);
			name = MainMenu.xib;
			sourceTree = "<group>";
		};
/* End PBXVariantGroup section */

/* Begin XCBuildConfiguration section */
		C400ADB315D3C9580020C794 /* Debug */ = {
			isa = XCBuildConfiguration;
			buildSettings = {
				ALWAYS_SEARCH_USER_PATHS = NO;
				ARCHS = "$(ARCHS_STANDARD_64_BIT)";
				CLANG_CXX_LANGUAGE_STANDARD = "gnu++0x";
				CLANG_ENABLE_OBJC_ARC = YES;
				CLANG_WARN__DUPLICATE_METHOD_MATCH = YES;
				COPY_PHASE_STRIP = NO;
				FRAMEWORK_SEARCH_PATHS = /Library/Frameworks;
				GCC_C_LANGUAGE_STANDARD = gnu99;
				GCC_DYNAMIC_NO_PIC = NO;
				GCC_ENABLE_OBJC_EXCEPTIONS = YES;
				GCC_OPTIMIZATION_LEVEL = 0;
				GCC_PREPROCESSOR_DEFINITIONS = (
					"DEBUG=1",
					"$(inherited)",
				);
				GCC_SYMBOLS_PRIVATE_EXTERN = NO;
				GCC_WARN_64_TO_32_BIT_CONVERSION = YES;
				GCC_WARN_ABOUT_RETURN_TYPE = YES;
				GCC_WARN_UNINITIALIZED_AUTOS = YES;
				GCC_WARN_UNUSED_VARIABLE = YES;
				HEADER_SEARCH_PATHS = /Library/Frameworks/CsoundLib64.framework/Headers;
				MACOSX_DEPLOYMENT_TARGET = 10.8;
				ONLY_ACTIVE_ARCH = YES;
				SDKROOT = macosx;
			};
			name = Debug;
		};
		C400ADB415D3C9580020C794 /* Release */ = {
			isa = XCBuildConfiguration;
			buildSettings = {
				ALWAYS_SEARCH_USER_PATHS = NO;
				ARCHS = "$(ARCHS_STANDARD_64_BIT)";
				CLANG_CXX_LANGUAGE_STANDARD = "gnu++0x";
				CLANG_ENABLE_OBJC_ARC = YES;
				CLANG_WARN__DUPLICATE_METHOD_MATCH = YES;
				COPY_PHASE_STRIP = YES;
				DEBUG_INFORMATION_FORMAT = "dwarf-with-dsym";
				FRAMEWORK_SEARCH_PATHS = /Library/Frameworks;
				GCC_C_LANGUAGE_STANDARD = gnu99;
				GCC_ENABLE_OBJC_EXCEPTIONS = YES;
				GCC_WARN_64_TO_32_BIT_CONVERSION = YES;
				GCC_WARN_ABOUT_RETURN_TYPE = YES;
				GCC_WARN_UNINITIALIZED_AUTOS = YES;
				GCC_WARN_UNUSED_VARIABLE = YES;
				HEADER_SEARCH_PATHS = /Library/Frameworks/CsoundLib64.framework/Headers;
				MACOSX_DEPLOYMENT_TARGET = 10.8;
				SDKROOT = macosx;
			};
			name = Release;
		};
		C400ADB615D3C9580020C794 /* Debug */ = {
			isa = XCBuildConfiguration;
			buildSettings = {
				COMBINE_HIDPI_IMAGES = YES;
				GCC_PRECOMPILE_PREFIX_HEADER = YES;
				GCC_PREFIX_HEADER = "OCSMacExample/OCSMacExample-Prefix.pch";
				INFOPLIST_FILE = "OCSMacExample/OCSMacExample-Info.plist";
				LIBRARY_SEARCH_PATHS = "$(inherited)";
				PRODUCT_NAME = "OCS Mac Examples";
				WRAPPER_EXTENSION = app;
			};
			name = Debug;
		};
		C400ADB715D3C9580020C794 /* Release */ = {
			isa = XCBuildConfiguration;
			buildSettings = {
				COMBINE_HIDPI_IMAGES = YES;
				GCC_PRECOMPILE_PREFIX_HEADER = YES;
				GCC_PREFIX_HEADER = "OCSMacExample/OCSMacExample-Prefix.pch";
				INFOPLIST_FILE = "OCSMacExample/OCSMacExample-Info.plist";
				LIBRARY_SEARCH_PATHS = "$(inherited)";
				PRODUCT_NAME = "OCS Mac Examples";
				WRAPPER_EXTENSION = app;
			};
			name = Release;
		};
/* End XCBuildConfiguration section */

/* Begin XCConfigurationList section */
		C400AD9115D3C9570020C794 /* Build configuration list for PBXProject "OCS Mac Examples" */ = {
			isa = XCConfigurationList;
			buildConfigurations = (
				C400ADB315D3C9580020C794 /* Debug */,
				C400ADB415D3C9580020C794 /* Release */,
			);
			defaultConfigurationIsVisible = 0;
			defaultConfigurationName = Release;
		};
		C400ADB515D3C9580020C794 /* Build configuration list for PBXNativeTarget "OCSMacExample" */ = {
			isa = XCConfigurationList;
			buildConfigurations = (
				C400ADB615D3C9580020C794 /* Debug */,
				C400ADB715D3C9580020C794 /* Release */,
			);
			defaultConfigurationIsVisible = 0;
			defaultConfigurationName = Release;
		};
/* End XCConfigurationList section */
	};
	rootObject = C400AD8E15D3C9570020C794 /* Project object */;
}<|MERGE_RESOLUTION|>--- conflicted
+++ resolved
@@ -21,87 +21,6 @@
 		C42DF45615D6589F001E7DB1 /* PlayCSDFileController.m in Sources */ = {isa = PBXBuildFile; fileRef = C42DF45515D6589F001E7DB1 /* PlayCSDFileController.m */; };
 		C42DF45B15D65AAB001E7DB1 /* PlayAudioFileController.m in Sources */ = {isa = PBXBuildFile; fileRef = C42DF45A15D65AAB001E7DB1 /* PlayAudioFileController.m */; };
 		C42DF46C15D65D40001E7DB1 /* Helper.m in Sources */ = {isa = PBXBuildFile; fileRef = C42DF46B15D65D40001E7DB1 /* Helper.m */; };
-<<<<<<< HEAD
-		C45EC90D15F5839900F9B542 /* OCSEvent.m in Sources */ = {isa = PBXBuildFile; fileRef = C45EC89115F5839900F9B542 /* OCSEvent.m */; };
-		C45EC90F15F5839900F9B542 /* OCSInstrument.m in Sources */ = {isa = PBXBuildFile; fileRef = C45EC89315F5839900F9B542 /* OCSInstrument.m */; };
-		C45EC91115F5839900F9B542 /* OCSManager.m in Sources */ = {isa = PBXBuildFile; fileRef = C45EC89515F5839900F9B542 /* OCSManager.m */; };
-		C45EC91315F5839900F9B542 /* OCSMidi.m in Sources */ = {isa = PBXBuildFile; fileRef = C45EC89715F5839900F9B542 /* OCSMidi.m */; };
-		C45EC91515F5839900F9B542 /* OCSOrchestra.m in Sources */ = {isa = PBXBuildFile; fileRef = C45EC89915F5839900F9B542 /* OCSOrchestra.m */; };
-		C45EC91715F5839900F9B542 /* OCSSequence.m in Sources */ = {isa = PBXBuildFile; fileRef = C45EC89B15F5839900F9B542 /* OCSSequence.m */; };
-		C45EC91815F5839900F9B542 /* template.csd in Resources */ = {isa = PBXBuildFile; fileRef = C45EC89D15F5839900F9B542 /* template.csd */; };
-		C45EC91915F5839900F9B542 /* test.csd in Resources */ = {isa = PBXBuildFile; fileRef = C45EC89E15F5839900F9B542 /* test.csd */; };
-		C45EC91B15F5839900F9B542 /* OCSArrayTable.m in Sources */ = {isa = PBXBuildFile; fileRef = C45EC8A115F5839900F9B542 /* OCSArrayTable.m */; };
-		C45EC91D15F5839900F9B542 /* OCSExponentialCurvesTable.m in Sources */ = {isa = PBXBuildFile; fileRef = C45EC8A315F5839900F9B542 /* OCSExponentialCurvesTable.m */; };
-		C45EC91F15F5839900F9B542 /* OCSFTable.m in Sources */ = {isa = PBXBuildFile; fileRef = C45EC8A515F5839900F9B542 /* OCSFTable.m */; };
-		C45EC92115F5839900F9B542 /* OCSRandomDistributionTable.m in Sources */ = {isa = PBXBuildFile; fileRef = C45EC8A715F5839900F9B542 /* OCSRandomDistributionTable.m */; };
-		C45EC92315F5839900F9B542 /* OCSSineTable.m in Sources */ = {isa = PBXBuildFile; fileRef = C45EC8A915F5839900F9B542 /* OCSSineTable.m */; };
-		C45EC92515F5839900F9B542 /* OCSSoundFileTable.m in Sources */ = {isa = PBXBuildFile; fileRef = C45EC8AB15F5839900F9B542 /* OCSSoundFileTable.m */; };
-		C45EC92715F5839900F9B542 /* OCSWindowsTable.m in Sources */ = {isa = PBXBuildFile; fileRef = C45EC8AD15F5839900F9B542 /* OCSWindowsTable.m */; };
-		C45EC92915F5839900F9B542 /* OCSAssignment.m in Sources */ = {isa = PBXBuildFile; fileRef = C45EC8B115F5839900F9B542 /* OCSAssignment.m */; };
-		C45EC92B15F5839900F9B542 /* OCSProduct.m in Sources */ = {isa = PBXBuildFile; fileRef = C45EC8B315F5839900F9B542 /* OCSProduct.m */; };
-		C45EC92D15F5839900F9B542 /* OCSScaledControl.m in Sources */ = {isa = PBXBuildFile; fileRef = C45EC8B515F5839900F9B542 /* OCSScaledControl.m */; };
-		C45EC92F15F5839900F9B542 /* OCSSum.m in Sources */ = {isa = PBXBuildFile; fileRef = C45EC8B715F5839900F9B542 /* OCSSum.m */; };
-		C45EC93115F5839900F9B542 /* OCSTableValue.m in Sources */ = {isa = PBXBuildFile; fileRef = C45EC8B915F5839900F9B542 /* OCSTableValue.m */; };
-		C45EC93315F5839900F9B542 /* OCSOperation.m in Sources */ = {isa = PBXBuildFile; fileRef = C45EC8BB15F5839900F9B542 /* OCSOperation.m */; };
-		C45EC93515F5839900F9B542 /* OCSAudioFromFSignal.m in Sources */ = {isa = PBXBuildFile; fileRef = C45EC8BE15F5839900F9B542 /* OCSAudioFromFSignal.m */; };
-		C45EC93715F5839900F9B542 /* OCSFSignalFromMonoAudio.m in Sources */ = {isa = PBXBuildFile; fileRef = C45EC8C015F5839900F9B542 /* OCSFSignalFromMonoAudio.m */; };
-		C45EC93915F5839900F9B542 /* OCSFSignalMix.m in Sources */ = {isa = PBXBuildFile; fileRef = C45EC8C215F5839900F9B542 /* OCSFSignalMix.m */; };
-		C45EC93B15F5839900F9B542 /* OCSScaledFSignal.m in Sources */ = {isa = PBXBuildFile; fileRef = C45EC8C415F5839900F9B542 /* OCSScaledFSignal.m */; };
-		C45EC93D15F5839900F9B542 /* OCSFMOscillator.m in Sources */ = {isa = PBXBuildFile; fileRef = C45EC8C715F5839900F9B542 /* OCSFMOscillator.m */; };
-		C45EC93F15F5839900F9B542 /* OCSGrain.m in Sources */ = {isa = PBXBuildFile; fileRef = C45EC8C915F5839900F9B542 /* OCSGrain.m */; };
-		C45EC94115F5839900F9B542 /* OCSLine.m in Sources */ = {isa = PBXBuildFile; fileRef = C45EC8CB15F5839900F9B542 /* OCSLine.m */; };
-		C45EC94315F5839900F9B542 /* OCSLinearEnvelope.m in Sources */ = {isa = PBXBuildFile; fileRef = C45EC8CD15F5839900F9B542 /* OCSLinearEnvelope.m */; };
-		C45EC94515F5839900F9B542 /* OCSOscillator.m in Sources */ = {isa = PBXBuildFile; fileRef = C45EC8CF15F5839900F9B542 /* OCSOscillator.m */; };
-		C45EC94715F5839A00F9B542 /* OCSPluckDrum.m in Sources */ = {isa = PBXBuildFile; fileRef = C45EC8D115F5839900F9B542 /* OCSPluckDrum.m */; };
-		C45EC94915F5839A00F9B542 /* OCSPluckString.m in Sources */ = {isa = PBXBuildFile; fileRef = C45EC8D315F5839900F9B542 /* OCSPluckString.m */; };
-		C45EC94B15F5839A00F9B542 /* OCSSegmentArray.m in Sources */ = {isa = PBXBuildFile; fileRef = C45EC8D515F5839900F9B542 /* OCSSegmentArray.m */; };
-		C45EC94D15F5839A00F9B542 /* OCSAudio.m in Sources */ = {isa = PBXBuildFile; fileRef = C45EC8D815F5839900F9B542 /* OCSAudio.m */; };
-		C45EC94F15F5839A00F9B542 /* OCSAudioInput.m in Sources */ = {isa = PBXBuildFile; fileRef = C45EC8DA15F5839900F9B542 /* OCSAudioInput.m */; };
-		C45EC95115F5839A00F9B542 /* OCSFileInput.m in Sources */ = {isa = PBXBuildFile; fileRef = C45EC8DC15F5839900F9B542 /* OCSFileInput.m */; };
-		C45EC95315F5839A00F9B542 /* OCSLoopingOscillator.m in Sources */ = {isa = PBXBuildFile; fileRef = C45EC8DE15F5839900F9B542 /* OCSLoopingOscillator.m */; };
-		C45EC95515F5839A00F9B542 /* OCSMonoAudio.m in Sources */ = {isa = PBXBuildFile; fileRef = C45EC8E015F5839900F9B542 /* OCSMonoAudio.m */; };
-		C45EC95715F5839A00F9B542 /* OCSWeightedMean.m in Sources */ = {isa = PBXBuildFile; fileRef = C45EC8E215F5839900F9B542 /* OCSWeightedMean.m */; };
-		C45EC95915F5839A00F9B542 /* OCSConvolution.m in Sources */ = {isa = PBXBuildFile; fileRef = C45EC8E515F5839900F9B542 /* OCSConvolution.m */; };
-		C45EC95B15F5839A00F9B542 /* OCSLowPassButterworthFilter.m in Sources */ = {isa = PBXBuildFile; fileRef = C45EC8E715F5839900F9B542 /* OCSLowPassButterworthFilter.m */; };
-		C45EC95D15F5839A00F9B542 /* OCSNReverb.m in Sources */ = {isa = PBXBuildFile; fileRef = C45EC8E915F5839900F9B542 /* OCSNReverb.m */; };
-		C45EC95F15F5839A00F9B542 /* OCSReverb.m in Sources */ = {isa = PBXBuildFile; fileRef = C45EC8EB15F5839900F9B542 /* OCSReverb.m */; };
-		C45EC96015F5839A00F9B542 /* CsGrainCompressor.udo in Resources */ = {isa = PBXBuildFile; fileRef = C45EC8EE15F5839900F9B542 /* CsGrainCompressor.udo */; };
-		C45EC96115F5839A00F9B542 /* CsGrainPitchShifter.udo in Resources */ = {isa = PBXBuildFile; fileRef = C45EC8EF15F5839900F9B542 /* CsGrainPitchShifter.udo */; };
-		C45EC96315F5839A00F9B542 /* UDOCsGrainCompressor.m in Sources */ = {isa = PBXBuildFile; fileRef = C45EC8F115F5839900F9B542 /* UDOCsGrainCompressor.m */; };
-		C45EC96515F5839A00F9B542 /* UDOCsGrainPitchShifter.m in Sources */ = {isa = PBXBuildFile; fileRef = C45EC8F315F5839900F9B542 /* UDOCsGrainPitchShifter.m */; };
-		C45EC96615F5839A00F9B542 /* msrOsc.udo in Resources */ = {isa = PBXBuildFile; fileRef = C45EC8F515F5839900F9B542 /* msrOsc.udo */; };
-		C45EC96815F5839A00F9B542 /* UDOMSROscillator.m in Sources */ = {isa = PBXBuildFile; fileRef = C45EC8F715F5839900F9B542 /* UDOMSROscillator.m */; };
-		C45EC96A15F5839A00F9B542 /* OCSUserDefinedOperation.m in Sources */ = {isa = PBXBuildFile; fileRef = C45EC8F915F5839900F9B542 /* OCSUserDefinedOperation.m */; };
-		C45EC96C15F5839A00F9B542 /* OCSConstant.m in Sources */ = {isa = PBXBuildFile; fileRef = C45EC8FC15F5839900F9B542 /* OCSConstant.m */; };
-		C45EC96E15F5839A00F9B542 /* OCSControl.m in Sources */ = {isa = PBXBuildFile; fileRef = C45EC8FE15F5839900F9B542 /* OCSControl.m */; };
-		C45EC97015F5839A00F9B542 /* OCSFSignal.m in Sources */ = {isa = PBXBuildFile; fileRef = C45EC90015F5839900F9B542 /* OCSFSignal.m */; };
-		C45EC97215F5839A00F9B542 /* OCSParameter.m in Sources */ = {isa = PBXBuildFile; fileRef = C45EC90215F5839900F9B542 /* OCSParameter.m */; };
-		C45EC97415F5839A00F9B542 /* OCSParameterArray.m in Sources */ = {isa = PBXBuildFile; fileRef = C45EC90415F5839900F9B542 /* OCSParameterArray.m */; };
-		C45EC97615F5839A00F9B542 /* OCSEventProperty.m in Sources */ = {isa = PBXBuildFile; fileRef = C45EC90715F5839900F9B542 /* OCSEventProperty.m */; };
-		C45EC97815F5839A00F9B542 /* OCSInstrumentProperty.m in Sources */ = {isa = PBXBuildFile; fileRef = C45EC90915F5839900F9B542 /* OCSInstrumentProperty.m */; };
-		C45EC97A15F5839A00F9B542 /* OCSProperty.m in Sources */ = {isa = PBXBuildFile; fileRef = C45EC90B15F5839900F9B542 /* OCSProperty.m */; };
-		C45EC9CD15F583CD00F9B542 /* TweakableInstrument.m in Sources */ = {isa = PBXBuildFile; fileRef = C45EC98F15F583CD00F9B542 /* TweakableInstrument.m */; };
-		C45EC9CE15F583CD00F9B542 /* 808loop.wav in Resources */ = {isa = PBXBuildFile; fileRef = C45EC99115F583CD00F9B542 /* 808loop.wav */; };
-		C45EC9D015F583CD00F9B542 /* ConvolutionInstrument.m in Sources */ = {isa = PBXBuildFile; fileRef = C45EC99315F583CD00F9B542 /* ConvolutionInstrument.m */; };
-		C45EC9D115F583CD00F9B542 /* dish.wav in Resources */ = {isa = PBXBuildFile; fileRef = C45EC99415F583CD00F9B542 /* dish.wav */; };
-		C45EC9D215F583CD00F9B542 /* Stairwell.wav in Resources */ = {isa = PBXBuildFile; fileRef = C45EC99515F583CD00F9B542 /* Stairwell.wav */; };
-		C45EC9D415F583CD00F9B542 /* ExpressionToneGenerator.m in Sources */ = {isa = PBXBuildFile; fileRef = C45EC99815F583CD00F9B542 /* ExpressionToneGenerator.m */; };
-		C45EC9D515F583CD00F9B542 /* beats.wav in Resources */ = {isa = PBXBuildFile; fileRef = C45EC99A15F583CD00F9B542 /* beats.wav */; };
-		C45EC9D715F583CD00F9B542 /* SimpleGrainInstrument.m in Sources */ = {isa = PBXBuildFile; fileRef = C45EC99C15F583CD00F9B542 /* SimpleGrainInstrument.m */; };
-		C45EC9D915F583CD00F9B542 /* Harmonizer.m in Sources */ = {isa = PBXBuildFile; fileRef = C45EC99F15F583CD00F9B542 /* Harmonizer.m */; };
-		C45EC9DB15F583CD00F9B542 /* FivePropertyInstrument.m in Sources */ = {isa = PBXBuildFile; fileRef = C45EC9A215F583CD00F9B542 /* FivePropertyInstrument.m */; };
-		C45EC9DD15F583CD00F9B542 /* FMOscillatorInstrument.m in Sources */ = {isa = PBXBuildFile; fileRef = C45EC9A615F583CD00F9B542 /* FMOscillatorInstrument.m */; };
-		C45EC9DF15F583CD00F9B542 /* OscillatorInstrument.m in Sources */ = {isa = PBXBuildFile; fileRef = C45EC9A915F583CD00F9B542 /* OscillatorInstrument.m */; };
-		C45EC9E115F583CD00F9B542 /* AudioFilePlayer.m in Sources */ = {isa = PBXBuildFile; fileRef = C45EC9AC15F583CD00F9B542 /* AudioFilePlayer.m */; };
-		C45EC9E215F583CD00F9B542 /* hellorcb.aif in Resources */ = {isa = PBXBuildFile; fileRef = C45EC9AD15F583CD00F9B542 /* hellorcb.aif */; };
-		C45EC9E315F583CD00F9B542 /* example.csd in Resources */ = {isa = PBXBuildFile; fileRef = C45EC9AF15F583CD00F9B542 /* example.csd */; };
-		C45EC9E515F583CD00F9B542 /* EffectsProcessor.m in Sources */ = {isa = PBXBuildFile; fileRef = C45EC9B215F583CD00F9B542 /* EffectsProcessor.m */; };
-		C45EC9E715F583CD00F9B542 /* ReverbOrchestra.m in Sources */ = {isa = PBXBuildFile; fileRef = C45EC9B415F583CD00F9B542 /* ReverbOrchestra.m */; };
-		C45EC9E915F583CD00F9B542 /* ToneGenerator.m in Sources */ = {isa = PBXBuildFile; fileRef = C45EC9B615F583CD00F9B542 /* ToneGenerator.m */; };
-		C45EC9EB15F583CD00F9B542 /* SequenceInstrument.m in Sources */ = {isa = PBXBuildFile; fileRef = C45EC9B915F583CD00F9B542 /* SequenceInstrument.m */; };
-		C45EC9ED15F583CD00F9B542 /* UDOInstrument.m in Sources */ = {isa = PBXBuildFile; fileRef = C45EC9BC15F583CD00F9B542 /* UDOInstrument.m */; };
-		C45EC9EF15F583CD00F9B542 /* UnitGeneratorInstrument.m in Sources */ = {isa = PBXBuildFile; fileRef = C45EC9BF15F583CD00F9B542 /* UnitGeneratorInstrument.m */; };
-=======
 		C45ECAE915F5F71F00F9B542 /* OCSEvent.m in Sources */ = {isa = PBXBuildFile; fileRef = C45ECA6D15F5F71F00F9B542 /* OCSEvent.m */; };
 		C45ECAEB15F5F71F00F9B542 /* OCSInstrument.m in Sources */ = {isa = PBXBuildFile; fileRef = C45ECA6F15F5F71F00F9B542 /* OCSInstrument.m */; };
 		C45ECAED15F5F71F00F9B542 /* OCSManager.m in Sources */ = {isa = PBXBuildFile; fileRef = C45ECA7115F5F71F00F9B542 /* OCSManager.m */; };
@@ -181,7 +100,6 @@
 		C45ECBC715F5F90600F9B542 /* SequenceInstrument.m in Sources */ = {isa = PBXBuildFile; fileRef = C45ECB9515F5F90500F9B542 /* SequenceInstrument.m */; };
 		C45ECBC915F5F90600F9B542 /* UDOInstrument.m in Sources */ = {isa = PBXBuildFile; fileRef = C45ECB9815F5F90500F9B542 /* UDOInstrument.m */; };
 		C45ECBCB15F5F90600F9B542 /* UnitGeneratorInstrument.m in Sources */ = {isa = PBXBuildFile; fileRef = C45ECB9B15F5F90500F9B542 /* UnitGeneratorInstrument.m */; };
->>>>>>> dfaf367e
 		C463188C15D9FB6800CA177E /* MIDIController.m in Sources */ = {isa = PBXBuildFile; fileRef = C463188A15D9FB6800CA177E /* MIDIController.m */; };
 		C46319F715DA442F00CA177E /* CsoundObj.m in Sources */ = {isa = PBXBuildFile; fileRef = C46319F115DA442F00CA177E /* CsoundObj.m */; settings = {COMPILER_FLAGS = "-fno-objc-arc"; }; };
 		C46319F915DA442F00CA177E /* BaseValueCacheable.m in Sources */ = {isa = PBXBuildFile; fileRef = C46319F415DA442F00CA177E /* BaseValueCacheable.m */; };
@@ -213,155 +131,6 @@
 		C42DF45A15D65AAB001E7DB1 /* PlayAudioFileController.m */ = {isa = PBXFileReference; fileEncoding = 4; lastKnownFileType = sourcecode.c.objc; lineEnding = 0; name = PlayAudioFileController.m; path = "Play Audio File/PlayAudioFileController.m"; sourceTree = "<group>"; xcLanguageSpecificationIdentifier = xcode.lang.objc; };
 		C42DF46A15D65D40001E7DB1 /* Helper.h */ = {isa = PBXFileReference; fileEncoding = 4; lastKnownFileType = sourcecode.c.h; path = Helper.h; sourceTree = "<group>"; };
 		C42DF46B15D65D40001E7DB1 /* Helper.m */ = {isa = PBXFileReference; fileEncoding = 4; lastKnownFileType = sourcecode.c.objc; path = Helper.m; sourceTree = "<group>"; };
-<<<<<<< HEAD
-		C45EC89015F5839900F9B542 /* OCSEvent.h */ = {isa = PBXFileReference; fileEncoding = 4; lastKnownFileType = sourcecode.objj.h; path = OCSEvent.h; sourceTree = "<group>"; };
-		C45EC89115F5839900F9B542 /* OCSEvent.m */ = {isa = PBXFileReference; fileEncoding = 4; lastKnownFileType = sourcecode.c.objc; path = OCSEvent.m; sourceTree = "<group>"; };
-		C45EC89215F5839900F9B542 /* OCSInstrument.h */ = {isa = PBXFileReference; fileEncoding = 4; lastKnownFileType = sourcecode.objj.h; path = OCSInstrument.h; sourceTree = "<group>"; };
-		C45EC89315F5839900F9B542 /* OCSInstrument.m */ = {isa = PBXFileReference; fileEncoding = 4; lastKnownFileType = sourcecode.c.objc; path = OCSInstrument.m; sourceTree = "<group>"; };
-		C45EC89415F5839900F9B542 /* OCSManager.h */ = {isa = PBXFileReference; fileEncoding = 4; lastKnownFileType = sourcecode.objj.h; path = OCSManager.h; sourceTree = "<group>"; };
-		C45EC89515F5839900F9B542 /* OCSManager.m */ = {isa = PBXFileReference; fileEncoding = 4; lastKnownFileType = sourcecode.c.objc; path = OCSManager.m; sourceTree = "<group>"; };
-		C45EC89615F5839900F9B542 /* OCSMidi.h */ = {isa = PBXFileReference; fileEncoding = 4; lastKnownFileType = sourcecode.objj.h; path = OCSMidi.h; sourceTree = "<group>"; };
-		C45EC89715F5839900F9B542 /* OCSMidi.m */ = {isa = PBXFileReference; fileEncoding = 4; lastKnownFileType = sourcecode.c.objc; path = OCSMidi.m; sourceTree = "<group>"; };
-		C45EC89815F5839900F9B542 /* OCSOrchestra.h */ = {isa = PBXFileReference; fileEncoding = 4; lastKnownFileType = sourcecode.objj.h; path = OCSOrchestra.h; sourceTree = "<group>"; };
-		C45EC89915F5839900F9B542 /* OCSOrchestra.m */ = {isa = PBXFileReference; fileEncoding = 4; lastKnownFileType = sourcecode.c.objc; path = OCSOrchestra.m; sourceTree = "<group>"; };
-		C45EC89A15F5839900F9B542 /* OCSSequence.h */ = {isa = PBXFileReference; fileEncoding = 4; lastKnownFileType = sourcecode.objj.h; path = OCSSequence.h; sourceTree = "<group>"; };
-		C45EC89B15F5839900F9B542 /* OCSSequence.m */ = {isa = PBXFileReference; fileEncoding = 4; lastKnownFileType = sourcecode.c.objc; path = OCSSequence.m; sourceTree = "<group>"; };
-		C45EC89D15F5839900F9B542 /* template.csd */ = {isa = PBXFileReference; fileEncoding = 4; lastKnownFileType = text; path = template.csd; sourceTree = "<group>"; };
-		C45EC89E15F5839900F9B542 /* test.csd */ = {isa = PBXFileReference; fileEncoding = 4; lastKnownFileType = text; path = test.csd; sourceTree = "<group>"; };
-		C45EC8A015F5839900F9B542 /* OCSArrayTable.h */ = {isa = PBXFileReference; fileEncoding = 4; lastKnownFileType = sourcecode.objj.h; path = OCSArrayTable.h; sourceTree = "<group>"; };
-		C45EC8A115F5839900F9B542 /* OCSArrayTable.m */ = {isa = PBXFileReference; fileEncoding = 4; lastKnownFileType = sourcecode.c.objc; path = OCSArrayTable.m; sourceTree = "<group>"; };
-		C45EC8A215F5839900F9B542 /* OCSExponentialCurvesTable.h */ = {isa = PBXFileReference; fileEncoding = 4; lastKnownFileType = sourcecode.objj.h; path = OCSExponentialCurvesTable.h; sourceTree = "<group>"; };
-		C45EC8A315F5839900F9B542 /* OCSExponentialCurvesTable.m */ = {isa = PBXFileReference; fileEncoding = 4; lastKnownFileType = sourcecode.c.objc; path = OCSExponentialCurvesTable.m; sourceTree = "<group>"; };
-		C45EC8A415F5839900F9B542 /* OCSFTable.h */ = {isa = PBXFileReference; fileEncoding = 4; lastKnownFileType = sourcecode.objj.h; path = OCSFTable.h; sourceTree = "<group>"; };
-		C45EC8A515F5839900F9B542 /* OCSFTable.m */ = {isa = PBXFileReference; fileEncoding = 4; lastKnownFileType = sourcecode.c.objc; path = OCSFTable.m; sourceTree = "<group>"; };
-		C45EC8A615F5839900F9B542 /* OCSRandomDistributionTable.h */ = {isa = PBXFileReference; fileEncoding = 4; lastKnownFileType = sourcecode.objj.h; path = OCSRandomDistributionTable.h; sourceTree = "<group>"; };
-		C45EC8A715F5839900F9B542 /* OCSRandomDistributionTable.m */ = {isa = PBXFileReference; fileEncoding = 4; lastKnownFileType = sourcecode.c.objc; path = OCSRandomDistributionTable.m; sourceTree = "<group>"; };
-		C45EC8A815F5839900F9B542 /* OCSSineTable.h */ = {isa = PBXFileReference; fileEncoding = 4; lastKnownFileType = sourcecode.objj.h; path = OCSSineTable.h; sourceTree = "<group>"; };
-		C45EC8A915F5839900F9B542 /* OCSSineTable.m */ = {isa = PBXFileReference; fileEncoding = 4; lastKnownFileType = sourcecode.c.objc; path = OCSSineTable.m; sourceTree = "<group>"; };
-		C45EC8AA15F5839900F9B542 /* OCSSoundFileTable.h */ = {isa = PBXFileReference; fileEncoding = 4; lastKnownFileType = sourcecode.objj.h; path = OCSSoundFileTable.h; sourceTree = "<group>"; };
-		C45EC8AB15F5839900F9B542 /* OCSSoundFileTable.m */ = {isa = PBXFileReference; fileEncoding = 4; lastKnownFileType = sourcecode.c.objc; path = OCSSoundFileTable.m; sourceTree = "<group>"; };
-		C45EC8AC15F5839900F9B542 /* OCSWindowsTable.h */ = {isa = PBXFileReference; fileEncoding = 4; lastKnownFileType = sourcecode.objj.h; path = OCSWindowsTable.h; sourceTree = "<group>"; };
-		C45EC8AD15F5839900F9B542 /* OCSWindowsTable.m */ = {isa = PBXFileReference; fileEncoding = 4; lastKnownFileType = sourcecode.c.objc; path = OCSWindowsTable.m; sourceTree = "<group>"; };
-		C45EC8B015F5839900F9B542 /* OCSAssignment.h */ = {isa = PBXFileReference; fileEncoding = 4; lastKnownFileType = sourcecode.objj.h; path = OCSAssignment.h; sourceTree = "<group>"; };
-		C45EC8B115F5839900F9B542 /* OCSAssignment.m */ = {isa = PBXFileReference; fileEncoding = 4; lastKnownFileType = sourcecode.c.objc; path = OCSAssignment.m; sourceTree = "<group>"; };
-		C45EC8B215F5839900F9B542 /* OCSProduct.h */ = {isa = PBXFileReference; fileEncoding = 4; lastKnownFileType = sourcecode.objj.h; path = OCSProduct.h; sourceTree = "<group>"; };
-		C45EC8B315F5839900F9B542 /* OCSProduct.m */ = {isa = PBXFileReference; fileEncoding = 4; lastKnownFileType = sourcecode.c.objc; path = OCSProduct.m; sourceTree = "<group>"; };
-		C45EC8B415F5839900F9B542 /* OCSScaledControl.h */ = {isa = PBXFileReference; fileEncoding = 4; lastKnownFileType = sourcecode.objj.h; path = OCSScaledControl.h; sourceTree = "<group>"; };
-		C45EC8B515F5839900F9B542 /* OCSScaledControl.m */ = {isa = PBXFileReference; fileEncoding = 4; lastKnownFileType = sourcecode.c.objc; path = OCSScaledControl.m; sourceTree = "<group>"; };
-		C45EC8B615F5839900F9B542 /* OCSSum.h */ = {isa = PBXFileReference; fileEncoding = 4; lastKnownFileType = sourcecode.objj.h; path = OCSSum.h; sourceTree = "<group>"; };
-		C45EC8B715F5839900F9B542 /* OCSSum.m */ = {isa = PBXFileReference; fileEncoding = 4; lastKnownFileType = sourcecode.c.objc; path = OCSSum.m; sourceTree = "<group>"; };
-		C45EC8B815F5839900F9B542 /* OCSTableValue.h */ = {isa = PBXFileReference; fileEncoding = 4; lastKnownFileType = sourcecode.objj.h; path = OCSTableValue.h; sourceTree = "<group>"; };
-		C45EC8B915F5839900F9B542 /* OCSTableValue.m */ = {isa = PBXFileReference; fileEncoding = 4; lastKnownFileType = sourcecode.c.objc; path = OCSTableValue.m; sourceTree = "<group>"; };
-		C45EC8BA15F5839900F9B542 /* OCSOperation.h */ = {isa = PBXFileReference; fileEncoding = 4; lastKnownFileType = sourcecode.objj.h; path = OCSOperation.h; sourceTree = "<group>"; };
-		C45EC8BB15F5839900F9B542 /* OCSOperation.m */ = {isa = PBXFileReference; fileEncoding = 4; lastKnownFileType = sourcecode.c.objc; path = OCSOperation.m; sourceTree = "<group>"; };
-		C45EC8BD15F5839900F9B542 /* OCSAudioFromFSignal.h */ = {isa = PBXFileReference; fileEncoding = 4; lastKnownFileType = sourcecode.objj.h; path = OCSAudioFromFSignal.h; sourceTree = "<group>"; };
-		C45EC8BE15F5839900F9B542 /* OCSAudioFromFSignal.m */ = {isa = PBXFileReference; fileEncoding = 4; lastKnownFileType = sourcecode.c.objc; path = OCSAudioFromFSignal.m; sourceTree = "<group>"; };
-		C45EC8BF15F5839900F9B542 /* OCSFSignalFromMonoAudio.h */ = {isa = PBXFileReference; fileEncoding = 4; lastKnownFileType = sourcecode.objj.h; path = OCSFSignalFromMonoAudio.h; sourceTree = "<group>"; };
-		C45EC8C015F5839900F9B542 /* OCSFSignalFromMonoAudio.m */ = {isa = PBXFileReference; fileEncoding = 4; lastKnownFileType = sourcecode.c.objc; path = OCSFSignalFromMonoAudio.m; sourceTree = "<group>"; };
-		C45EC8C115F5839900F9B542 /* OCSFSignalMix.h */ = {isa = PBXFileReference; fileEncoding = 4; lastKnownFileType = sourcecode.objj.h; path = OCSFSignalMix.h; sourceTree = "<group>"; };
-		C45EC8C215F5839900F9B542 /* OCSFSignalMix.m */ = {isa = PBXFileReference; fileEncoding = 4; lastKnownFileType = sourcecode.c.objc; path = OCSFSignalMix.m; sourceTree = "<group>"; };
-		C45EC8C315F5839900F9B542 /* OCSScaledFSignal.h */ = {isa = PBXFileReference; fileEncoding = 4; lastKnownFileType = sourcecode.objj.h; path = OCSScaledFSignal.h; sourceTree = "<group>"; };
-		C45EC8C415F5839900F9B542 /* OCSScaledFSignal.m */ = {isa = PBXFileReference; fileEncoding = 4; lastKnownFileType = sourcecode.c.objc; path = OCSScaledFSignal.m; sourceTree = "<group>"; };
-		C45EC8C615F5839900F9B542 /* OCSFMOscillator.h */ = {isa = PBXFileReference; fileEncoding = 4; lastKnownFileType = sourcecode.objj.h; path = OCSFMOscillator.h; sourceTree = "<group>"; };
-		C45EC8C715F5839900F9B542 /* OCSFMOscillator.m */ = {isa = PBXFileReference; fileEncoding = 4; lastKnownFileType = sourcecode.c.objc; path = OCSFMOscillator.m; sourceTree = "<group>"; };
-		C45EC8C815F5839900F9B542 /* OCSGrain.h */ = {isa = PBXFileReference; fileEncoding = 4; lastKnownFileType = sourcecode.objj.h; path = OCSGrain.h; sourceTree = "<group>"; };
-		C45EC8C915F5839900F9B542 /* OCSGrain.m */ = {isa = PBXFileReference; fileEncoding = 4; lastKnownFileType = sourcecode.c.objc; path = OCSGrain.m; sourceTree = "<group>"; };
-		C45EC8CA15F5839900F9B542 /* OCSLine.h */ = {isa = PBXFileReference; fileEncoding = 4; lastKnownFileType = sourcecode.objj.h; path = OCSLine.h; sourceTree = "<group>"; };
-		C45EC8CB15F5839900F9B542 /* OCSLine.m */ = {isa = PBXFileReference; fileEncoding = 4; lastKnownFileType = sourcecode.c.objc; path = OCSLine.m; sourceTree = "<group>"; };
-		C45EC8CC15F5839900F9B542 /* OCSLinearEnvelope.h */ = {isa = PBXFileReference; fileEncoding = 4; lastKnownFileType = sourcecode.objj.h; path = OCSLinearEnvelope.h; sourceTree = "<group>"; };
-		C45EC8CD15F5839900F9B542 /* OCSLinearEnvelope.m */ = {isa = PBXFileReference; fileEncoding = 4; lastKnownFileType = sourcecode.c.objc; path = OCSLinearEnvelope.m; sourceTree = "<group>"; };
-		C45EC8CE15F5839900F9B542 /* OCSOscillator.h */ = {isa = PBXFileReference; fileEncoding = 4; lastKnownFileType = sourcecode.objj.h; path = OCSOscillator.h; sourceTree = "<group>"; };
-		C45EC8CF15F5839900F9B542 /* OCSOscillator.m */ = {isa = PBXFileReference; fileEncoding = 4; lastKnownFileType = sourcecode.c.objc; path = OCSOscillator.m; sourceTree = "<group>"; };
-		C45EC8D015F5839900F9B542 /* OCSPluckDrum.h */ = {isa = PBXFileReference; fileEncoding = 4; lastKnownFileType = sourcecode.objj.h; path = OCSPluckDrum.h; sourceTree = "<group>"; };
-		C45EC8D115F5839900F9B542 /* OCSPluckDrum.m */ = {isa = PBXFileReference; fileEncoding = 4; lastKnownFileType = sourcecode.c.objc; path = OCSPluckDrum.m; sourceTree = "<group>"; };
-		C45EC8D215F5839900F9B542 /* OCSPluckString.h */ = {isa = PBXFileReference; fileEncoding = 4; lastKnownFileType = sourcecode.objj.h; path = OCSPluckString.h; sourceTree = "<group>"; };
-		C45EC8D315F5839900F9B542 /* OCSPluckString.m */ = {isa = PBXFileReference; fileEncoding = 4; lastKnownFileType = sourcecode.c.objc; path = OCSPluckString.m; sourceTree = "<group>"; };
-		C45EC8D415F5839900F9B542 /* OCSSegmentArray.h */ = {isa = PBXFileReference; fileEncoding = 4; lastKnownFileType = sourcecode.objj.h; path = OCSSegmentArray.h; sourceTree = "<group>"; };
-		C45EC8D515F5839900F9B542 /* OCSSegmentArray.m */ = {isa = PBXFileReference; fileEncoding = 4; lastKnownFileType = sourcecode.c.objc; path = OCSSegmentArray.m; sourceTree = "<group>"; };
-		C45EC8D715F5839900F9B542 /* OCSAudio.h */ = {isa = PBXFileReference; fileEncoding = 4; lastKnownFileType = sourcecode.objj.h; path = OCSAudio.h; sourceTree = "<group>"; };
-		C45EC8D815F5839900F9B542 /* OCSAudio.m */ = {isa = PBXFileReference; fileEncoding = 4; lastKnownFileType = sourcecode.c.objc; path = OCSAudio.m; sourceTree = "<group>"; };
-		C45EC8D915F5839900F9B542 /* OCSAudioInput.h */ = {isa = PBXFileReference; fileEncoding = 4; lastKnownFileType = sourcecode.objj.h; path = OCSAudioInput.h; sourceTree = "<group>"; };
-		C45EC8DA15F5839900F9B542 /* OCSAudioInput.m */ = {isa = PBXFileReference; fileEncoding = 4; lastKnownFileType = sourcecode.c.objc; path = OCSAudioInput.m; sourceTree = "<group>"; };
-		C45EC8DB15F5839900F9B542 /* OCSFileInput.h */ = {isa = PBXFileReference; fileEncoding = 4; lastKnownFileType = sourcecode.objj.h; path = OCSFileInput.h; sourceTree = "<group>"; };
-		C45EC8DC15F5839900F9B542 /* OCSFileInput.m */ = {isa = PBXFileReference; fileEncoding = 4; lastKnownFileType = sourcecode.c.objc; path = OCSFileInput.m; sourceTree = "<group>"; };
-		C45EC8DD15F5839900F9B542 /* OCSLoopingOscillator.h */ = {isa = PBXFileReference; fileEncoding = 4; lastKnownFileType = sourcecode.objj.h; path = OCSLoopingOscillator.h; sourceTree = "<group>"; };
-		C45EC8DE15F5839900F9B542 /* OCSLoopingOscillator.m */ = {isa = PBXFileReference; fileEncoding = 4; lastKnownFileType = sourcecode.c.objc; path = OCSLoopingOscillator.m; sourceTree = "<group>"; };
-		C45EC8DF15F5839900F9B542 /* OCSMonoAudio.h */ = {isa = PBXFileReference; fileEncoding = 4; lastKnownFileType = sourcecode.objj.h; path = OCSMonoAudio.h; sourceTree = "<group>"; };
-		C45EC8E015F5839900F9B542 /* OCSMonoAudio.m */ = {isa = PBXFileReference; fileEncoding = 4; lastKnownFileType = sourcecode.c.objc; path = OCSMonoAudio.m; sourceTree = "<group>"; };
-		C45EC8E115F5839900F9B542 /* OCSWeightedMean.h */ = {isa = PBXFileReference; fileEncoding = 4; lastKnownFileType = sourcecode.objj.h; path = OCSWeightedMean.h; sourceTree = "<group>"; };
-		C45EC8E215F5839900F9B542 /* OCSWeightedMean.m */ = {isa = PBXFileReference; fileEncoding = 4; lastKnownFileType = sourcecode.c.objc; path = OCSWeightedMean.m; sourceTree = "<group>"; };
-		C45EC8E415F5839900F9B542 /* OCSConvolution.h */ = {isa = PBXFileReference; fileEncoding = 4; lastKnownFileType = sourcecode.objj.h; path = OCSConvolution.h; sourceTree = "<group>"; };
-		C45EC8E515F5839900F9B542 /* OCSConvolution.m */ = {isa = PBXFileReference; fileEncoding = 4; lastKnownFileType = sourcecode.c.objc; path = OCSConvolution.m; sourceTree = "<group>"; };
-		C45EC8E615F5839900F9B542 /* OCSLowPassButterworthFilter.h */ = {isa = PBXFileReference; fileEncoding = 4; lastKnownFileType = sourcecode.objj.h; path = OCSLowPassButterworthFilter.h; sourceTree = "<group>"; };
-		C45EC8E715F5839900F9B542 /* OCSLowPassButterworthFilter.m */ = {isa = PBXFileReference; fileEncoding = 4; lastKnownFileType = sourcecode.c.objc; path = OCSLowPassButterworthFilter.m; sourceTree = "<group>"; };
-		C45EC8E815F5839900F9B542 /* OCSNReverb.h */ = {isa = PBXFileReference; fileEncoding = 4; lastKnownFileType = sourcecode.objj.h; path = OCSNReverb.h; sourceTree = "<group>"; };
-		C45EC8E915F5839900F9B542 /* OCSNReverb.m */ = {isa = PBXFileReference; fileEncoding = 4; lastKnownFileType = sourcecode.c.objc; path = OCSNReverb.m; sourceTree = "<group>"; };
-		C45EC8EA15F5839900F9B542 /* OCSReverb.h */ = {isa = PBXFileReference; fileEncoding = 4; lastKnownFileType = sourcecode.objj.h; path = OCSReverb.h; sourceTree = "<group>"; };
-		C45EC8EB15F5839900F9B542 /* OCSReverb.m */ = {isa = PBXFileReference; fileEncoding = 4; lastKnownFileType = sourcecode.c.objc; path = OCSReverb.m; sourceTree = "<group>"; };
-		C45EC8EE15F5839900F9B542 /* CsGrainCompressor.udo */ = {isa = PBXFileReference; fileEncoding = 4; lastKnownFileType = text; path = CsGrainCompressor.udo; sourceTree = "<group>"; };
-		C45EC8EF15F5839900F9B542 /* CsGrainPitchShifter.udo */ = {isa = PBXFileReference; fileEncoding = 4; lastKnownFileType = text; path = CsGrainPitchShifter.udo; sourceTree = "<group>"; };
-		C45EC8F015F5839900F9B542 /* UDOCsGrainCompressor.h */ = {isa = PBXFileReference; fileEncoding = 4; lastKnownFileType = sourcecode.objj.h; path = UDOCsGrainCompressor.h; sourceTree = "<group>"; };
-		C45EC8F115F5839900F9B542 /* UDOCsGrainCompressor.m */ = {isa = PBXFileReference; fileEncoding = 4; lastKnownFileType = sourcecode.c.objc; path = UDOCsGrainCompressor.m; sourceTree = "<group>"; };
-		C45EC8F215F5839900F9B542 /* UDOCsGrainPitchShifter.h */ = {isa = PBXFileReference; fileEncoding = 4; lastKnownFileType = sourcecode.objj.h; path = UDOCsGrainPitchShifter.h; sourceTree = "<group>"; };
-		C45EC8F315F5839900F9B542 /* UDOCsGrainPitchShifter.m */ = {isa = PBXFileReference; fileEncoding = 4; lastKnownFileType = sourcecode.c.objc; path = UDOCsGrainPitchShifter.m; sourceTree = "<group>"; };
-		C45EC8F515F5839900F9B542 /* msrOsc.udo */ = {isa = PBXFileReference; fileEncoding = 4; lastKnownFileType = text; path = msrOsc.udo; sourceTree = "<group>"; };
-		C45EC8F615F5839900F9B542 /* UDOMSROscillator.h */ = {isa = PBXFileReference; fileEncoding = 4; lastKnownFileType = sourcecode.objj.h; path = UDOMSROscillator.h; sourceTree = "<group>"; };
-		C45EC8F715F5839900F9B542 /* UDOMSROscillator.m */ = {isa = PBXFileReference; fileEncoding = 4; lastKnownFileType = sourcecode.c.objc; path = UDOMSROscillator.m; sourceTree = "<group>"; };
-		C45EC8F815F5839900F9B542 /* OCSUserDefinedOperation.h */ = {isa = PBXFileReference; fileEncoding = 4; lastKnownFileType = sourcecode.objj.h; path = OCSUserDefinedOperation.h; sourceTree = "<group>"; };
-		C45EC8F915F5839900F9B542 /* OCSUserDefinedOperation.m */ = {isa = PBXFileReference; fileEncoding = 4; lastKnownFileType = sourcecode.c.objc; path = OCSUserDefinedOperation.m; sourceTree = "<group>"; };
-		C45EC8FB15F5839900F9B542 /* OCSConstant.h */ = {isa = PBXFileReference; fileEncoding = 4; lastKnownFileType = sourcecode.objj.h; path = OCSConstant.h; sourceTree = "<group>"; };
-		C45EC8FC15F5839900F9B542 /* OCSConstant.m */ = {isa = PBXFileReference; fileEncoding = 4; lastKnownFileType = sourcecode.c.objc; path = OCSConstant.m; sourceTree = "<group>"; };
-		C45EC8FD15F5839900F9B542 /* OCSControl.h */ = {isa = PBXFileReference; fileEncoding = 4; lastKnownFileType = sourcecode.objj.h; path = OCSControl.h; sourceTree = "<group>"; };
-		C45EC8FE15F5839900F9B542 /* OCSControl.m */ = {isa = PBXFileReference; fileEncoding = 4; lastKnownFileType = sourcecode.c.objc; path = OCSControl.m; sourceTree = "<group>"; };
-		C45EC8FF15F5839900F9B542 /* OCSFSignal.h */ = {isa = PBXFileReference; fileEncoding = 4; lastKnownFileType = sourcecode.objj.h; path = OCSFSignal.h; sourceTree = "<group>"; };
-		C45EC90015F5839900F9B542 /* OCSFSignal.m */ = {isa = PBXFileReference; fileEncoding = 4; lastKnownFileType = sourcecode.c.objc; path = OCSFSignal.m; sourceTree = "<group>"; };
-		C45EC90115F5839900F9B542 /* OCSParameter.h */ = {isa = PBXFileReference; fileEncoding = 4; lastKnownFileType = sourcecode.objj.h; path = OCSParameter.h; sourceTree = "<group>"; };
-		C45EC90215F5839900F9B542 /* OCSParameter.m */ = {isa = PBXFileReference; fileEncoding = 4; lastKnownFileType = sourcecode.c.objc; path = OCSParameter.m; sourceTree = "<group>"; };
-		C45EC90315F5839900F9B542 /* OCSParameterArray.h */ = {isa = PBXFileReference; fileEncoding = 4; lastKnownFileType = sourcecode.objj.h; path = OCSParameterArray.h; sourceTree = "<group>"; };
-		C45EC90415F5839900F9B542 /* OCSParameterArray.m */ = {isa = PBXFileReference; fileEncoding = 4; lastKnownFileType = sourcecode.c.objc; path = OCSParameterArray.m; sourceTree = "<group>"; };
-		C45EC90615F5839900F9B542 /* OCSEventProperty.h */ = {isa = PBXFileReference; fileEncoding = 4; lastKnownFileType = sourcecode.objj.h; path = OCSEventProperty.h; sourceTree = "<group>"; };
-		C45EC90715F5839900F9B542 /* OCSEventProperty.m */ = {isa = PBXFileReference; fileEncoding = 4; lastKnownFileType = sourcecode.c.objc; path = OCSEventProperty.m; sourceTree = "<group>"; };
-		C45EC90815F5839900F9B542 /* OCSInstrumentProperty.h */ = {isa = PBXFileReference; fileEncoding = 4; lastKnownFileType = sourcecode.objj.h; path = OCSInstrumentProperty.h; sourceTree = "<group>"; };
-		C45EC90915F5839900F9B542 /* OCSInstrumentProperty.m */ = {isa = PBXFileReference; fileEncoding = 4; lastKnownFileType = sourcecode.c.objc; path = OCSInstrumentProperty.m; sourceTree = "<group>"; };
-		C45EC90A15F5839900F9B542 /* OCSProperty.h */ = {isa = PBXFileReference; fileEncoding = 4; lastKnownFileType = sourcecode.objj.h; path = OCSProperty.h; sourceTree = "<group>"; };
-		C45EC90B15F5839900F9B542 /* OCSProperty.m */ = {isa = PBXFileReference; fileEncoding = 4; lastKnownFileType = sourcecode.c.objc; path = OCSProperty.m; sourceTree = "<group>"; };
-		C45EC98E15F583CD00F9B542 /* TweakableInstrument.h */ = {isa = PBXFileReference; fileEncoding = 4; lastKnownFileType = sourcecode.objj.h; path = TweakableInstrument.h; sourceTree = "<group>"; };
-		C45EC98F15F583CD00F9B542 /* TweakableInstrument.m */ = {isa = PBXFileReference; fileEncoding = 4; lastKnownFileType = sourcecode.c.objc; path = TweakableInstrument.m; sourceTree = "<group>"; };
-		C45EC99115F583CD00F9B542 /* 808loop.wav */ = {isa = PBXFileReference; lastKnownFileType = audio.wav; path = 808loop.wav; sourceTree = "<group>"; };
-		C45EC99215F583CD00F9B542 /* ConvolutionInstrument.h */ = {isa = PBXFileReference; fileEncoding = 4; lastKnownFileType = sourcecode.objj.h; path = ConvolutionInstrument.h; sourceTree = "<group>"; };
-		C45EC99315F583CD00F9B542 /* ConvolutionInstrument.m */ = {isa = PBXFileReference; fileEncoding = 4; lastKnownFileType = sourcecode.c.objc; path = ConvolutionInstrument.m; sourceTree = "<group>"; };
-		C45EC99415F583CD00F9B542 /* dish.wav */ = {isa = PBXFileReference; lastKnownFileType = audio.wav; path = dish.wav; sourceTree = "<group>"; };
-		C45EC99515F583CD00F9B542 /* Stairwell.wav */ = {isa = PBXFileReference; lastKnownFileType = audio.wav; path = Stairwell.wav; sourceTree = "<group>"; };
-		C45EC99715F583CD00F9B542 /* ExpressionToneGenerator.h */ = {isa = PBXFileReference; fileEncoding = 4; lastKnownFileType = sourcecode.objj.h; path = ExpressionToneGenerator.h; sourceTree = "<group>"; };
-		C45EC99815F583CD00F9B542 /* ExpressionToneGenerator.m */ = {isa = PBXFileReference; fileEncoding = 4; lastKnownFileType = sourcecode.c.objc; path = ExpressionToneGenerator.m; sourceTree = "<group>"; };
-		C45EC99A15F583CD00F9B542 /* beats.wav */ = {isa = PBXFileReference; lastKnownFileType = audio.wav; path = beats.wav; sourceTree = "<group>"; };
-		C45EC99B15F583CD00F9B542 /* SimpleGrainInstrument.h */ = {isa = PBXFileReference; fileEncoding = 4; lastKnownFileType = sourcecode.objj.h; path = SimpleGrainInstrument.h; sourceTree = "<group>"; };
-		C45EC99C15F583CD00F9B542 /* SimpleGrainInstrument.m */ = {isa = PBXFileReference; fileEncoding = 4; lastKnownFileType = sourcecode.c.objc; path = SimpleGrainInstrument.m; sourceTree = "<group>"; };
-		C45EC99E15F583CD00F9B542 /* Harmonizer.h */ = {isa = PBXFileReference; fileEncoding = 4; lastKnownFileType = sourcecode.objj.h; path = Harmonizer.h; sourceTree = "<group>"; };
-		C45EC99F15F583CD00F9B542 /* Harmonizer.m */ = {isa = PBXFileReference; fileEncoding = 4; lastKnownFileType = sourcecode.c.objc; path = Harmonizer.m; sourceTree = "<group>"; };
-		C45EC9A115F583CD00F9B542 /* FivePropertyInstrument.h */ = {isa = PBXFileReference; fileEncoding = 4; lastKnownFileType = sourcecode.objj.h; path = FivePropertyInstrument.h; sourceTree = "<group>"; };
-		C45EC9A215F583CD00F9B542 /* FivePropertyInstrument.m */ = {isa = PBXFileReference; fileEncoding = 4; lastKnownFileType = sourcecode.c.objc; path = FivePropertyInstrument.m; sourceTree = "<group>"; };
-		C45EC9A515F583CD00F9B542 /* FMOscillatorInstrument.h */ = {isa = PBXFileReference; fileEncoding = 4; lastKnownFileType = sourcecode.objj.h; path = FMOscillatorInstrument.h; sourceTree = "<group>"; };
-		C45EC9A615F583CD00F9B542 /* FMOscillatorInstrument.m */ = {isa = PBXFileReference; fileEncoding = 4; lastKnownFileType = sourcecode.c.objc; path = FMOscillatorInstrument.m; sourceTree = "<group>"; };
-		C45EC9A815F583CD00F9B542 /* OscillatorInstrument.h */ = {isa = PBXFileReference; fileEncoding = 4; lastKnownFileType = sourcecode.objj.h; path = OscillatorInstrument.h; sourceTree = "<group>"; };
-		C45EC9A915F583CD00F9B542 /* OscillatorInstrument.m */ = {isa = PBXFileReference; fileEncoding = 4; lastKnownFileType = sourcecode.c.objc; path = OscillatorInstrument.m; sourceTree = "<group>"; };
-		C45EC9AB15F583CD00F9B542 /* AudioFilePlayer.h */ = {isa = PBXFileReference; fileEncoding = 4; lastKnownFileType = sourcecode.objj.h; path = AudioFilePlayer.h; sourceTree = "<group>"; };
-		C45EC9AC15F583CD00F9B542 /* AudioFilePlayer.m */ = {isa = PBXFileReference; fileEncoding = 4; lastKnownFileType = sourcecode.c.objc; path = AudioFilePlayer.m; sourceTree = "<group>"; };
-		C45EC9AD15F583CD00F9B542 /* hellorcb.aif */ = {isa = PBXFileReference; lastKnownFileType = file; path = hellorcb.aif; sourceTree = "<group>"; };
-		C45EC9AF15F583CD00F9B542 /* example.csd */ = {isa = PBXFileReference; fileEncoding = 4; lastKnownFileType = text; path = example.csd; sourceTree = "<group>"; };
-		C45EC9B115F583CD00F9B542 /* EffectsProcessor.h */ = {isa = PBXFileReference; fileEncoding = 4; lastKnownFileType = sourcecode.objj.h; path = EffectsProcessor.h; sourceTree = "<group>"; };
-		C45EC9B215F583CD00F9B542 /* EffectsProcessor.m */ = {isa = PBXFileReference; fileEncoding = 4; lastKnownFileType = sourcecode.c.objc; path = EffectsProcessor.m; sourceTree = "<group>"; };
-		C45EC9B315F583CD00F9B542 /* ReverbOrchestra.h */ = {isa = PBXFileReference; fileEncoding = 4; lastKnownFileType = sourcecode.objj.h; path = ReverbOrchestra.h; sourceTree = "<group>"; };
-		C45EC9B415F583CD00F9B542 /* ReverbOrchestra.m */ = {isa = PBXFileReference; fileEncoding = 4; lastKnownFileType = sourcecode.c.objc; path = ReverbOrchestra.m; sourceTree = "<group>"; };
-		C45EC9B515F583CD00F9B542 /* ToneGenerator.h */ = {isa = PBXFileReference; fileEncoding = 4; lastKnownFileType = sourcecode.objj.h; path = ToneGenerator.h; sourceTree = "<group>"; };
-		C45EC9B615F583CD00F9B542 /* ToneGenerator.m */ = {isa = PBXFileReference; fileEncoding = 4; lastKnownFileType = sourcecode.c.objc; path = ToneGenerator.m; sourceTree = "<group>"; };
-		C45EC9B815F583CD00F9B542 /* SequenceInstrument.h */ = {isa = PBXFileReference; fileEncoding = 4; lastKnownFileType = sourcecode.objj.h; path = SequenceInstrument.h; sourceTree = "<group>"; };
-		C45EC9B915F583CD00F9B542 /* SequenceInstrument.m */ = {isa = PBXFileReference; fileEncoding = 4; lastKnownFileType = sourcecode.c.objc; path = SequenceInstrument.m; sourceTree = "<group>"; };
-		C45EC9BB15F583CD00F9B542 /* UDOInstrument.h */ = {isa = PBXFileReference; fileEncoding = 4; lastKnownFileType = sourcecode.objj.h; path = UDOInstrument.h; sourceTree = "<group>"; };
-		C45EC9BC15F583CD00F9B542 /* UDOInstrument.m */ = {isa = PBXFileReference; fileEncoding = 4; lastKnownFileType = sourcecode.c.objc; path = UDOInstrument.m; sourceTree = "<group>"; };
-		C45EC9BE15F583CD00F9B542 /* UnitGeneratorInstrument.h */ = {isa = PBXFileReference; fileEncoding = 4; lastKnownFileType = sourcecode.objj.h; path = UnitGeneratorInstrument.h; sourceTree = "<group>"; };
-		C45EC9BF15F583CD00F9B542 /* UnitGeneratorInstrument.m */ = {isa = PBXFileReference; fileEncoding = 4; lastKnownFileType = sourcecode.c.objc; path = UnitGeneratorInstrument.m; sourceTree = "<group>"; };
-=======
 		C45ECA6415F5F42600F9B542 /* CsoundObj-original.m */ = {isa = PBXFileReference; fileEncoding = 4; lastKnownFileType = sourcecode.c.objc; path = "CsoundObj-original.m"; sourceTree = "<group>"; };
 		C45ECA6715F5F4CF00F9B542 /* CsoundObj-original.h */ = {isa = PBXFileReference; fileEncoding = 4; lastKnownFileType = sourcecode.objj.h; path = "CsoundObj-original.h"; sourceTree = "<group>"; };
 		C45ECA6C15F5F71F00F9B542 /* OCSEvent.h */ = {isa = PBXFileReference; fileEncoding = 4; lastKnownFileType = sourcecode.objj.h; path = OCSEvent.h; sourceTree = "<group>"; };
@@ -511,7 +280,6 @@
 		C45ECB9815F5F90500F9B542 /* UDOInstrument.m */ = {isa = PBXFileReference; fileEncoding = 4; lastKnownFileType = sourcecode.c.objc; path = UDOInstrument.m; sourceTree = "<group>"; };
 		C45ECB9A15F5F90500F9B542 /* UnitGeneratorInstrument.h */ = {isa = PBXFileReference; fileEncoding = 4; lastKnownFileType = sourcecode.objj.h; path = UnitGeneratorInstrument.h; sourceTree = "<group>"; };
 		C45ECB9B15F5F90500F9B542 /* UnitGeneratorInstrument.m */ = {isa = PBXFileReference; fileEncoding = 4; lastKnownFileType = sourcecode.c.objc; path = UnitGeneratorInstrument.m; sourceTree = "<group>"; };
->>>>>>> dfaf367e
 		C463188915D9FB6800CA177E /* MIDIController.h */ = {isa = PBXFileReference; fileEncoding = 4; lastKnownFileType = sourcecode.objj.h; name = MIDIController.h; path = MIDI/MIDIController.h; sourceTree = "<group>"; };
 		C463188A15D9FB6800CA177E /* MIDIController.m */ = {isa = PBXFileReference; fileEncoding = 4; lastKnownFileType = sourcecode.c.objc; lineEnding = 0; name = MIDIController.m; path = MIDI/MIDIController.m; sourceTree = "<group>"; xcLanguageSpecificationIdentifier = xcode.lang.objc; };
 		C46319F015DA442F00CA177E /* CsoundObj.h */ = {isa = PBXFileReference; fileEncoding = 4; lastKnownFileType = sourcecode.objj.h; path = CsoundObj.h; sourceTree = "<group>"; };
@@ -541,15 +309,9 @@
 		C400AD8C15D3C9570020C794 = {
 			isa = PBXGroup;
 			children = (
-<<<<<<< HEAD
-				C45EC88E15F5839900F9B542 /* Objective-C Sound */,
-				C46319EF15DA442F00CA177E /* csound-OSX */,
-				C45EC97B15F583CD00F9B542 /* Shared */,
-=======
 				C45ECA6A15F5F71F00F9B542 /* Objective-C Sound */,
 				C46319EF15DA442F00CA177E /* csound-OSX */,
 				C45ECB5715F5F90500F9B542 /* Shared */,
->>>>>>> dfaf367e
 				C400ADA115D3C9570020C794 /* OCSMacExample */,
 				C400AD9A15D3C9570020C794 /* Frameworks */,
 				C400AD9815D3C9570020C794 /* Products */,
@@ -635,17 +397,6 @@
 			name = "Play Audio File";
 			sourceTree = "<group>";
 		};
-<<<<<<< HEAD
-		C45EC88E15F5839900F9B542 /* Objective-C Sound */ = {
-			isa = PBXGroup;
-			children = (
-				C45EC88F15F5839900F9B542 /* Core Classes */,
-				C45EC89C15F5839900F9B542 /* CSDFiles */,
-				C45EC89F15F5839900F9B542 /* FunctionTables */,
-				C45EC8AE15F5839900F9B542 /* Operations */,
-				C45EC8FA15F5839900F9B542 /* Parameters */,
-				C45EC90515F5839900F9B542 /* Properties */,
-=======
 		C45ECA6A15F5F71F00F9B542 /* Objective-C Sound */ = {
 			isa = PBXGroup;
 			children = (
@@ -655,29 +406,11 @@
 				C45ECA8A15F5F71F00F9B542 /* Operations */,
 				C45ECAD615F5F71F00F9B542 /* Parameters */,
 				C45ECAE115F5F71F00F9B542 /* Properties */,
->>>>>>> dfaf367e
 			);
 			name = "Objective-C Sound";
 			path = "../Objective-C Sound";
 			sourceTree = "<group>";
 		};
-<<<<<<< HEAD
-		C45EC88F15F5839900F9B542 /* Core Classes */ = {
-			isa = PBXGroup;
-			children = (
-				C45EC89015F5839900F9B542 /* OCSEvent.h */,
-				C45EC89115F5839900F9B542 /* OCSEvent.m */,
-				C45EC89215F5839900F9B542 /* OCSInstrument.h */,
-				C45EC89315F5839900F9B542 /* OCSInstrument.m */,
-				C45EC89415F5839900F9B542 /* OCSManager.h */,
-				C45EC89515F5839900F9B542 /* OCSManager.m */,
-				C45EC89615F5839900F9B542 /* OCSMidi.h */,
-				C45EC89715F5839900F9B542 /* OCSMidi.m */,
-				C45EC89815F5839900F9B542 /* OCSOrchestra.h */,
-				C45EC89915F5839900F9B542 /* OCSOrchestra.m */,
-				C45EC89A15F5839900F9B542 /* OCSSequence.h */,
-				C45EC89B15F5839900F9B542 /* OCSSequence.m */,
-=======
 		C45ECA6B15F5F71F00F9B542 /* Core Classes */ = {
 			isa = PBXGroup;
 			children = (
@@ -693,47 +426,19 @@
 				C45ECA7515F5F71F00F9B542 /* OCSOrchestra.m */,
 				C45ECA7615F5F71F00F9B542 /* OCSSequence.h */,
 				C45ECA7715F5F71F00F9B542 /* OCSSequence.m */,
->>>>>>> dfaf367e
 			);
 			path = "Core Classes";
 			sourceTree = "<group>";
 		};
-<<<<<<< HEAD
-		C45EC89C15F5839900F9B542 /* CSDFiles */ = {
-			isa = PBXGroup;
-			children = (
-				C45EC89D15F5839900F9B542 /* template.csd */,
-				C45EC89E15F5839900F9B542 /* test.csd */,
-=======
 		C45ECA7815F5F71F00F9B542 /* CSDFiles */ = {
 			isa = PBXGroup;
 			children = (
 				C45ECA7915F5F71F00F9B542 /* template.csd */,
 				C45ECA7A15F5F71F00F9B542 /* test.csd */,
->>>>>>> dfaf367e
 			);
 			path = CSDFiles;
 			sourceTree = "<group>";
 		};
-<<<<<<< HEAD
-		C45EC89F15F5839900F9B542 /* FunctionTables */ = {
-			isa = PBXGroup;
-			children = (
-				C45EC8A015F5839900F9B542 /* OCSArrayTable.h */,
-				C45EC8A115F5839900F9B542 /* OCSArrayTable.m */,
-				C45EC8A215F5839900F9B542 /* OCSExponentialCurvesTable.h */,
-				C45EC8A315F5839900F9B542 /* OCSExponentialCurvesTable.m */,
-				C45EC8A415F5839900F9B542 /* OCSFTable.h */,
-				C45EC8A515F5839900F9B542 /* OCSFTable.m */,
-				C45EC8A615F5839900F9B542 /* OCSRandomDistributionTable.h */,
-				C45EC8A715F5839900F9B542 /* OCSRandomDistributionTable.m */,
-				C45EC8A815F5839900F9B542 /* OCSSineTable.h */,
-				C45EC8A915F5839900F9B542 /* OCSSineTable.m */,
-				C45EC8AA15F5839900F9B542 /* OCSSoundFileTable.h */,
-				C45EC8AB15F5839900F9B542 /* OCSSoundFileTable.m */,
-				C45EC8AC15F5839900F9B542 /* OCSWindowsTable.h */,
-				C45EC8AD15F5839900F9B542 /* OCSWindowsTable.m */,
-=======
 		C45ECA7B15F5F71F00F9B542 /* FunctionTables */ = {
 			isa = PBXGroup;
 			children = (
@@ -751,24 +456,10 @@
 				C45ECA8715F5F71F00F9B542 /* OCSSoundFileTable.m */,
 				C45ECA8815F5F71F00F9B542 /* OCSWindowsTable.h */,
 				C45ECA8915F5F71F00F9B542 /* OCSWindowsTable.m */,
->>>>>>> dfaf367e
 			);
 			path = FunctionTables;
 			sourceTree = "<group>";
 		};
-<<<<<<< HEAD
-		C45EC8AE15F5839900F9B542 /* Operations */ = {
-			isa = PBXGroup;
-			children = (
-				C45EC8AF15F5839900F9B542 /* Mathematical Operations */,
-				C45EC8BA15F5839900F9B542 /* OCSOperation.h */,
-				C45EC8BB15F5839900F9B542 /* OCSOperation.m */,
-				C45EC8BC15F5839900F9B542 /* Phase Vocoder Streaming */,
-				C45EC8C515F5839900F9B542 /* Signal Generators */,
-				C45EC8D615F5839900F9B542 /* Signal Input and Output */,
-				C45EC8E315F5839900F9B542 /* Signal Modifiers */,
-				C45EC8EC15F5839900F9B542 /* UDOs */,
-=======
 		C45ECA8A15F5F71F00F9B542 /* Operations */ = {
 			isa = PBXGroup;
 			children = (
@@ -780,26 +471,10 @@
 				C45ECAB215F5F71F00F9B542 /* Signal Input and Output */,
 				C45ECABF15F5F71F00F9B542 /* Signal Modifiers */,
 				C45ECAC815F5F71F00F9B542 /* UDOs */,
->>>>>>> dfaf367e
 			);
 			path = Operations;
 			sourceTree = "<group>";
 		};
-<<<<<<< HEAD
-		C45EC8AF15F5839900F9B542 /* Mathematical Operations */ = {
-			isa = PBXGroup;
-			children = (
-				C45EC8B015F5839900F9B542 /* OCSAssignment.h */,
-				C45EC8B115F5839900F9B542 /* OCSAssignment.m */,
-				C45EC8B215F5839900F9B542 /* OCSProduct.h */,
-				C45EC8B315F5839900F9B542 /* OCSProduct.m */,
-				C45EC8B415F5839900F9B542 /* OCSScaledControl.h */,
-				C45EC8B515F5839900F9B542 /* OCSScaledControl.m */,
-				C45EC8B615F5839900F9B542 /* OCSSum.h */,
-				C45EC8B715F5839900F9B542 /* OCSSum.m */,
-				C45EC8B815F5839900F9B542 /* OCSTableValue.h */,
-				C45EC8B915F5839900F9B542 /* OCSTableValue.m */,
-=======
 		C45ECA8B15F5F71F00F9B542 /* Mathematical Operations */ = {
 			isa = PBXGroup;
 			children = (
@@ -813,24 +488,10 @@
 				C45ECA9315F5F71F00F9B542 /* OCSSum.m */,
 				C45ECA9415F5F71F00F9B542 /* OCSTableValue.h */,
 				C45ECA9515F5F71F00F9B542 /* OCSTableValue.m */,
->>>>>>> dfaf367e
 			);
 			path = "Mathematical Operations";
 			sourceTree = "<group>";
 		};
-<<<<<<< HEAD
-		C45EC8BC15F5839900F9B542 /* Phase Vocoder Streaming */ = {
-			isa = PBXGroup;
-			children = (
-				C45EC8BD15F5839900F9B542 /* OCSAudioFromFSignal.h */,
-				C45EC8BE15F5839900F9B542 /* OCSAudioFromFSignal.m */,
-				C45EC8BF15F5839900F9B542 /* OCSFSignalFromMonoAudio.h */,
-				C45EC8C015F5839900F9B542 /* OCSFSignalFromMonoAudio.m */,
-				C45EC8C115F5839900F9B542 /* OCSFSignalMix.h */,
-				C45EC8C215F5839900F9B542 /* OCSFSignalMix.m */,
-				C45EC8C315F5839900F9B542 /* OCSScaledFSignal.h */,
-				C45EC8C415F5839900F9B542 /* OCSScaledFSignal.m */,
-=======
 		C45ECA9815F5F71F00F9B542 /* Phase Vocoder Streaming */ = {
 			isa = PBXGroup;
 			children = (
@@ -842,32 +503,10 @@
 				C45ECA9E15F5F71F00F9B542 /* OCSFSignalMix.m */,
 				C45ECA9F15F5F71F00F9B542 /* OCSScaledFSignal.h */,
 				C45ECAA015F5F71F00F9B542 /* OCSScaledFSignal.m */,
->>>>>>> dfaf367e
 			);
 			path = "Phase Vocoder Streaming";
 			sourceTree = "<group>";
 		};
-<<<<<<< HEAD
-		C45EC8C515F5839900F9B542 /* Signal Generators */ = {
-			isa = PBXGroup;
-			children = (
-				C45EC8C615F5839900F9B542 /* OCSFMOscillator.h */,
-				C45EC8C715F5839900F9B542 /* OCSFMOscillator.m */,
-				C45EC8C815F5839900F9B542 /* OCSGrain.h */,
-				C45EC8C915F5839900F9B542 /* OCSGrain.m */,
-				C45EC8CA15F5839900F9B542 /* OCSLine.h */,
-				C45EC8CB15F5839900F9B542 /* OCSLine.m */,
-				C45EC8CC15F5839900F9B542 /* OCSLinearEnvelope.h */,
-				C45EC8CD15F5839900F9B542 /* OCSLinearEnvelope.m */,
-				C45EC8CE15F5839900F9B542 /* OCSOscillator.h */,
-				C45EC8CF15F5839900F9B542 /* OCSOscillator.m */,
-				C45EC8D015F5839900F9B542 /* OCSPluckDrum.h */,
-				C45EC8D115F5839900F9B542 /* OCSPluckDrum.m */,
-				C45EC8D215F5839900F9B542 /* OCSPluckString.h */,
-				C45EC8D315F5839900F9B542 /* OCSPluckString.m */,
-				C45EC8D415F5839900F9B542 /* OCSSegmentArray.h */,
-				C45EC8D515F5839900F9B542 /* OCSSegmentArray.m */,
-=======
 		C45ECAA115F5F71F00F9B542 /* Signal Generators */ = {
 			isa = PBXGroup;
 			children = (
@@ -887,28 +526,10 @@
 				C45ECAAF15F5F71F00F9B542 /* OCSPluckString.m */,
 				C45ECAB015F5F71F00F9B542 /* OCSSegmentArray.h */,
 				C45ECAB115F5F71F00F9B542 /* OCSSegmentArray.m */,
->>>>>>> dfaf367e
 			);
 			path = "Signal Generators";
 			sourceTree = "<group>";
 		};
-<<<<<<< HEAD
-		C45EC8D615F5839900F9B542 /* Signal Input and Output */ = {
-			isa = PBXGroup;
-			children = (
-				C45EC8D715F5839900F9B542 /* OCSAudio.h */,
-				C45EC8D815F5839900F9B542 /* OCSAudio.m */,
-				C45EC8D915F5839900F9B542 /* OCSAudioInput.h */,
-				C45EC8DA15F5839900F9B542 /* OCSAudioInput.m */,
-				C45EC8DB15F5839900F9B542 /* OCSFileInput.h */,
-				C45EC8DC15F5839900F9B542 /* OCSFileInput.m */,
-				C45EC8DD15F5839900F9B542 /* OCSLoopingOscillator.h */,
-				C45EC8DE15F5839900F9B542 /* OCSLoopingOscillator.m */,
-				C45EC8DF15F5839900F9B542 /* OCSMonoAudio.h */,
-				C45EC8E015F5839900F9B542 /* OCSMonoAudio.m */,
-				C45EC8E115F5839900F9B542 /* OCSWeightedMean.h */,
-				C45EC8E215F5839900F9B542 /* OCSWeightedMean.m */,
-=======
 		C45ECAB215F5F71F00F9B542 /* Signal Input and Output */ = {
 			isa = PBXGroup;
 			children = (
@@ -924,24 +545,10 @@
 				C45ECABC15F5F71F00F9B542 /* OCSMonoAudio.m */,
 				C45ECABD15F5F71F00F9B542 /* OCSWeightedMean.h */,
 				C45ECABE15F5F71F00F9B542 /* OCSWeightedMean.m */,
->>>>>>> dfaf367e
 			);
 			path = "Signal Input and Output";
 			sourceTree = "<group>";
 		};
-<<<<<<< HEAD
-		C45EC8E315F5839900F9B542 /* Signal Modifiers */ = {
-			isa = PBXGroup;
-			children = (
-				C45EC8E415F5839900F9B542 /* OCSConvolution.h */,
-				C45EC8E515F5839900F9B542 /* OCSConvolution.m */,
-				C45EC8E615F5839900F9B542 /* OCSLowPassButterworthFilter.h */,
-				C45EC8E715F5839900F9B542 /* OCSLowPassButterworthFilter.m */,
-				C45EC8E815F5839900F9B542 /* OCSNReverb.h */,
-				C45EC8E915F5839900F9B542 /* OCSNReverb.m */,
-				C45EC8EA15F5839900F9B542 /* OCSReverb.h */,
-				C45EC8EB15F5839900F9B542 /* OCSReverb.m */,
-=======
 		C45ECABF15F5F71F00F9B542 /* Signal Modifiers */ = {
 			isa = PBXGroup;
 			children = (
@@ -953,20 +560,10 @@
 				C45ECAC515F5F71F00F9B542 /* OCSNReverb.m */,
 				C45ECAC615F5F71F00F9B542 /* OCSReverb.h */,
 				C45ECAC715F5F71F00F9B542 /* OCSReverb.m */,
->>>>>>> dfaf367e
 			);
 			path = "Signal Modifiers";
 			sourceTree = "<group>";
 		};
-<<<<<<< HEAD
-		C45EC8EC15F5839900F9B542 /* UDOs */ = {
-			isa = PBXGroup;
-			children = (
-				C45EC8ED15F5839900F9B542 /* CsGrain */,
-				C45EC8F415F5839900F9B542 /* MSROsc */,
-				C45EC8F815F5839900F9B542 /* OCSUserDefinedOperation.h */,
-				C45EC8F915F5839900F9B542 /* OCSUserDefinedOperation.m */,
-=======
 		C45ECAC815F5F71F00F9B542 /* UDOs */ = {
 			isa = PBXGroup;
 			children = (
@@ -974,22 +571,10 @@
 				C45ECAD015F5F71F00F9B542 /* MSROsc */,
 				C45ECAD415F5F71F00F9B542 /* OCSUserDefinedOperation.h */,
 				C45ECAD515F5F71F00F9B542 /* OCSUserDefinedOperation.m */,
->>>>>>> dfaf367e
 			);
 			path = UDOs;
 			sourceTree = "<group>";
 		};
-<<<<<<< HEAD
-		C45EC8ED15F5839900F9B542 /* CsGrain */ = {
-			isa = PBXGroup;
-			children = (
-				C45EC8EE15F5839900F9B542 /* CsGrainCompressor.udo */,
-				C45EC8EF15F5839900F9B542 /* CsGrainPitchShifter.udo */,
-				C45EC8F015F5839900F9B542 /* UDOCsGrainCompressor.h */,
-				C45EC8F115F5839900F9B542 /* UDOCsGrainCompressor.m */,
-				C45EC8F215F5839900F9B542 /* UDOCsGrainPitchShifter.h */,
-				C45EC8F315F5839900F9B542 /* UDOCsGrainPitchShifter.m */,
-=======
 		C45ECAC915F5F71F00F9B542 /* CsGrain */ = {
 			isa = PBXGroup;
 			children = (
@@ -999,45 +584,20 @@
 				C45ECACD15F5F71F00F9B542 /* UDOCsGrainCompressor.m */,
 				C45ECACE15F5F71F00F9B542 /* UDOCsGrainPitchShifter.h */,
 				C45ECACF15F5F71F00F9B542 /* UDOCsGrainPitchShifter.m */,
->>>>>>> dfaf367e
 			);
 			path = CsGrain;
 			sourceTree = "<group>";
 		};
-<<<<<<< HEAD
-		C45EC8F415F5839900F9B542 /* MSROsc */ = {
-			isa = PBXGroup;
-			children = (
-				C45EC8F515F5839900F9B542 /* msrOsc.udo */,
-				C45EC8F615F5839900F9B542 /* UDOMSROscillator.h */,
-				C45EC8F715F5839900F9B542 /* UDOMSROscillator.m */,
-=======
 		C45ECAD015F5F71F00F9B542 /* MSROsc */ = {
 			isa = PBXGroup;
 			children = (
 				C45ECAD115F5F71F00F9B542 /* msrOsc.udo */,
 				C45ECAD215F5F71F00F9B542 /* UDOMSROscillator.h */,
 				C45ECAD315F5F71F00F9B542 /* UDOMSROscillator.m */,
->>>>>>> dfaf367e
 			);
 			path = MSROsc;
 			sourceTree = "<group>";
 		};
-<<<<<<< HEAD
-		C45EC8FA15F5839900F9B542 /* Parameters */ = {
-			isa = PBXGroup;
-			children = (
-				C45EC8FB15F5839900F9B542 /* OCSConstant.h */,
-				C45EC8FC15F5839900F9B542 /* OCSConstant.m */,
-				C45EC8FD15F5839900F9B542 /* OCSControl.h */,
-				C45EC8FE15F5839900F9B542 /* OCSControl.m */,
-				C45EC8FF15F5839900F9B542 /* OCSFSignal.h */,
-				C45EC90015F5839900F9B542 /* OCSFSignal.m */,
-				C45EC90115F5839900F9B542 /* OCSParameter.h */,
-				C45EC90215F5839900F9B542 /* OCSParameter.m */,
-				C45EC90315F5839900F9B542 /* OCSParameterArray.h */,
-				C45EC90415F5839900F9B542 /* OCSParameterArray.m */,
-=======
 		C45ECAD615F5F71F00F9B542 /* Parameters */ = {
 			isa = PBXGroup;
 			children = (
@@ -1051,22 +611,10 @@
 				C45ECADE15F5F71F00F9B542 /* OCSParameter.m */,
 				C45ECADF15F5F71F00F9B542 /* OCSParameterArray.h */,
 				C45ECAE015F5F71F00F9B542 /* OCSParameterArray.m */,
->>>>>>> dfaf367e
 			);
 			path = Parameters;
 			sourceTree = "<group>";
 		};
-<<<<<<< HEAD
-		C45EC90515F5839900F9B542 /* Properties */ = {
-			isa = PBXGroup;
-			children = (
-				C45EC90615F5839900F9B542 /* OCSEventProperty.h */,
-				C45EC90715F5839900F9B542 /* OCSEventProperty.m */,
-				C45EC90815F5839900F9B542 /* OCSInstrumentProperty.h */,
-				C45EC90915F5839900F9B542 /* OCSInstrumentProperty.m */,
-				C45EC90A15F5839900F9B542 /* OCSProperty.h */,
-				C45EC90B15F5839900F9B542 /* OCSProperty.m */,
-=======
 		C45ECAE115F5F71F00F9B542 /* Properties */ = {
 			isa = PBXGroup;
 			children = (
@@ -1076,45 +624,19 @@
 				C45ECAE515F5F71F00F9B542 /* OCSInstrumentProperty.m */,
 				C45ECAE615F5F71F00F9B542 /* OCSProperty.h */,
 				C45ECAE715F5F71F00F9B542 /* OCSProperty.m */,
->>>>>>> dfaf367e
 			);
 			path = Properties;
 			sourceTree = "<group>";
 		};
-<<<<<<< HEAD
-		C45EC97B15F583CD00F9B542 /* Shared */ = {
-			isa = PBXGroup;
-			children = (
-				C45EC98C15F583CD00F9B542 /* Instruments */,
-=======
 		C45ECB5715F5F90500F9B542 /* Shared */ = {
 			isa = PBXGroup;
 			children = (
 				C45ECB6815F5F90500F9B542 /* Instruments */,
->>>>>>> dfaf367e
 			);
 			name = Shared;
 			path = ../Shared;
 			sourceTree = "<group>";
 		};
-<<<<<<< HEAD
-		C45EC98C15F583CD00F9B542 /* Instruments */ = {
-			isa = PBXGroup;
-			children = (
-				C45EC98D15F583CD00F9B542 /* Continuous Control */,
-				C45EC99015F583CD00F9B542 /* Convolution */,
-				C45EC99615F583CD00F9B542 /* Expressions */,
-				C45EC99915F583CD00F9B542 /* Grain */,
-				C45EC99D15F583CD00F9B542 /* Harmonizer */,
-				C45EC9A015F583CD00F9B542 /* MIDI */,
-				C45EC9A315F583CD00F9B542 /* Operation Examples */,
-				C45EC9AA15F583CD00F9B542 /* Play Audio File */,
-				C45EC9AE15F583CD00F9B542 /* Play CSD File */,
-				C45EC9B015F583CD00F9B542 /* Reverb */,
-				C45EC9B715F583CD00F9B542 /* Sequences */,
-				C45EC9BA15F583CD00F9B542 /* UDOs */,
-				C45EC9BD15F583CD00F9B542 /* Unit Generators */,
-=======
 		C45ECB6815F5F90500F9B542 /* Instruments */ = {
 			isa = PBXGroup;
 			children = (
@@ -1131,38 +653,19 @@
 				C45ECB9315F5F90500F9B542 /* Sequences */,
 				C45ECB9615F5F90500F9B542 /* UDOs */,
 				C45ECB9915F5F90500F9B542 /* Unit Generators */,
->>>>>>> dfaf367e
 			);
 			path = Instruments;
 			sourceTree = "<group>";
 		};
-<<<<<<< HEAD
-		C45EC98D15F583CD00F9B542 /* Continuous Control */ = {
-			isa = PBXGroup;
-			children = (
-				C45EC98E15F583CD00F9B542 /* TweakableInstrument.h */,
-				C45EC98F15F583CD00F9B542 /* TweakableInstrument.m */,
-=======
 		C45ECB6915F5F90500F9B542 /* Continuous Control */ = {
 			isa = PBXGroup;
 			children = (
 				C45ECB6A15F5F90500F9B542 /* TweakableInstrument.h */,
 				C45ECB6B15F5F90500F9B542 /* TweakableInstrument.m */,
->>>>>>> dfaf367e
 			);
 			path = "Continuous Control";
 			sourceTree = "<group>";
 		};
-<<<<<<< HEAD
-		C45EC99015F583CD00F9B542 /* Convolution */ = {
-			isa = PBXGroup;
-			children = (
-				C45EC99115F583CD00F9B542 /* 808loop.wav */,
-				C45EC99215F583CD00F9B542 /* ConvolutionInstrument.h */,
-				C45EC99315F583CD00F9B542 /* ConvolutionInstrument.m */,
-				C45EC99415F583CD00F9B542 /* dish.wav */,
-				C45EC99515F583CD00F9B542 /* Stairwell.wav */,
-=======
 		C45ECB6C15F5F90500F9B542 /* Convolution */ = {
 			isa = PBXGroup;
 			children = (
@@ -1171,177 +674,92 @@
 				C45ECB6F15F5F90500F9B542 /* ConvolutionInstrument.m */,
 				C45ECB7015F5F90500F9B542 /* dish.wav */,
 				C45ECB7115F5F90500F9B542 /* Stairwell.wav */,
->>>>>>> dfaf367e
 			);
 			path = Convolution;
 			sourceTree = "<group>";
 		};
-<<<<<<< HEAD
-		C45EC99615F583CD00F9B542 /* Expressions */ = {
-			isa = PBXGroup;
-			children = (
-				C45EC99715F583CD00F9B542 /* ExpressionToneGenerator.h */,
-				C45EC99815F583CD00F9B542 /* ExpressionToneGenerator.m */,
-=======
 		C45ECB7215F5F90500F9B542 /* Expressions */ = {
 			isa = PBXGroup;
 			children = (
 				C45ECB7315F5F90500F9B542 /* ExpressionToneGenerator.h */,
 				C45ECB7415F5F90500F9B542 /* ExpressionToneGenerator.m */,
->>>>>>> dfaf367e
 			);
 			path = Expressions;
 			sourceTree = "<group>";
 		};
-<<<<<<< HEAD
-		C45EC99915F583CD00F9B542 /* Grain */ = {
-			isa = PBXGroup;
-			children = (
-				C45EC99A15F583CD00F9B542 /* beats.wav */,
-				C45EC99B15F583CD00F9B542 /* SimpleGrainInstrument.h */,
-				C45EC99C15F583CD00F9B542 /* SimpleGrainInstrument.m */,
-=======
 		C45ECB7515F5F90500F9B542 /* Grain */ = {
 			isa = PBXGroup;
 			children = (
 				C45ECB7615F5F90500F9B542 /* beats.wav */,
 				C45ECB7715F5F90500F9B542 /* SimpleGrainInstrument.h */,
 				C45ECB7815F5F90500F9B542 /* SimpleGrainInstrument.m */,
->>>>>>> dfaf367e
 			);
 			path = Grain;
 			sourceTree = "<group>";
 		};
-<<<<<<< HEAD
-		C45EC99D15F583CD00F9B542 /* Harmonizer */ = {
-			isa = PBXGroup;
-			children = (
-				C45EC99E15F583CD00F9B542 /* Harmonizer.h */,
-				C45EC99F15F583CD00F9B542 /* Harmonizer.m */,
-=======
 		C45ECB7915F5F90500F9B542 /* Harmonizer */ = {
 			isa = PBXGroup;
 			children = (
 				C45ECB7A15F5F90500F9B542 /* Harmonizer.h */,
 				C45ECB7B15F5F90500F9B542 /* Harmonizer.m */,
->>>>>>> dfaf367e
 			);
 			path = Harmonizer;
 			sourceTree = "<group>";
 		};
-<<<<<<< HEAD
-		C45EC9A015F583CD00F9B542 /* MIDI */ = {
-			isa = PBXGroup;
-			children = (
-				C45EC9A115F583CD00F9B542 /* FivePropertyInstrument.h */,
-				C45EC9A215F583CD00F9B542 /* FivePropertyInstrument.m */,
-=======
 		C45ECB7C15F5F90500F9B542 /* MIDI */ = {
 			isa = PBXGroup;
 			children = (
 				C45ECB7D15F5F90500F9B542 /* FivePropertyInstrument.h */,
 				C45ECB7E15F5F90500F9B542 /* FivePropertyInstrument.m */,
->>>>>>> dfaf367e
 			);
 			path = MIDI;
 			sourceTree = "<group>";
 		};
-<<<<<<< HEAD
-		C45EC9A315F583CD00F9B542 /* Operation Examples */ = {
-			isa = PBXGroup;
-			children = (
-				C45EC9A415F583CD00F9B542 /* FM Oscillator */,
-				C45EC9A715F583CD00F9B542 /* Oscillator */,
-=======
 		C45ECB7F15F5F90500F9B542 /* Operation Examples */ = {
 			isa = PBXGroup;
 			children = (
 				C45ECB8015F5F90500F9B542 /* FM Oscillator */,
 				C45ECB8315F5F90500F9B542 /* Oscillator */,
->>>>>>> dfaf367e
 			);
 			path = "Operation Examples";
 			sourceTree = "<group>";
 		};
-<<<<<<< HEAD
-		C45EC9A415F583CD00F9B542 /* FM Oscillator */ = {
-			isa = PBXGroup;
-			children = (
-				C45EC9A515F583CD00F9B542 /* FMOscillatorInstrument.h */,
-				C45EC9A615F583CD00F9B542 /* FMOscillatorInstrument.m */,
-=======
 		C45ECB8015F5F90500F9B542 /* FM Oscillator */ = {
 			isa = PBXGroup;
 			children = (
 				C45ECB8115F5F90500F9B542 /* FMOscillatorInstrument.h */,
 				C45ECB8215F5F90500F9B542 /* FMOscillatorInstrument.m */,
->>>>>>> dfaf367e
 			);
 			path = "FM Oscillator";
 			sourceTree = "<group>";
 		};
-<<<<<<< HEAD
-		C45EC9A715F583CD00F9B542 /* Oscillator */ = {
-			isa = PBXGroup;
-			children = (
-				C45EC9A815F583CD00F9B542 /* OscillatorInstrument.h */,
-				C45EC9A915F583CD00F9B542 /* OscillatorInstrument.m */,
-=======
 		C45ECB8315F5F90500F9B542 /* Oscillator */ = {
 			isa = PBXGroup;
 			children = (
 				C45ECB8415F5F90500F9B542 /* OscillatorInstrument.h */,
 				C45ECB8515F5F90500F9B542 /* OscillatorInstrument.m */,
->>>>>>> dfaf367e
 			);
 			path = Oscillator;
 			sourceTree = "<group>";
 		};
-<<<<<<< HEAD
-		C45EC9AA15F583CD00F9B542 /* Play Audio File */ = {
-			isa = PBXGroup;
-			children = (
-				C45EC9AB15F583CD00F9B542 /* AudioFilePlayer.h */,
-				C45EC9AC15F583CD00F9B542 /* AudioFilePlayer.m */,
-				C45EC9AD15F583CD00F9B542 /* hellorcb.aif */,
-=======
 		C45ECB8615F5F90500F9B542 /* Play Audio File */ = {
 			isa = PBXGroup;
 			children = (
 				C45ECB8715F5F90500F9B542 /* AudioFilePlayer.h */,
 				C45ECB8815F5F90500F9B542 /* AudioFilePlayer.m */,
 				C45ECB8915F5F90500F9B542 /* hellorcb.aif */,
->>>>>>> dfaf367e
 			);
 			path = "Play Audio File";
 			sourceTree = "<group>";
 		};
-<<<<<<< HEAD
-		C45EC9AE15F583CD00F9B542 /* Play CSD File */ = {
-			isa = PBXGroup;
-			children = (
-				C45EC9AF15F583CD00F9B542 /* example.csd */,
-=======
 		C45ECB8A15F5F90500F9B542 /* Play CSD File */ = {
 			isa = PBXGroup;
 			children = (
 				C45ECB8B15F5F90500F9B542 /* example.csd */,
->>>>>>> dfaf367e
 			);
 			path = "Play CSD File";
 			sourceTree = "<group>";
 		};
-<<<<<<< HEAD
-		C45EC9B015F583CD00F9B542 /* Reverb */ = {
-			isa = PBXGroup;
-			children = (
-				C45EC9B115F583CD00F9B542 /* EffectsProcessor.h */,
-				C45EC9B215F583CD00F9B542 /* EffectsProcessor.m */,
-				C45EC9B315F583CD00F9B542 /* ReverbOrchestra.h */,
-				C45EC9B415F583CD00F9B542 /* ReverbOrchestra.m */,
-				C45EC9B515F583CD00F9B542 /* ToneGenerator.h */,
-				C45EC9B615F583CD00F9B542 /* ToneGenerator.m */,
-=======
 		C45ECB8C15F5F90500F9B542 /* Reverb */ = {
 			isa = PBXGroup;
 			children = (
@@ -1351,58 +769,33 @@
 				C45ECB9015F5F90500F9B542 /* ReverbOrchestra.m */,
 				C45ECB9115F5F90500F9B542 /* ToneGenerator.h */,
 				C45ECB9215F5F90500F9B542 /* ToneGenerator.m */,
->>>>>>> dfaf367e
 			);
 			path = Reverb;
 			sourceTree = "<group>";
 		};
-<<<<<<< HEAD
-		C45EC9B715F583CD00F9B542 /* Sequences */ = {
-			isa = PBXGroup;
-			children = (
-				C45EC9B815F583CD00F9B542 /* SequenceInstrument.h */,
-				C45EC9B915F583CD00F9B542 /* SequenceInstrument.m */,
-=======
 		C45ECB9315F5F90500F9B542 /* Sequences */ = {
 			isa = PBXGroup;
 			children = (
 				C45ECB9415F5F90500F9B542 /* SequenceInstrument.h */,
 				C45ECB9515F5F90500F9B542 /* SequenceInstrument.m */,
->>>>>>> dfaf367e
 			);
 			path = Sequences;
 			sourceTree = "<group>";
 		};
-<<<<<<< HEAD
-		C45EC9BA15F583CD00F9B542 /* UDOs */ = {
-			isa = PBXGroup;
-			children = (
-				C45EC9BB15F583CD00F9B542 /* UDOInstrument.h */,
-				C45EC9BC15F583CD00F9B542 /* UDOInstrument.m */,
-=======
 		C45ECB9615F5F90500F9B542 /* UDOs */ = {
 			isa = PBXGroup;
 			children = (
 				C45ECB9715F5F90500F9B542 /* UDOInstrument.h */,
 				C45ECB9815F5F90500F9B542 /* UDOInstrument.m */,
->>>>>>> dfaf367e
 			);
 			path = UDOs;
 			sourceTree = "<group>";
 		};
-<<<<<<< HEAD
-		C45EC9BD15F583CD00F9B542 /* Unit Generators */ = {
-			isa = PBXGroup;
-			children = (
-				C45EC9BE15F583CD00F9B542 /* UnitGeneratorInstrument.h */,
-				C45EC9BF15F583CD00F9B542 /* UnitGeneratorInstrument.m */,
-=======
 		C45ECB9915F5F90500F9B542 /* Unit Generators */ = {
 			isa = PBXGroup;
 			children = (
 				C45ECB9A15F5F90500F9B542 /* UnitGeneratorInstrument.h */,
 				C45ECB9B15F5F90500F9B542 /* UnitGeneratorInstrument.m */,
->>>>>>> dfaf367e
 			);
 			path = "Unit Generators";
 			sourceTree = "<group>";
@@ -1421,11 +814,8 @@
 			children = (
 				C46319F015DA442F00CA177E /* CsoundObj.h */,
 				C46319F115DA442F00CA177E /* CsoundObj.m */,
-<<<<<<< HEAD
-=======
 				C45ECA6715F5F4CF00F9B542 /* CsoundObj-original.h */,
 				C45ECA6415F5F42600F9B542 /* CsoundObj-original.m */,
->>>>>>> dfaf367e
 				C46319F215DA442F00CA177E /* valueCacheable */,
 			);
 			name = "csound-OSX";
@@ -1496,19 +886,6 @@
 				C400ADA615D3C9570020C794 /* InfoPlist.strings in Resources */,
 				C400ADAC15D3C9570020C794 /* Credits.rtf in Resources */,
 				C400ADB215D3C9580020C794 /* MainMenu.xib in Resources */,
-<<<<<<< HEAD
-				C45EC91815F5839900F9B542 /* template.csd in Resources */,
-				C45EC91915F5839900F9B542 /* test.csd in Resources */,
-				C45EC96015F5839A00F9B542 /* CsGrainCompressor.udo in Resources */,
-				C45EC96115F5839A00F9B542 /* CsGrainPitchShifter.udo in Resources */,
-				C45EC96615F5839A00F9B542 /* msrOsc.udo in Resources */,
-				C45EC9CE15F583CD00F9B542 /* 808loop.wav in Resources */,
-				C45EC9D115F583CD00F9B542 /* dish.wav in Resources */,
-				C45EC9D215F583CD00F9B542 /* Stairwell.wav in Resources */,
-				C45EC9D515F583CD00F9B542 /* beats.wav in Resources */,
-				C45EC9E215F583CD00F9B542 /* hellorcb.aif in Resources */,
-				C45EC9E315F583CD00F9B542 /* example.csd in Resources */,
-=======
 				C45ECAF415F5F71F00F9B542 /* template.csd in Resources */,
 				C45ECAF515F5F71F00F9B542 /* test.csd in Resources */,
 				C45ECB3C15F5F71F00F9B542 /* CsGrainCompressor.udo in Resources */,
@@ -1520,7 +897,6 @@
 				C45ECBB115F5F90500F9B542 /* beats.wav in Resources */,
 				C45ECBBE15F5F90600F9B542 /* hellorcb.aif in Resources */,
 				C45ECBBF15F5F90600F9B542 /* example.csd in Resources */,
->>>>>>> dfaf367e
 			);
 			runOnlyForDeploymentPostprocessing = 0;
 		};
@@ -1539,76 +915,6 @@
 				C463188C15D9FB6800CA177E /* MIDIController.m in Sources */,
 				C46319F715DA442F00CA177E /* CsoundObj.m in Sources */,
 				C46319F915DA442F00CA177E /* BaseValueCacheable.m in Sources */,
-<<<<<<< HEAD
-				C45EC90D15F5839900F9B542 /* OCSEvent.m in Sources */,
-				C45EC90F15F5839900F9B542 /* OCSInstrument.m in Sources */,
-				C45EC91115F5839900F9B542 /* OCSManager.m in Sources */,
-				C45EC91315F5839900F9B542 /* OCSMidi.m in Sources */,
-				C45EC91515F5839900F9B542 /* OCSOrchestra.m in Sources */,
-				C45EC91715F5839900F9B542 /* OCSSequence.m in Sources */,
-				C45EC91B15F5839900F9B542 /* OCSArrayTable.m in Sources */,
-				C45EC91D15F5839900F9B542 /* OCSExponentialCurvesTable.m in Sources */,
-				C45EC91F15F5839900F9B542 /* OCSFTable.m in Sources */,
-				C45EC92115F5839900F9B542 /* OCSRandomDistributionTable.m in Sources */,
-				C45EC92315F5839900F9B542 /* OCSSineTable.m in Sources */,
-				C45EC92515F5839900F9B542 /* OCSSoundFileTable.m in Sources */,
-				C45EC92715F5839900F9B542 /* OCSWindowsTable.m in Sources */,
-				C45EC92915F5839900F9B542 /* OCSAssignment.m in Sources */,
-				C45EC92B15F5839900F9B542 /* OCSProduct.m in Sources */,
-				C45EC92D15F5839900F9B542 /* OCSScaledControl.m in Sources */,
-				C45EC92F15F5839900F9B542 /* OCSSum.m in Sources */,
-				C45EC93115F5839900F9B542 /* OCSTableValue.m in Sources */,
-				C45EC93315F5839900F9B542 /* OCSOperation.m in Sources */,
-				C45EC93515F5839900F9B542 /* OCSAudioFromFSignal.m in Sources */,
-				C45EC93715F5839900F9B542 /* OCSFSignalFromMonoAudio.m in Sources */,
-				C45EC93915F5839900F9B542 /* OCSFSignalMix.m in Sources */,
-				C45EC93B15F5839900F9B542 /* OCSScaledFSignal.m in Sources */,
-				C45EC93D15F5839900F9B542 /* OCSFMOscillator.m in Sources */,
-				C45EC93F15F5839900F9B542 /* OCSGrain.m in Sources */,
-				C45EC94115F5839900F9B542 /* OCSLine.m in Sources */,
-				C45EC94315F5839900F9B542 /* OCSLinearEnvelope.m in Sources */,
-				C45EC94515F5839900F9B542 /* OCSOscillator.m in Sources */,
-				C45EC94715F5839A00F9B542 /* OCSPluckDrum.m in Sources */,
-				C45EC94915F5839A00F9B542 /* OCSPluckString.m in Sources */,
-				C45EC94B15F5839A00F9B542 /* OCSSegmentArray.m in Sources */,
-				C45EC94D15F5839A00F9B542 /* OCSAudio.m in Sources */,
-				C45EC94F15F5839A00F9B542 /* OCSAudioInput.m in Sources */,
-				C45EC95115F5839A00F9B542 /* OCSFileInput.m in Sources */,
-				C45EC95315F5839A00F9B542 /* OCSLoopingOscillator.m in Sources */,
-				C45EC95515F5839A00F9B542 /* OCSMonoAudio.m in Sources */,
-				C45EC95715F5839A00F9B542 /* OCSWeightedMean.m in Sources */,
-				C45EC95915F5839A00F9B542 /* OCSConvolution.m in Sources */,
-				C45EC95B15F5839A00F9B542 /* OCSLowPassButterworthFilter.m in Sources */,
-				C45EC95D15F5839A00F9B542 /* OCSNReverb.m in Sources */,
-				C45EC95F15F5839A00F9B542 /* OCSReverb.m in Sources */,
-				C45EC96315F5839A00F9B542 /* UDOCsGrainCompressor.m in Sources */,
-				C45EC96515F5839A00F9B542 /* UDOCsGrainPitchShifter.m in Sources */,
-				C45EC96815F5839A00F9B542 /* UDOMSROscillator.m in Sources */,
-				C45EC96A15F5839A00F9B542 /* OCSUserDefinedOperation.m in Sources */,
-				C45EC96C15F5839A00F9B542 /* OCSConstant.m in Sources */,
-				C45EC96E15F5839A00F9B542 /* OCSControl.m in Sources */,
-				C45EC97015F5839A00F9B542 /* OCSFSignal.m in Sources */,
-				C45EC97215F5839A00F9B542 /* OCSParameter.m in Sources */,
-				C45EC97415F5839A00F9B542 /* OCSParameterArray.m in Sources */,
-				C45EC97615F5839A00F9B542 /* OCSEventProperty.m in Sources */,
-				C45EC97815F5839A00F9B542 /* OCSInstrumentProperty.m in Sources */,
-				C45EC97A15F5839A00F9B542 /* OCSProperty.m in Sources */,
-				C45EC9CD15F583CD00F9B542 /* TweakableInstrument.m in Sources */,
-				C45EC9D015F583CD00F9B542 /* ConvolutionInstrument.m in Sources */,
-				C45EC9D415F583CD00F9B542 /* ExpressionToneGenerator.m in Sources */,
-				C45EC9D715F583CD00F9B542 /* SimpleGrainInstrument.m in Sources */,
-				C45EC9D915F583CD00F9B542 /* Harmonizer.m in Sources */,
-				C45EC9DB15F583CD00F9B542 /* FivePropertyInstrument.m in Sources */,
-				C45EC9DD15F583CD00F9B542 /* FMOscillatorInstrument.m in Sources */,
-				C45EC9DF15F583CD00F9B542 /* OscillatorInstrument.m in Sources */,
-				C45EC9E115F583CD00F9B542 /* AudioFilePlayer.m in Sources */,
-				C45EC9E515F583CD00F9B542 /* EffectsProcessor.m in Sources */,
-				C45EC9E715F583CD00F9B542 /* ReverbOrchestra.m in Sources */,
-				C45EC9E915F583CD00F9B542 /* ToneGenerator.m in Sources */,
-				C45EC9EB15F583CD00F9B542 /* SequenceInstrument.m in Sources */,
-				C45EC9ED15F583CD00F9B542 /* UDOInstrument.m in Sources */,
-				C45EC9EF15F583CD00F9B542 /* UnitGeneratorInstrument.m in Sources */,
-=======
 				C45ECAE915F5F71F00F9B542 /* OCSEvent.m in Sources */,
 				C45ECAEB15F5F71F00F9B542 /* OCSInstrument.m in Sources */,
 				C45ECAED15F5F71F00F9B542 /* OCSManager.m in Sources */,
@@ -1677,7 +983,6 @@
 				C45ECBC715F5F90600F9B542 /* SequenceInstrument.m in Sources */,
 				C45ECBC915F5F90600F9B542 /* UDOInstrument.m in Sources */,
 				C45ECBCB15F5F90600F9B542 /* UnitGeneratorInstrument.m in Sources */,
->>>>>>> dfaf367e
 			);
 			runOnlyForDeploymentPostprocessing = 0;
 		};
