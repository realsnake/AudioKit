// !$*UTF8*$!
{
	archiveVersion = 1;
	classes = {
	};
	objectVersion = 46;
	objects = {

/* Begin PBXBuildFile section */
		C4258E3B1B3D03D300D91B3D /* AKDelayPedal.m in Sources */ = {isa = PBXBuildFile; fileRef = C4258E3A1B3D03D300D91B3D /* AKDelayPedal.m */; };
		C4258E3C1B3D03F400D91B3D /* AKDelayPedal.m in Sources */ = {isa = PBXBuildFile; fileRef = C4258E3A1B3D03D300D91B3D /* AKDelayPedal.m */; };
		C4258E3D1B3D03F400D91B3D /* AKDelayPedal.m in Sources */ = {isa = PBXBuildFile; fileRef = C4258E3A1B3D03D300D91B3D /* AKDelayPedal.m */; };
		C4258E401B3E554D00D91B3D /* AKPitchShifter.h in Headers */ = {isa = PBXBuildFile; fileRef = C4258E3E1B3E554D00D91B3D /* AKPitchShifter.h */; };
		C4258E411B3E554D00D91B3D /* AKPitchShifter.m in Sources */ = {isa = PBXBuildFile; fileRef = C4258E3F1B3E554D00D91B3D /* AKPitchShifter.m */; };
		C4258E421B3E554D00D91B3D /* AKPitchShifter.m in Sources */ = {isa = PBXBuildFile; fileRef = C4258E3F1B3E554D00D91B3D /* AKPitchShifter.m */; };
		C4258E431B3E554D00D91B3D /* AKPitchShifter.m in Sources */ = {isa = PBXBuildFile; fileRef = C4258E3F1B3E554D00D91B3D /* AKPitchShifter.m */; };
		C4258E461B3FAF7100D91B3D /* AKPitchShifterPedal.h in Headers */ = {isa = PBXBuildFile; fileRef = C4258E441B3FAF7100D91B3D /* AKPitchShifterPedal.h */; };
		C4258E471B3FAF7100D91B3D /* AKPitchShifterPedal.m in Sources */ = {isa = PBXBuildFile; fileRef = C4258E451B3FAF7100D91B3D /* AKPitchShifterPedal.m */; };
		C4258E481B3FAF7100D91B3D /* AKPitchShifterPedal.m in Sources */ = {isa = PBXBuildFile; fileRef = C4258E451B3FAF7100D91B3D /* AKPitchShifterPedal.m */; };
		C4258E491B3FAF7100D91B3D /* AKPitchShifterPedal.m in Sources */ = {isa = PBXBuildFile; fileRef = C4258E451B3FAF7100D91B3D /* AKPitchShifterPedal.m */; };
		C43DB1371B21866300C9E4D5 /* AKHighShelfParametricEqualizerFilter.m in Sources */ = {isa = PBXBuildFile; fileRef = C43DB1311B21866300C9E4D5 /* AKHighShelfParametricEqualizerFilter.m */; };
		C43DB1381B21866300C9E4D5 /* AKHighShelfParametricEqualizerFilter.m in Sources */ = {isa = PBXBuildFile; fileRef = C43DB1311B21866300C9E4D5 /* AKHighShelfParametricEqualizerFilter.m */; };
		C43DB1391B21866300C9E4D5 /* AKHighShelfParametricEqualizerFilter.m in Sources */ = {isa = PBXBuildFile; fileRef = C43DB1311B21866300C9E4D5 /* AKHighShelfParametricEqualizerFilter.m */; };
		C43DB13B1B21866300C9E4D5 /* AKLowShelfParametricEqualizerFilter.m in Sources */ = {isa = PBXBuildFile; fileRef = C43DB1331B21866300C9E4D5 /* AKLowShelfParametricEqualizerFilter.m */; };
		C43DB13C1B21866300C9E4D5 /* AKLowShelfParametricEqualizerFilter.m in Sources */ = {isa = PBXBuildFile; fileRef = C43DB1331B21866300C9E4D5 /* AKLowShelfParametricEqualizerFilter.m */; };
		C43DB13D1B21866300C9E4D5 /* AKLowShelfParametricEqualizerFilter.m in Sources */ = {isa = PBXBuildFile; fileRef = C43DB1331B21866300C9E4D5 /* AKLowShelfParametricEqualizerFilter.m */; };
		C43DB13F1B21866300C9E4D5 /* AKPeakingParametricEqualizerFilter.m in Sources */ = {isa = PBXBuildFile; fileRef = C43DB1351B21866300C9E4D5 /* AKPeakingParametricEqualizerFilter.m */; };
		C43DB1401B21866300C9E4D5 /* AKPeakingParametricEqualizerFilter.m in Sources */ = {isa = PBXBuildFile; fileRef = C43DB1351B21866300C9E4D5 /* AKPeakingParametricEqualizerFilter.m */; };
		C43DB1411B21866300C9E4D5 /* AKPeakingParametricEqualizerFilter.m in Sources */ = {isa = PBXBuildFile; fileRef = C43DB1351B21866300C9E4D5 /* AKPeakingParametricEqualizerFilter.m */; };
		C45552421ADEFD8A000C8D42 /* AK3DBinauralAudio.m in Sources */ = {isa = PBXBuildFile; fileRef = C45552401ADEFD8A000C8D42 /* AK3DBinauralAudio.m */; };
		C45552431ADEFD8A000C8D42 /* AK3DBinauralAudio.m in Sources */ = {isa = PBXBuildFile; fileRef = C45552401ADEFD8A000C8D42 /* AK3DBinauralAudio.m */; };
		C45552481ADF152F000C8D42 /* AKRingModulator.m in Sources */ = {isa = PBXBuildFile; fileRef = C45552471ADF152F000C8D42 /* AKRingModulator.m */; };
		C45552491ADF155A000C8D42 /* AKRingModulator.m in Sources */ = {isa = PBXBuildFile; fileRef = C45552471ADF152F000C8D42 /* AKRingModulator.m */; };
		C47F63771B2BF33600D6FFC8 /* AKSoundFont.h in Headers */ = {isa = PBXBuildFile; fileRef = C47F63751B2BF33600D6FFC8 /* AKSoundFont.h */; };
		C47F63781B2BF33600D6FFC8 /* AKSoundFont.m in Sources */ = {isa = PBXBuildFile; fileRef = C47F63761B2BF33600D6FFC8 /* AKSoundFont.m */; };
		C47F63791B2BF33600D6FFC8 /* AKSoundFont.m in Sources */ = {isa = PBXBuildFile; fileRef = C47F63761B2BF33600D6FFC8 /* AKSoundFont.m */; };
		C47F637A1B2BF33600D6FFC8 /* AKSoundFont.m in Sources */ = {isa = PBXBuildFile; fileRef = C47F63761B2BF33600D6FFC8 /* AKSoundFont.m */; };
		C47F637D1B2BF7A100D6FFC8 /* AKSoundFontPlayer.h in Headers */ = {isa = PBXBuildFile; fileRef = C47F637B1B2BF7A100D6FFC8 /* AKSoundFontPlayer.h */; };
		C47F637E1B2BF7A100D6FFC8 /* AKSoundFontPlayer.m in Sources */ = {isa = PBXBuildFile; fileRef = C47F637C1B2BF7A100D6FFC8 /* AKSoundFontPlayer.m */; };
		C47F637F1B2BF7A100D6FFC8 /* AKSoundFontPlayer.m in Sources */ = {isa = PBXBuildFile; fileRef = C47F637C1B2BF7A100D6FFC8 /* AKSoundFontPlayer.m */; };
		C47F63801B2BF7A100D6FFC8 /* AKSoundFontPlayer.m in Sources */ = {isa = PBXBuildFile; fileRef = C47F637C1B2BF7A100D6FFC8 /* AKSoundFontPlayer.m */; };
		C4C627601B1B714900B7AD86 /* AKAdditiveCosines.h in Headers */ = {isa = PBXBuildFile; fileRef = C4C6275E1B1B714900B7AD86 /* AKAdditiveCosines.h */; };
		C4C627611B1B714900B7AD86 /* AKAdditiveCosines.m in Sources */ = {isa = PBXBuildFile; fileRef = C4C6275F1B1B714900B7AD86 /* AKAdditiveCosines.m */; };
		C4C627621B1B714900B7AD86 /* AKAdditiveCosines.m in Sources */ = {isa = PBXBuildFile; fileRef = C4C6275F1B1B714900B7AD86 /* AKAdditiveCosines.m */; };
		C4C627631B1B714900B7AD86 /* AKAdditiveCosines.m in Sources */ = {isa = PBXBuildFile; fileRef = C4C6275F1B1B714900B7AD86 /* AKAdditiveCosines.m */; };
		C4C8125B1AE5CA03003A8B73 /* AKSekereInstrument.h in Headers */ = {isa = PBXBuildFile; fileRef = C4C812591AE5CA03003A8B73 /* AKSekereInstrument.h */; };
		C4C8125C1AE5CA03003A8B73 /* AKSekereInstrument.m in Sources */ = {isa = PBXBuildFile; fileRef = C4C8125A1AE5CA03003A8B73 /* AKSekereInstrument.m */; };
		C4C8125D1AE5CA03003A8B73 /* AKSekereInstrument.m in Sources */ = {isa = PBXBuildFile; fileRef = C4C8125A1AE5CA03003A8B73 /* AKSekereInstrument.m */; };
		C4FAE5F11AED6B2600FD71E2 /* AKAudioFilePlayer.h in Headers */ = {isa = PBXBuildFile; fileRef = C4FAE5EF1AED6B2600FD71E2 /* AKAudioFilePlayer.h */; };
		C4FAE5F21AED6B2600FD71E2 /* AKAudioFilePlayer.m in Sources */ = {isa = PBXBuildFile; fileRef = C4FAE5F01AED6B2600FD71E2 /* AKAudioFilePlayer.m */; };
		C4FAE5F31AED6B2600FD71E2 /* AKAudioFilePlayer.m in Sources */ = {isa = PBXBuildFile; fileRef = C4FAE5F01AED6B2600FD71E2 /* AKAudioFilePlayer.m */; };
		C4FAE5F41AED6B2600FD71E2 /* AKAudioFilePlayer.m in Sources */ = {isa = PBXBuildFile; fileRef = C4FAE5F01AED6B2600FD71E2 /* AKAudioFilePlayer.m */; };
		EA08B5701AD8985F00949FD5 /* CsoundObj.m in Sources */ = {isa = PBXBuildFile; fileRef = EA08B56E1AD8985F00949FD5 /* CsoundObj.m */; };
		EA08B5711AD8985F00949FD5 /* CsoundObj.m in Sources */ = {isa = PBXBuildFile; fileRef = EA08B56E1AD8985F00949FD5 /* CsoundObj.m */; };
		EA321D1D1AEDCA5300DCCABD /* AKAudioFFTPlot.h in Headers */ = {isa = PBXBuildFile; fileRef = EA321D1B1AEDCA5300DCCABD /* AKAudioFFTPlot.h */; };
		EA321D1E1AEDCA5300DCCABD /* AKAudioFFTPlot.m in Sources */ = {isa = PBXBuildFile; fileRef = EA321D1C1AEDCA5300DCCABD /* AKAudioFFTPlot.m */; };
		EA321D1F1AEDCA5300DCCABD /* AKAudioFFTPlot.m in Sources */ = {isa = PBXBuildFile; fileRef = EA321D1C1AEDCA5300DCCABD /* AKAudioFFTPlot.m */; };
		EA321D201AEDCA5300DCCABD /* AKAudioFFTPlot.m in Sources */ = {isa = PBXBuildFile; fileRef = EA321D1C1AEDCA5300DCCABD /* AKAudioFFTPlot.m */; };
		EA89F56C1AE99C0500858344 /* AKAudioRollingWaveformPlot.m in Sources */ = {isa = PBXBuildFile; fileRef = EA89F56A1AE99C0500858344 /* AKAudioRollingWaveformPlot.m */; };
		EA89F56D1AE99C0500858344 /* AKAudioRollingWaveformPlot.m in Sources */ = {isa = PBXBuildFile; fileRef = EA89F56A1AE99C0500858344 /* AKAudioRollingWaveformPlot.m */; };
		EA89F56E1AE99C0500858344 /* AKAudioRollingWaveformPlot.m in Sources */ = {isa = PBXBuildFile; fileRef = EA89F56A1AE99C0500858344 /* AKAudioRollingWaveformPlot.m */; };
		EA89F5741AEEE50900858344 /* AKAudioPlot.m in Sources */ = {isa = PBXBuildFile; fileRef = EA89F5721AEEE50900858344 /* AKAudioPlot.m */; };
		EA89F5751AEEE50900858344 /* AKAudioPlot.m in Sources */ = {isa = PBXBuildFile; fileRef = EA89F5721AEEE50900858344 /* AKAudioPlot.m */; };
		EA89F5761AEEE50900858344 /* AKAudioPlot.m in Sources */ = {isa = PBXBuildFile; fileRef = EA89F5721AEEE50900858344 /* AKAudioPlot.m */; };
		EA8E95A61AD3C6850057E979 /* AKManager.m in Sources */ = {isa = PBXBuildFile; fileRef = EA8E93F51AD3C6840057E979 /* AKManager.m */; };
		EA8E95A71AD3C6850057E979 /* AKOrchestra.m in Sources */ = {isa = PBXBuildFile; fileRef = EA8E93F71AD3C6840057E979 /* AKOrchestra.m */; };
		EA8E95A81AD3C6850057E979 /* AKMidi.m in Sources */ = {isa = PBXBuildFile; fileRef = EA8E93FB1AD3C6840057E979 /* AKMidi.m */; };
		EA8E95A91AD3C6850057E979 /* AKInstrument.m in Sources */ = {isa = PBXBuildFile; fileRef = EA8E93FF1AD3C6840057E979 /* AKInstrument.m */; };
		EA8E95AA1AD3C6850057E979 /* AKInstrumentProperty.m in Sources */ = {isa = PBXBuildFile; fileRef = EA8E94011AD3C6840057E979 /* AKInstrumentProperty.m */; };
		EA8E95AB1AD3C6850057E979 /* AKAudio.m in Sources */ = {isa = PBXBuildFile; fileRef = EA8E94041AD3C6840057E979 /* AKAudio.m */; };
		EA8E95AC1AD3C6850057E979 /* AKConstant.m in Sources */ = {isa = PBXBuildFile; fileRef = EA8E94061AD3C6840057E979 /* AKConstant.m */; };
		EA8E95AD1AD3C6850057E979 /* AKControl.m in Sources */ = {isa = PBXBuildFile; fileRef = EA8E94081AD3C6840057E979 /* AKControl.m */; };
		EA8E95AE1AD3C6850057E979 /* AKFSignal.m in Sources */ = {isa = PBXBuildFile; fileRef = EA8E940A1AD3C6840057E979 /* AKFSignal.m */; };
		EA8E95AF1AD3C6850057E979 /* AKParameter.m in Sources */ = {isa = PBXBuildFile; fileRef = EA8E940C1AD3C6840057E979 /* AKParameter.m */; };
		EA8E95B01AD3C6850057E979 /* AKStereoAudio.m in Sources */ = {isa = PBXBuildFile; fileRef = EA8E940E1AD3C6840057E979 /* AKStereoAudio.m */; };
		EA8E95B11AD3C6850057E979 /* AKSampler.m in Sources */ = {isa = PBXBuildFile; fileRef = EA8E94111AD3C6840057E979 /* AKSampler.m */; };
		EA8E95B21AD3C6850057E979 /* AKTools.m in Sources */ = {isa = PBXBuildFile; fileRef = EA8E94131AD3C6840057E979 /* AKTools.m */; };
		EA8E95B31AD3C6850057E979 /* AKAmplifier.m in Sources */ = {isa = PBXBuildFile; fileRef = EA8E94171AD3C6840057E979 /* AKAmplifier.m */; };
		EA8E95B41AD3C6850057E979 /* AKStereoAmplifier.m in Sources */ = {isa = PBXBuildFile; fileRef = EA8E94191AD3C6840057E979 /* AKStereoAmplifier.m */; };
		EA8E95B51AD3C6850057E979 /* AKAudioAnalyzer.m in Sources */ = {isa = PBXBuildFile; fileRef = EA8E941C1AD3C6840057E979 /* AKAudioAnalyzer.m */; };
		EA8E95B61AD3C6850057E979 /* AKBambooSticksInstrument.m in Sources */ = {isa = PBXBuildFile; fileRef = EA8E941F1AD3C6840057E979 /* AKBambooSticksInstrument.m */; };
		EA8E95B71AD3C6850057E979 /* AKMandolinInstrument.m in Sources */ = {isa = PBXBuildFile; fileRef = EA8E94211AD3C6840057E979 /* AKMandolinInstrument.m */; };
		EA8E95B81AD3C6850057E979 /* AKMarimbaInstrument.m in Sources */ = {isa = PBXBuildFile; fileRef = EA8E94231AD3C6840057E979 /* AKMarimbaInstrument.m */; };
		EA8E95B91AD3C6850057E979 /* AKPluckedStringInstrument.m in Sources */ = {isa = PBXBuildFile; fileRef = EA8E94251AD3C6840057E979 /* AKPluckedStringInstrument.m */; };
		EA8E95BA1AD3C6850057E979 /* AKSleighbellsInstrument.m in Sources */ = {isa = PBXBuildFile; fileRef = EA8E94271AD3C6840057E979 /* AKSleighbellsInstrument.m */; };
		EA8E95BB1AD3C6850057E979 /* AKStickInstrument.m in Sources */ = {isa = PBXBuildFile; fileRef = EA8E94291AD3C6840057E979 /* AKStickInstrument.m */; };
		EA8E95BC1AD3C6850057E979 /* AKStruckMetalBarInstrument.m in Sources */ = {isa = PBXBuildFile; fileRef = EA8E942B1AD3C6840057E979 /* AKStruckMetalBarInstrument.m */; };
		EA8E95BD1AD3C6850057E979 /* AKTambourineInstrument.m in Sources */ = {isa = PBXBuildFile; fileRef = EA8E942D1AD3C6840057E979 /* AKTambourineInstrument.m */; };
		EA8E95BE1AD3C6850057E979 /* AKVibraphoneInstrument.m in Sources */ = {isa = PBXBuildFile; fileRef = EA8E942F1AD3C6840057E979 /* AKVibraphoneInstrument.m */; };
		EA8E95BF1AD3C6850057E979 /* AKMicrophone.m in Sources */ = {isa = PBXBuildFile; fileRef = EA8E94321AD3C6840057E979 /* AKMicrophone.m */; };
		EA8E95C01AD3C6850057E979 /* AKReverbPedal.m in Sources */ = {isa = PBXBuildFile; fileRef = EA8E94351AD3C6840057E979 /* AKReverbPedal.m */; };
		EA8E95C11AD3C6850057E979 /* AKFMOscillatorInstrument.m in Sources */ = {isa = PBXBuildFile; fileRef = EA8E94381AD3C6840057E979 /* AKFMOscillatorInstrument.m */; };
		EA8E95C21AD3C6850057E979 /* AKVCOscillatorInstrument.m in Sources */ = {isa = PBXBuildFile; fileRef = EA8E943A1AD3C6840057E979 /* AKVCOscillatorInstrument.m */; };
		EA8E95C31AD3C6850057E979 /* AKAudioInputFFTPlot.m in Sources */ = {isa = PBXBuildFile; fileRef = EA8E943D1AD3C6840057E979 /* AKAudioInputFFTPlot.m */; };
		EA8E95C41AD3C6850057E979 /* AKAudioInputPlot.m in Sources */ = {isa = PBXBuildFile; fileRef = EA8E943F1AD3C6840057E979 /* AKAudioInputPlot.m */; };
		EA8E95C51AD3C6850057E979 /* AKAudioInputRollingWaveformPlot.m in Sources */ = {isa = PBXBuildFile; fileRef = EA8E94411AD3C6840057E979 /* AKAudioInputRollingWaveformPlot.m */; };
		EA8E95C61AD3C6850057E979 /* AKAudioOutputFFTPlot.m in Sources */ = {isa = PBXBuildFile; fileRef = EA8E94431AD3C6840057E979 /* AKAudioOutputFFTPlot.m */; };
		EA8E95C71AD3C6850057E979 /* AKAudioOutputPlot.m in Sources */ = {isa = PBXBuildFile; fileRef = EA8E94451AD3C6840057E979 /* AKAudioOutputPlot.m */; };
		EA8E95C81AD3C6850057E979 /* AKAudioOutputRollingWaveformPlot.m in Sources */ = {isa = PBXBuildFile; fileRef = EA8E94471AD3C6840057E979 /* AKAudioOutputRollingWaveformPlot.m */; };
		EA8E95C91AD3C6850057E979 /* AKFloatPlot.m in Sources */ = {isa = PBXBuildFile; fileRef = EA8E94491AD3C6840057E979 /* AKFloatPlot.m */; };
		EA8E95CA1AD3C6850057E979 /* AKInstrumentPropertyPlot.m in Sources */ = {isa = PBXBuildFile; fileRef = EA8E944B1AD3C6840057E979 /* AKInstrumentPropertyPlot.m */; };
		EA8E95CB1AD3C6850057E979 /* AKPlotView.m in Sources */ = {isa = PBXBuildFile; fileRef = EA8E944E1AD3C6840057E979 /* AKPlotView.m */; };
		EA8E95CC1AD3C6850057E979 /* AKStereoOutputPlot.m in Sources */ = {isa = PBXBuildFile; fileRef = EA8E94501AD3C6840057E979 /* AKStereoOutputPlot.m */; };
		EA8E95CD1AD3C6850057E979 /* AKTablePlot.m in Sources */ = {isa = PBXBuildFile; fileRef = EA8E94521AD3C6840057E979 /* AKTablePlot.m */; };
		EA8E95CE1AD3C6850057E979 /* AEFloatConverter.m in Sources */ = {isa = PBXBuildFile; fileRef = EA8E94551AD3C6840057E979 /* AEFloatConverter.m */; };
		EA8E95CF1AD3C6850057E979 /* EZAudio.m in Sources */ = {isa = PBXBuildFile; fileRef = EA8E94571AD3C6840057E979 /* EZAudio.m */; };
		EA8E95D01AD3C6850057E979 /* EZAudioPlot.m in Sources */ = {isa = PBXBuildFile; fileRef = EA8E94591AD3C6840057E979 /* EZAudioPlot.m */; };
		EA8E95D11AD3C6850057E979 /* TPCircularBuffer.c in Sources */ = {isa = PBXBuildFile; fileRef = EA8E945B1AD3C6840057E979 /* TPCircularBuffer.c */; };
		EA8E95D21AD3C6850057E979 /* AKPropertyLabel.m in Sources */ = {isa = PBXBuildFile; fileRef = EA8E94661AD3C6840057E979 /* AKPropertyLabel.m */; };
		EA8E95D31AD3C6850057E979 /* AKPropertySlider.m in Sources */ = {isa = PBXBuildFile; fileRef = EA8E94681AD3C6840057E979 /* AKPropertySlider.m */; };
		EA8E95D41AD3C6850057E979 /* AKLevelMeter.m in Sources */ = {isa = PBXBuildFile; fileRef = EA8E946A1AD3C6840057E979 /* AKLevelMeter.m */; };
		EA8E95D51AD3C6850057E979 /* AKSoundFileTable.m in Sources */ = {isa = PBXBuildFile; fileRef = EA8E946D1AD3C6840057E979 /* AKSoundFileTable.m */; };
		EA8E95D61AD3C6850057E979 /* AKTable.m in Sources */ = {isa = PBXBuildFile; fileRef = EA8E946F1AD3C6840057E979 /* AKTable.m */; };
		EA8E95D71AD3C6850057E979 /* AKExponentialTableGenerator.m in Sources */ = {isa = PBXBuildFile; fileRef = EA8E94721AD3C6840057E979 /* AKExponentialTableGenerator.m */; };
		EA8E95D81AD3C6850057E979 /* AKFourierSeriesTableGenerator.m in Sources */ = {isa = PBXBuildFile; fileRef = EA8E94741AD3C6840057E979 /* AKFourierSeriesTableGenerator.m */; };
		EA8E95D91AD3C6850057E979 /* AKHarmonicCosineTableGenerator.m in Sources */ = {isa = PBXBuildFile; fileRef = EA8E94761AD3C6840057E979 /* AKHarmonicCosineTableGenerator.m */; };
		EA8E95DA1AD3C6850057E979 /* AKLineTableGenerator.m in Sources */ = {isa = PBXBuildFile; fileRef = EA8E94781AD3C6840057E979 /* AKLineTableGenerator.m */; };
		EA8E95DB1AD3C6850057E979 /* AKRandomDistributionTableGenerator.m in Sources */ = {isa = PBXBuildFile; fileRef = EA8E947A1AD3C6840057E979 /* AKRandomDistributionTableGenerator.m */; };
		EA8E95DC1AD3C6850057E979 /* AKTableGenerator.m in Sources */ = {isa = PBXBuildFile; fileRef = EA8E947C1AD3C6840057E979 /* AKTableGenerator.m */; };
		EA8E95DD1AD3C6850057E979 /* AKWindowTableGenerator.m in Sources */ = {isa = PBXBuildFile; fileRef = EA8E947E1AD3C6840057E979 /* AKWindowTableGenerator.m */; };
		EA8E95DE1AD3C6850057E979 /* AKParameter+Operation.m in Sources */ = {isa = PBXBuildFile; fileRef = EA8E94811AD3C6840057E979 /* AKParameter+Operation.m */; };
		EA8E95DF1AD3C6850057E979 /* AKTrackedAmplitude.m in Sources */ = {isa = PBXBuildFile; fileRef = EA8E94841AD3C6840057E979 /* AKTrackedAmplitude.m */; };
		EA8E95E01AD3C6850057E979 /* AKTrackedAmplitudeFromFSignal.m in Sources */ = {isa = PBXBuildFile; fileRef = EA8E94861AD3C6840057E979 /* AKTrackedAmplitudeFromFSignal.m */; };
		EA8E95E11AD3C6850057E979 /* AKTrackedFrequency.m in Sources */ = {isa = PBXBuildFile; fileRef = EA8E94881AD3C6840057E979 /* AKTrackedFrequency.m */; };
		EA8E95E21AD3C6850057E979 /* AKTrackedFrequencyFromFSignal.m in Sources */ = {isa = PBXBuildFile; fileRef = EA8E948A1AD3C6840057E979 /* AKTrackedFrequencyFromFSignal.m */; };
		EA8E95E31AD3C6850057E979 /* AKCrossSynthesizedFFT.m in Sources */ = {isa = PBXBuildFile; fileRef = EA8E948D1AD3C6840057E979 /* AKCrossSynthesizedFFT.m */; };
		EA8E95E41AD3C6850057E979 /* AKFFT.m in Sources */ = {isa = PBXBuildFile; fileRef = EA8E948F1AD3C6840057E979 /* AKFFT.m */; };
		EA8E95E51AD3C6850057E979 /* AKFFTProcessor.m in Sources */ = {isa = PBXBuildFile; fileRef = EA8E94911AD3C6840057E979 /* AKFFTProcessor.m */; };
		EA8E95E61AD3C6850057E979 /* AKMixedFFT.m in Sources */ = {isa = PBXBuildFile; fileRef = EA8E94931AD3C6840057E979 /* AKMixedFFT.m */; };
		EA8E95E71AD3C6850057E979 /* AKPhaseLockedVocoder.m in Sources */ = {isa = PBXBuildFile; fileRef = EA8E94951AD3C6840057E979 /* AKPhaseLockedVocoder.m */; };
		EA8E95E81AD3C6850057E979 /* AKResynthesizedAudio.m in Sources */ = {isa = PBXBuildFile; fileRef = EA8E94971AD3C6840057E979 /* AKResynthesizedAudio.m */; };
		EA8E95E91AD3C6850057E979 /* AKScaledFFT.m in Sources */ = {isa = PBXBuildFile; fileRef = EA8E94991AD3C6840057E979 /* AKScaledFFT.m */; };
		EA8E95EA1AD3C6850057E979 /* AKSpectralVocoder.m in Sources */ = {isa = PBXBuildFile; fileRef = EA8E949B1AD3C6840057E979 /* AKSpectralVocoder.m */; };
		EA8E95EB1AD3C6850057E979 /* AKWarpedFFT.m in Sources */ = {isa = PBXBuildFile; fileRef = EA8E949D1AD3C6840057E979 /* AKWarpedFFT.m */; };
		EA8E95EC1AD3C6850057E979 /* AKAssignment.m in Sources */ = {isa = PBXBuildFile; fileRef = EA8E94A01AD3C6840057E979 /* AKAssignment.m */; };
		EA8E95ED1AD3C6850057E979 /* AKDifference.m in Sources */ = {isa = PBXBuildFile; fileRef = EA8E94A21AD3C6840057E979 /* AKDifference.m */; };
		EA8E95EE1AD3C6850057E979 /* AKInverse.m in Sources */ = {isa = PBXBuildFile; fileRef = EA8E94A41AD3C6840057E979 /* AKInverse.m */; };
		EA8E95EF1AD3C6850057E979 /* AKMaximum.m in Sources */ = {isa = PBXBuildFile; fileRef = EA8E94A61AD3C6840057E979 /* AKMaximum.m */; };
		EA8E95F01AD3C6850057E979 /* AKMinimum.m in Sources */ = {isa = PBXBuildFile; fileRef = EA8E94A81AD3C6840057E979 /* AKMinimum.m */; };
		EA8E95F11AD3C6850057E979 /* AKMultipleInputMathOperation.m in Sources */ = {isa = PBXBuildFile; fileRef = EA8E94AA1AD3C6840057E979 /* AKMultipleInputMathOperation.m */; };
		EA8E95F21AD3C6850057E979 /* AKProduct.m in Sources */ = {isa = PBXBuildFile; fileRef = EA8E94AC1AD3C6840057E979 /* AKProduct.m */; };
		EA8E95F31AD3C6850057E979 /* AKSingleInputMathOperation.m in Sources */ = {isa = PBXBuildFile; fileRef = EA8E94AE1AD3C6840057E979 /* AKSingleInputMathOperation.m */; };
		EA8E95F41AD3C6850057E979 /* AKSum.m in Sources */ = {isa = PBXBuildFile; fileRef = EA8E94B01AD3C6840057E979 /* AKSum.m */; };
		EA8E95F51AD3C6850057E979 /* AKTableValue.m in Sources */ = {isa = PBXBuildFile; fileRef = EA8E94B21AD3C6840057E979 /* AKTableValue.m */; };
		EA8E95F61AD3C6850057E979 /* AKADSREnvelope.m in Sources */ = {isa = PBXBuildFile; fileRef = EA8E94B61AD3C6840057E979 /* AKADSREnvelope.m */; };
		EA8E95F71AD3C6850057E979 /* AKLine.m in Sources */ = {isa = PBXBuildFile; fileRef = EA8E94B81AD3C6840057E979 /* AKLine.m */; };
		EA8E95F81AD3C6850057E979 /* AKLinearADSREnvelope.m in Sources */ = {isa = PBXBuildFile; fileRef = EA8E94BA1AD3C6840057E979 /* AKLinearADSREnvelope.m */; };
		EA8E95F91AD3C6850057E979 /* AKLinearEnvelope.m in Sources */ = {isa = PBXBuildFile; fileRef = EA8E94BC1AD3C6840057E979 /* AKLinearEnvelope.m */; };
		EA8E95FA1AD3C6850057E979 /* AKGranularSynthesisTexture.m in Sources */ = {isa = PBXBuildFile; fileRef = EA8E94BF1AD3C6840057E979 /* AKGranularSynthesisTexture.m */; };
		EA8E95FB1AD3C6850057E979 /* AKGranularSynthesizer.m in Sources */ = {isa = PBXBuildFile; fileRef = EA8E94C11AD3C6840057E979 /* AKGranularSynthesizer.m */; };
		EA8E95FC1AD3C6850057E979 /* AKSinusoidBursts.m in Sources */ = {isa = PBXBuildFile; fileRef = EA8E94C31AD3C6840057E979 /* AKSinusoidBursts.m */; };
		EA8E95FD1AD3C6850057E979 /* AKMonoSoundFileLooper.m in Sources */ = {isa = PBXBuildFile; fileRef = EA8E94C61AD3C6840057E979 /* AKMonoSoundFileLooper.m */; };
		EA8E95FE1AD3C6850057E979 /* AKStereoSoundFileLooper.m in Sources */ = {isa = PBXBuildFile; fileRef = EA8E94C81AD3C6840057E979 /* AKStereoSoundFileLooper.m */; };
		EA8E95FF1AD3C6850057E979 /* AKTableLooper.m in Sources */ = {isa = PBXBuildFile; fileRef = EA8E94CA1AD3C6840057E979 /* AKTableLooper.m */; };
		EA8E96001AD3C6850057E979 /* AKPortamento.m in Sources */ = {isa = PBXBuildFile; fileRef = EA8E94CD1AD3C6840057E979 /* AKPortamento.m */; };
		EA8E96011AD3C6850057E979 /* AKVibrato.m in Sources */ = {isa = PBXBuildFile; fileRef = EA8E94CF1AD3C6840057E979 /* AKVibrato.m */; };
		EA8E96021AD3C6850057E979 /* AKFMOscillator.m in Sources */ = {isa = PBXBuildFile; fileRef = EA8E94D21AD3C6840057E979 /* AKFMOscillator.m */; };
		EA8E96031AD3C6850057E979 /* AKLowFrequencyOscillator.m in Sources */ = {isa = PBXBuildFile; fileRef = EA8E94D41AD3C6840057E979 /* AKLowFrequencyOscillator.m */; };
		EA8E96041AD3C6850057E979 /* AKOscillator.m in Sources */ = {isa = PBXBuildFile; fileRef = EA8E94D61AD3C6840057E979 /* AKOscillator.m */; };
		EA8E96051AD3C6850057E979 /* AKPhasor.m in Sources */ = {isa = PBXBuildFile; fileRef = EA8E94D81AD3C6840057E979 /* AKPhasor.m */; };
		EA8E96061AD3C6850057E979 /* AKVCOscillator.m in Sources */ = {isa = PBXBuildFile; fileRef = EA8E94DA1AD3C6840057E979 /* AKVCOscillator.m */; };
		EA8E96071AD3C6850057E979 /* AKMandolin.m in Sources */ = {isa = PBXBuildFile; fileRef = EA8E94DD1AD3C6840057E979 /* AKMandolin.m */; };
		EA8E96081AD3C6850057E979 /* AKMarimba.m in Sources */ = {isa = PBXBuildFile; fileRef = EA8E94DF1AD3C6840057E979 /* AKMarimba.m */; };
		EA8E96091AD3C6850057E979 /* AKPluckedString.m in Sources */ = {isa = PBXBuildFile; fileRef = EA8E94E11AD3C6840057E979 /* AKPluckedString.m */; };
		EA8E960A1AD3C6850057E979 /* AKStruckMetalBar.m in Sources */ = {isa = PBXBuildFile; fileRef = EA8E94E31AD3C6840057E979 /* AKStruckMetalBar.m */; };
		EA8E960B1AD3C6850057E979 /* AKVibes.m in Sources */ = {isa = PBXBuildFile; fileRef = EA8E94E51AD3C6840057E979 /* AKVibes.m */; };
		EA8E960C1AD3C6850057E979 /* AKBambooSticks.m in Sources */ = {isa = PBXBuildFile; fileRef = EA8E94E81AD3C6840057E979 /* AKBambooSticks.m */; };
		EA8E960D1AD3C6850057E979 /* AKCabasa.m in Sources */ = {isa = PBXBuildFile; fileRef = EA8E94EA1AD3C6840057E979 /* AKCabasa.m */; };
		EA8E960E1AD3C6850057E979 /* AKCrunch.m in Sources */ = {isa = PBXBuildFile; fileRef = EA8E94EC1AD3C6840057E979 /* AKCrunch.m */; };
		EA8E960F1AD3C6850057E979 /* AKDroplet.m in Sources */ = {isa = PBXBuildFile; fileRef = EA8E94EE1AD3C6840057E979 /* AKDroplet.m */; };
		EA8E96101AD3C6850057E979 /* AKGuiro.m in Sources */ = {isa = PBXBuildFile; fileRef = EA8E94F01AD3C6840057E979 /* AKGuiro.m */; };
		EA8E96111AD3C6850057E979 /* AKSandPaper.m in Sources */ = {isa = PBXBuildFile; fileRef = EA8E94F21AD3C6840057E979 /* AKSandPaper.m */; };
		EA8E96121AD3C6850057E979 /* AKSekere.m in Sources */ = {isa = PBXBuildFile; fileRef = EA8E94F41AD3C6840057E979 /* AKSekere.m */; };
		EA8E96131AD3C6850057E979 /* AKSleighbells.m in Sources */ = {isa = PBXBuildFile; fileRef = EA8E94F61AD3C6840057E979 /* AKSleighbells.m */; };
		EA8E96141AD3C6850057E979 /* AKStick.m in Sources */ = {isa = PBXBuildFile; fileRef = EA8E94F81AD3C6840057E979 /* AKStick.m */; };
		EA8E96151AD3C6850057E979 /* AKTambourine.m in Sources */ = {isa = PBXBuildFile; fileRef = EA8E94FA1AD3C6840057E979 /* AKTambourine.m */; };
		EA8E96171AD3C6850057E979 /* AKBeatenPlate.m in Sources */ = {isa = PBXBuildFile; fileRef = EA8E94FF1AD3C6840057E979 /* AKBeatenPlate.m */; };
		EA8E96181AD3C6850057E979 /* AKBowedString.m in Sources */ = {isa = PBXBuildFile; fileRef = EA8E95011AD3C6840057E979 /* AKBowedString.m */; };
		EA8E96191AD3C6850057E979 /* AKFlute.m in Sources */ = {isa = PBXBuildFile; fileRef = EA8E95031AD3C6840057E979 /* AKFlute.m */; };
		EA8E961A1AD3C6850057E979 /* AKSimpleWaveGuideModel.m in Sources */ = {isa = PBXBuildFile; fileRef = EA8E95051AD3C6840057E979 /* AKSimpleWaveGuideModel.m */; };
		EA8E961B1AD3C6850057E979 /* AKInterpolatedRandomNumberPulse.m in Sources */ = {isa = PBXBuildFile; fileRef = EA8E95081AD3C6840057E979 /* AKInterpolatedRandomNumberPulse.m */; };
		EA8E961C1AD3C6850057E979 /* AKJitter.m in Sources */ = {isa = PBXBuildFile; fileRef = EA8E950A1AD3C6840057E979 /* AKJitter.m */; };
		EA8E961D1AD3C6850057E979 /* AKNoise.m in Sources */ = {isa = PBXBuildFile; fileRef = EA8E950C1AD3C6840057E979 /* AKNoise.m */; };
		EA8E961E1AD3C6850057E979 /* AKRandomNumbers.m in Sources */ = {isa = PBXBuildFile; fileRef = EA8E950E1AD3C6840057E979 /* AKRandomNumbers.m */; };
		EA8E961F1AD3C6850057E979 /* AKSegmentArray.m in Sources */ = {isa = PBXBuildFile; fileRef = EA8E95111AD3C6840057E979 /* AKSegmentArray.m */; };
		EA8E96201AD3C6850057E979 /* AKSegmentArrayLoop.m in Sources */ = {isa = PBXBuildFile; fileRef = EA8E95131AD3C6840057E979 /* AKSegmentArrayLoop.m */; };
		EA8E96221AD3C6850057E979 /* AKAudioInput.m in Sources */ = {isa = PBXBuildFile; fileRef = EA8E95191AD3C6840057E979 /* AKAudioInput.m */; };
		EA8E96231AD3C6850057E979 /* AKAudioOutput.m in Sources */ = {isa = PBXBuildFile; fileRef = EA8E951B1AD3C6840057E979 /* AKAudioOutput.m */; };
		EA8E96241AD3C6850057E979 /* AKFileInput.m in Sources */ = {isa = PBXBuildFile; fileRef = EA8E951D1AD3C6840057E979 /* AKFileInput.m */; };
		EA8E96251AD3C6850057E979 /* AKLog.m in Sources */ = {isa = PBXBuildFile; fileRef = EA8E951F1AD3C6840057E979 /* AKLog.m */; };
		EA8E96261AD3C6850057E979 /* AKMonoFileInput.m in Sources */ = {isa = PBXBuildFile; fileRef = EA8E95211AD3C6840057E979 /* AKMonoFileInput.m */; };
		EA8E96271AD3C6850057E979 /* AKMP3FileInput.m in Sources */ = {isa = PBXBuildFile; fileRef = EA8E95231AD3C6840057E979 /* AKMP3FileInput.m */; };
		EA8E96281AD3C6850057E979 /* AKConvolution.m in Sources */ = {isa = PBXBuildFile; fileRef = EA8E95271AD3C6840057E979 /* AKConvolution.m */; };
		EA8E96291AD3C6850057E979 /* AKStereoConvolution.m in Sources */ = {isa = PBXBuildFile; fileRef = EA8E95291AD3C6840057E979 /* AKStereoConvolution.m */; };
		EA8E962A1AD3C6850057E979 /* AKDelay.m in Sources */ = {isa = PBXBuildFile; fileRef = EA8E952C1AD3C6840057E979 /* AKDelay.m */; };
		EA8E962B1AD3C6850057E979 /* AKMultitapDelay.m in Sources */ = {isa = PBXBuildFile; fileRef = EA8E952E1AD3C6840057E979 /* AKMultitapDelay.m */; };
		EA8E962C1AD3C6850057E979 /* AKVariableDelay.m in Sources */ = {isa = PBXBuildFile; fileRef = EA8E95301AD3C6840057E979 /* AKVariableDelay.m */; };
		EA8E962D1AD3C6850057E979 /* AKCompressor.m in Sources */ = {isa = PBXBuildFile; fileRef = EA8E95331AD3C6840057E979 /* AKCompressor.m */; };
		EA8E962E1AD3C6850057E979 /* AKDopplerEffect.m in Sources */ = {isa = PBXBuildFile; fileRef = EA8E95351AD3C6840057E979 /* AKDopplerEffect.m */; };
		EA8E962F1AD3C6850057E979 /* AKFlanger.m in Sources */ = {isa = PBXBuildFile; fileRef = EA8E95371AD3C6840057E979 /* AKFlanger.m */; };
		EA8E96301AD3C6850057E979 /* AKCombFilter.m in Sources */ = {isa = PBXBuildFile; fileRef = EA8E953A1AD3C6840057E979 /* AKCombFilter.m */; };
		EA8E96311AD3C6850057E979 /* AKDCBlock.m in Sources */ = {isa = PBXBuildFile; fileRef = EA8E953C1AD3C6840057E979 /* AKDCBlock.m */; };
		EA8E96321AD3C6850057E979 /* AKDecimator.m in Sources */ = {isa = PBXBuildFile; fileRef = EA8E953E1AD3C6840057E979 /* AKDecimator.m */; };
		EA8E96331AD3C6850057E979 /* AKDeclick.m in Sources */ = {isa = PBXBuildFile; fileRef = EA8E95401AD3C6840057E979 /* AKDeclick.m */; };
		EA8E96341AD3C6850057E979 /* AKEqualizerFilter.m in Sources */ = {isa = PBXBuildFile; fileRef = EA8E95421AD3C6840057E979 /* AKEqualizerFilter.m */; };
		EA8E96351AD3C6850057E979 /* AKHighPassFilter.m in Sources */ = {isa = PBXBuildFile; fileRef = EA8E95441AD3C6840057E979 /* AKHighPassFilter.m */; };
		EA8E96361AD3C6850057E979 /* AKHilbertTransformer.m in Sources */ = {isa = PBXBuildFile; fileRef = EA8E95461AD3C6840057E979 /* AKHilbertTransformer.m */; };
		EA8E96371AD3C6850057E979 /* AKLowPassFilter.m in Sources */ = {isa = PBXBuildFile; fileRef = EA8E95481AD3C6840057E979 /* AKLowPassFilter.m */; };
		EA8E96381AD3C6850057E979 /* AKMoogLadder.m in Sources */ = {isa = PBXBuildFile; fileRef = EA8E954A1AD3C6840057E979 /* AKMoogLadder.m */; };
		EA8E96391AD3C6850057E979 /* AKMoogVCF.m in Sources */ = {isa = PBXBuildFile; fileRef = EA8E954C1AD3C6840057E979 /* AKMoogVCF.m */; };
		EA8E963A1AD3C6850057E979 /* AKResonantFilter.m in Sources */ = {isa = PBXBuildFile; fileRef = EA8E954E1AD3C6840057E979 /* AKResonantFilter.m */; };
		EA8E963B1AD3C6850057E979 /* AKStringResonator.m in Sources */ = {isa = PBXBuildFile; fileRef = EA8E95501AD3C6840057E979 /* AKStringResonator.m */; };
		EA8E963C1AD3C6850057E979 /* AKThreePoleLowpassFilter.m in Sources */ = {isa = PBXBuildFile; fileRef = EA8E95521AD3C6840057E979 /* AKThreePoleLowpassFilter.m */; };
		EA8E963D1AD3C6850057E979 /* AKVariableFrequencyResponseBandPassFilter.m in Sources */ = {isa = PBXBuildFile; fileRef = EA8E95541AD3C6840057E979 /* AKVariableFrequencyResponseBandPassFilter.m */; };
		EA8E963E1AD3C6850057E979 /* AKBandPassButterworthFilter.m in Sources */ = {isa = PBXBuildFile; fileRef = EA8E95571AD3C6840057E979 /* AKBandPassButterworthFilter.m */; };
		EA8E963F1AD3C6850057E979 /* AKBandRejectButterworthFilter.m in Sources */ = {isa = PBXBuildFile; fileRef = EA8E95591AD3C6840057E979 /* AKBandRejectButterworthFilter.m */; };
		EA8E96401AD3C6850057E979 /* AKHighPassButterworthFilter.m in Sources */ = {isa = PBXBuildFile; fileRef = EA8E955B1AD3C6840057E979 /* AKHighPassButterworthFilter.m */; };
		EA8E96411AD3C6850057E979 /* AKLowPassButterworthFilter.m in Sources */ = {isa = PBXBuildFile; fileRef = EA8E955D1AD3C6840057E979 /* AKLowPassButterworthFilter.m */; };
		EA8E96421AD3C6850057E979 /* AKBallWithinTheBoxReverb.m in Sources */ = {isa = PBXBuildFile; fileRef = EA8E95601AD3C6840057E979 /* AKBallWithinTheBoxReverb.m */; };
		EA8E96431AD3C6850057E979 /* AKFlatFrequencyResponseReverb.m in Sources */ = {isa = PBXBuildFile; fileRef = EA8E95621AD3C6840057E979 /* AKFlatFrequencyResponseReverb.m */; };
		EA8E96441AD3C6850057E979 /* AKParallelCombLowPassFilterReverb.m in Sources */ = {isa = PBXBuildFile; fileRef = EA8E95641AD3C6850057E979 /* AKParallelCombLowPassFilterReverb.m */; };
		EA8E96451AD3C6850057E979 /* AKReverb.m in Sources */ = {isa = PBXBuildFile; fileRef = EA8E95661AD3C6850057E979 /* AKReverb.m */; };
		EA8E96461AD3C6850057E979 /* AKBalance.m in Sources */ = {isa = PBXBuildFile; fileRef = EA8E95691AD3C6850057E979 /* AKBalance.m */; };
		EA8E96471AD3C6850057E979 /* AKMix.m in Sources */ = {isa = PBXBuildFile; fileRef = EA8E956B1AD3C6850057E979 /* AKMix.m */; };
		EA8E96481AD3C6850057E979 /* AKPanner.m in Sources */ = {isa = PBXBuildFile; fileRef = EA8E956D1AD3C6850057E979 /* AKPanner.m */; };
		EA8E964A1AD3C6850057E979 /* libcsound.a in Frameworks */ = {isa = PBXBuildFile; fileRef = EA8E958F1AD3C6850057E979 /* libcsound.a */; };
		EA8E964B1AD3C6850057E979 /* libsndfile.a in Frameworks */ = {isa = PBXBuildFile; fileRef = EA8E95901AD3C6850057E979 /* libsndfile.a */; };
		EA8E96501AD3C6850057E979 /* AKEvent.m in Sources */ = {isa = PBXBuildFile; fileRef = EA8E959C1AD3C6850057E979 /* AKEvent.m */; };
		EA8E96511AD3C6850057E979 /* AKPhrase.m in Sources */ = {isa = PBXBuildFile; fileRef = EA8E959E1AD3C6850057E979 /* AKPhrase.m */; };
		EA8E96521AD3C6850057E979 /* AKSequence.m in Sources */ = {isa = PBXBuildFile; fileRef = EA8E95A01AD3C6850057E979 /* AKSequence.m */; };
		EA8E96531AD3C6850057E979 /* AKNote.m in Sources */ = {isa = PBXBuildFile; fileRef = EA8E95A31AD3C6850057E979 /* AKNote.m */; };
		EA8E96541AD3C6850057E979 /* AKNoteProperty.m in Sources */ = {isa = PBXBuildFile; fileRef = EA8E95A51AD3C6850057E979 /* AKNoteProperty.m */; };
		EA8E96701AD3C8400057E979 /* AKManager.m in Sources */ = {isa = PBXBuildFile; fileRef = EA8E93F51AD3C6840057E979 /* AKManager.m */; };
		EA8E96711AD3C8430057E979 /* AKOrchestra.m in Sources */ = {isa = PBXBuildFile; fileRef = EA8E93F71AD3C6840057E979 /* AKOrchestra.m */; };
		EA8E96721AD3C85D0057E979 /* AKMidi.m in Sources */ = {isa = PBXBuildFile; fileRef = EA8E93FB1AD3C6840057E979 /* AKMidi.m */; };
		EA8E96731AD3C8620057E979 /* AKInstrument.m in Sources */ = {isa = PBXBuildFile; fileRef = EA8E93FF1AD3C6840057E979 /* AKInstrument.m */; };
		EA8E96741AD3C8660057E979 /* AKInstrumentProperty.m in Sources */ = {isa = PBXBuildFile; fileRef = EA8E94011AD3C6840057E979 /* AKInstrumentProperty.m */; };
		EA8E96751AD3C8790057E979 /* AKAudio.m in Sources */ = {isa = PBXBuildFile; fileRef = EA8E94041AD3C6840057E979 /* AKAudio.m */; };
		EA8E96761AD3C8790057E979 /* AKConstant.m in Sources */ = {isa = PBXBuildFile; fileRef = EA8E94061AD3C6840057E979 /* AKConstant.m */; };
		EA8E96771AD3C8790057E979 /* AKControl.m in Sources */ = {isa = PBXBuildFile; fileRef = EA8E94081AD3C6840057E979 /* AKControl.m */; };
		EA8E96781AD3C8790057E979 /* AKFSignal.m in Sources */ = {isa = PBXBuildFile; fileRef = EA8E940A1AD3C6840057E979 /* AKFSignal.m */; };
		EA8E96791AD3C8790057E979 /* AKParameter.m in Sources */ = {isa = PBXBuildFile; fileRef = EA8E940C1AD3C6840057E979 /* AKParameter.m */; };
		EA8E967A1AD3C8790057E979 /* AKStereoAudio.m in Sources */ = {isa = PBXBuildFile; fileRef = EA8E940E1AD3C6840057E979 /* AKStereoAudio.m */; };
		EA8E967B1AD3C8810057E979 /* AKSampler.m in Sources */ = {isa = PBXBuildFile; fileRef = EA8E94111AD3C6840057E979 /* AKSampler.m */; };
		EA8E967C1AD3C8810057E979 /* AKTools.m in Sources */ = {isa = PBXBuildFile; fileRef = EA8E94131AD3C6840057E979 /* AKTools.m */; };
		EA8E967D1AD3C88A0057E979 /* AKAmplifier.m in Sources */ = {isa = PBXBuildFile; fileRef = EA8E94171AD3C6840057E979 /* AKAmplifier.m */; };
		EA8E967E1AD3C88A0057E979 /* AKStereoAmplifier.m in Sources */ = {isa = PBXBuildFile; fileRef = EA8E94191AD3C6840057E979 /* AKStereoAmplifier.m */; };
		EA8E967F1AD3C89F0057E979 /* AKAudioAnalyzer.m in Sources */ = {isa = PBXBuildFile; fileRef = EA8E941C1AD3C6840057E979 /* AKAudioAnalyzer.m */; };
		EA8E96801AD3C89F0057E979 /* AKBambooSticksInstrument.m in Sources */ = {isa = PBXBuildFile; fileRef = EA8E941F1AD3C6840057E979 /* AKBambooSticksInstrument.m */; };
		EA8E96811AD3C89F0057E979 /* AKMandolinInstrument.m in Sources */ = {isa = PBXBuildFile; fileRef = EA8E94211AD3C6840057E979 /* AKMandolinInstrument.m */; };
		EA8E96821AD3C89F0057E979 /* AKMarimbaInstrument.m in Sources */ = {isa = PBXBuildFile; fileRef = EA8E94231AD3C6840057E979 /* AKMarimbaInstrument.m */; };
		EA8E96831AD3C89F0057E979 /* AKPluckedStringInstrument.m in Sources */ = {isa = PBXBuildFile; fileRef = EA8E94251AD3C6840057E979 /* AKPluckedStringInstrument.m */; };
		EA8E96841AD3C89F0057E979 /* AKSleighbellsInstrument.m in Sources */ = {isa = PBXBuildFile; fileRef = EA8E94271AD3C6840057E979 /* AKSleighbellsInstrument.m */; };
		EA8E96851AD3C89F0057E979 /* AKStickInstrument.m in Sources */ = {isa = PBXBuildFile; fileRef = EA8E94291AD3C6840057E979 /* AKStickInstrument.m */; };
		EA8E96861AD3C89F0057E979 /* AKStruckMetalBarInstrument.m in Sources */ = {isa = PBXBuildFile; fileRef = EA8E942B1AD3C6840057E979 /* AKStruckMetalBarInstrument.m */; };
		EA8E96871AD3C89F0057E979 /* AKTambourineInstrument.m in Sources */ = {isa = PBXBuildFile; fileRef = EA8E942D1AD3C6840057E979 /* AKTambourineInstrument.m */; };
		EA8E96881AD3C89F0057E979 /* AKVibraphoneInstrument.m in Sources */ = {isa = PBXBuildFile; fileRef = EA8E942F1AD3C6840057E979 /* AKVibraphoneInstrument.m */; };
		EA8E96891AD3C9090057E979 /* AKMicrophone.m in Sources */ = {isa = PBXBuildFile; fileRef = EA8E94321AD3C6840057E979 /* AKMicrophone.m */; };
		EA8E968A1AD3C9090057E979 /* AKReverbPedal.m in Sources */ = {isa = PBXBuildFile; fileRef = EA8E94351AD3C6840057E979 /* AKReverbPedal.m */; };
		EA8E968B1AD3C9090057E979 /* AKFMOscillatorInstrument.m in Sources */ = {isa = PBXBuildFile; fileRef = EA8E94381AD3C6840057E979 /* AKFMOscillatorInstrument.m */; };
		EA8E968C1AD3C9090057E979 /* AKVCOscillatorInstrument.m in Sources */ = {isa = PBXBuildFile; fileRef = EA8E943A1AD3C6840057E979 /* AKVCOscillatorInstrument.m */; };
		EA8E968D1AD3C92B0057E979 /* AKAudioInputFFTPlot.m in Sources */ = {isa = PBXBuildFile; fileRef = EA8E943D1AD3C6840057E979 /* AKAudioInputFFTPlot.m */; };
		EA8E968E1AD3C92B0057E979 /* AKAudioInputPlot.m in Sources */ = {isa = PBXBuildFile; fileRef = EA8E943F1AD3C6840057E979 /* AKAudioInputPlot.m */; };
		EA8E968F1AD3C92B0057E979 /* AKAudioInputRollingWaveformPlot.m in Sources */ = {isa = PBXBuildFile; fileRef = EA8E94411AD3C6840057E979 /* AKAudioInputRollingWaveformPlot.m */; };
		EA8E96901AD3C92B0057E979 /* AKAudioOutputFFTPlot.m in Sources */ = {isa = PBXBuildFile; fileRef = EA8E94431AD3C6840057E979 /* AKAudioOutputFFTPlot.m */; };
		EA8E96911AD3C92B0057E979 /* AKAudioOutputPlot.m in Sources */ = {isa = PBXBuildFile; fileRef = EA8E94451AD3C6840057E979 /* AKAudioOutputPlot.m */; };
		EA8E96921AD3C92B0057E979 /* AKAudioOutputRollingWaveformPlot.m in Sources */ = {isa = PBXBuildFile; fileRef = EA8E94471AD3C6840057E979 /* AKAudioOutputRollingWaveformPlot.m */; };
		EA8E96931AD3C92B0057E979 /* AKFloatPlot.m in Sources */ = {isa = PBXBuildFile; fileRef = EA8E94491AD3C6840057E979 /* AKFloatPlot.m */; };
		EA8E96941AD3C92B0057E979 /* AKInstrumentPropertyPlot.m in Sources */ = {isa = PBXBuildFile; fileRef = EA8E944B1AD3C6840057E979 /* AKInstrumentPropertyPlot.m */; };
		EA8E96951AD3C92B0057E979 /* AKPlotView.m in Sources */ = {isa = PBXBuildFile; fileRef = EA8E944E1AD3C6840057E979 /* AKPlotView.m */; };
		EA8E96961AD3C92B0057E979 /* AKStereoOutputPlot.m in Sources */ = {isa = PBXBuildFile; fileRef = EA8E94501AD3C6840057E979 /* AKStereoOutputPlot.m */; };
		EA8E96971AD3C92B0057E979 /* AKTablePlot.m in Sources */ = {isa = PBXBuildFile; fileRef = EA8E94521AD3C6840057E979 /* AKTablePlot.m */; };
		EA8E96981AD3C92B0057E979 /* AEFloatConverter.m in Sources */ = {isa = PBXBuildFile; fileRef = EA8E94551AD3C6840057E979 /* AEFloatConverter.m */; };
		EA8E96991AD3C92B0057E979 /* EZAudio.m in Sources */ = {isa = PBXBuildFile; fileRef = EA8E94571AD3C6840057E979 /* EZAudio.m */; };
		EA8E969A1AD3C92B0057E979 /* EZAudioPlot.m in Sources */ = {isa = PBXBuildFile; fileRef = EA8E94591AD3C6840057E979 /* EZAudioPlot.m */; };
		EA8E969B1AD3C92B0057E979 /* TPCircularBuffer.c in Sources */ = {isa = PBXBuildFile; fileRef = EA8E945B1AD3C6840057E979 /* TPCircularBuffer.c */; };
		EA8E969C1AD3C94F0057E979 /* AKPropertyLabel.m in Sources */ = {isa = PBXBuildFile; fileRef = EA8E94661AD3C6840057E979 /* AKPropertyLabel.m */; };
		EA8E969D1AD3C94F0057E979 /* AKPropertySlider.m in Sources */ = {isa = PBXBuildFile; fileRef = EA8E94681AD3C6840057E979 /* AKPropertySlider.m */; };
		EA8E969E1AD3C94F0057E979 /* AKLevelMeter.m in Sources */ = {isa = PBXBuildFile; fileRef = EA8E946A1AD3C6840057E979 /* AKLevelMeter.m */; };
		EA8E969F1AD3C9580057E979 /* AKSoundFileTable.m in Sources */ = {isa = PBXBuildFile; fileRef = EA8E946D1AD3C6840057E979 /* AKSoundFileTable.m */; };
		EA8E96A01AD3C9580057E979 /* AKTable.m in Sources */ = {isa = PBXBuildFile; fileRef = EA8E946F1AD3C6840057E979 /* AKTable.m */; };
		EA8E96A11AD3C9640057E979 /* AKExponentialTableGenerator.m in Sources */ = {isa = PBXBuildFile; fileRef = EA8E94721AD3C6840057E979 /* AKExponentialTableGenerator.m */; };
		EA8E96A21AD3C9640057E979 /* AKFourierSeriesTableGenerator.m in Sources */ = {isa = PBXBuildFile; fileRef = EA8E94741AD3C6840057E979 /* AKFourierSeriesTableGenerator.m */; };
		EA8E96A31AD3C9640057E979 /* AKHarmonicCosineTableGenerator.m in Sources */ = {isa = PBXBuildFile; fileRef = EA8E94761AD3C6840057E979 /* AKHarmonicCosineTableGenerator.m */; };
		EA8E96A41AD3C9640057E979 /* AKLineTableGenerator.m in Sources */ = {isa = PBXBuildFile; fileRef = EA8E94781AD3C6840057E979 /* AKLineTableGenerator.m */; };
		EA8E96A51AD3C9640057E979 /* AKRandomDistributionTableGenerator.m in Sources */ = {isa = PBXBuildFile; fileRef = EA8E947A1AD3C6840057E979 /* AKRandomDistributionTableGenerator.m */; };
		EA8E96A61AD3C9640057E979 /* AKTableGenerator.m in Sources */ = {isa = PBXBuildFile; fileRef = EA8E947C1AD3C6840057E979 /* AKTableGenerator.m */; };
		EA8E96A71AD3C9640057E979 /* AKWindowTableGenerator.m in Sources */ = {isa = PBXBuildFile; fileRef = EA8E947E1AD3C6840057E979 /* AKWindowTableGenerator.m */; };
		EA8E96A81AD3C9B20057E979 /* AKParameter+Operation.m in Sources */ = {isa = PBXBuildFile; fileRef = EA8E94811AD3C6840057E979 /* AKParameter+Operation.m */; };
		EA8E96A91AD3C9B20057E979 /* AKTrackedAmplitude.m in Sources */ = {isa = PBXBuildFile; fileRef = EA8E94841AD3C6840057E979 /* AKTrackedAmplitude.m */; };
		EA8E96AA1AD3C9B20057E979 /* AKTrackedAmplitudeFromFSignal.m in Sources */ = {isa = PBXBuildFile; fileRef = EA8E94861AD3C6840057E979 /* AKTrackedAmplitudeFromFSignal.m */; };
		EA8E96AB1AD3C9B20057E979 /* AKTrackedFrequency.m in Sources */ = {isa = PBXBuildFile; fileRef = EA8E94881AD3C6840057E979 /* AKTrackedFrequency.m */; };
		EA8E96AC1AD3C9B20057E979 /* AKTrackedFrequencyFromFSignal.m in Sources */ = {isa = PBXBuildFile; fileRef = EA8E948A1AD3C6840057E979 /* AKTrackedFrequencyFromFSignal.m */; };
		EA8E96AD1AD3C9B20057E979 /* AKCrossSynthesizedFFT.m in Sources */ = {isa = PBXBuildFile; fileRef = EA8E948D1AD3C6840057E979 /* AKCrossSynthesizedFFT.m */; };
		EA8E96AE1AD3C9B20057E979 /* AKFFT.m in Sources */ = {isa = PBXBuildFile; fileRef = EA8E948F1AD3C6840057E979 /* AKFFT.m */; };
		EA8E96AF1AD3C9B20057E979 /* AKFFTProcessor.m in Sources */ = {isa = PBXBuildFile; fileRef = EA8E94911AD3C6840057E979 /* AKFFTProcessor.m */; };
		EA8E96B01AD3C9B20057E979 /* AKMixedFFT.m in Sources */ = {isa = PBXBuildFile; fileRef = EA8E94931AD3C6840057E979 /* AKMixedFFT.m */; };
		EA8E96B11AD3C9B20057E979 /* AKPhaseLockedVocoder.m in Sources */ = {isa = PBXBuildFile; fileRef = EA8E94951AD3C6840057E979 /* AKPhaseLockedVocoder.m */; };
		EA8E96B21AD3C9B20057E979 /* AKResynthesizedAudio.m in Sources */ = {isa = PBXBuildFile; fileRef = EA8E94971AD3C6840057E979 /* AKResynthesizedAudio.m */; };
		EA8E96B31AD3C9B20057E979 /* AKScaledFFT.m in Sources */ = {isa = PBXBuildFile; fileRef = EA8E94991AD3C6840057E979 /* AKScaledFFT.m */; };
		EA8E96B41AD3C9B20057E979 /* AKSpectralVocoder.m in Sources */ = {isa = PBXBuildFile; fileRef = EA8E949B1AD3C6840057E979 /* AKSpectralVocoder.m */; };
		EA8E96B51AD3C9B20057E979 /* AKWarpedFFT.m in Sources */ = {isa = PBXBuildFile; fileRef = EA8E949D1AD3C6840057E979 /* AKWarpedFFT.m */; };
		EA8E96B61AD3C9B20057E979 /* AKAssignment.m in Sources */ = {isa = PBXBuildFile; fileRef = EA8E94A01AD3C6840057E979 /* AKAssignment.m */; };
		EA8E96B71AD3C9B20057E979 /* AKDifference.m in Sources */ = {isa = PBXBuildFile; fileRef = EA8E94A21AD3C6840057E979 /* AKDifference.m */; };
		EA8E96B81AD3C9B20057E979 /* AKInverse.m in Sources */ = {isa = PBXBuildFile; fileRef = EA8E94A41AD3C6840057E979 /* AKInverse.m */; };
		EA8E96B91AD3C9B20057E979 /* AKMaximum.m in Sources */ = {isa = PBXBuildFile; fileRef = EA8E94A61AD3C6840057E979 /* AKMaximum.m */; };
		EA8E96BA1AD3C9B20057E979 /* AKMinimum.m in Sources */ = {isa = PBXBuildFile; fileRef = EA8E94A81AD3C6840057E979 /* AKMinimum.m */; };
		EA8E96BB1AD3C9B20057E979 /* AKMultipleInputMathOperation.m in Sources */ = {isa = PBXBuildFile; fileRef = EA8E94AA1AD3C6840057E979 /* AKMultipleInputMathOperation.m */; };
		EA8E96BC1AD3C9B20057E979 /* AKProduct.m in Sources */ = {isa = PBXBuildFile; fileRef = EA8E94AC1AD3C6840057E979 /* AKProduct.m */; };
		EA8E96BD1AD3C9B20057E979 /* AKSingleInputMathOperation.m in Sources */ = {isa = PBXBuildFile; fileRef = EA8E94AE1AD3C6840057E979 /* AKSingleInputMathOperation.m */; };
		EA8E96BE1AD3C9B20057E979 /* AKSum.m in Sources */ = {isa = PBXBuildFile; fileRef = EA8E94B01AD3C6840057E979 /* AKSum.m */; };
		EA8E96BF1AD3C9B20057E979 /* AKTableValue.m in Sources */ = {isa = PBXBuildFile; fileRef = EA8E94B21AD3C6840057E979 /* AKTableValue.m */; };
		EA8E96C01AD3CA4B0057E979 /* AKADSREnvelope.m in Sources */ = {isa = PBXBuildFile; fileRef = EA8E94B61AD3C6840057E979 /* AKADSREnvelope.m */; };
		EA8E96C11AD3CA4B0057E979 /* AKLine.m in Sources */ = {isa = PBXBuildFile; fileRef = EA8E94B81AD3C6840057E979 /* AKLine.m */; };
		EA8E96C21AD3CA4B0057E979 /* AKLinearADSREnvelope.m in Sources */ = {isa = PBXBuildFile; fileRef = EA8E94BA1AD3C6840057E979 /* AKLinearADSREnvelope.m */; };
		EA8E96C31AD3CA4B0057E979 /* AKLinearEnvelope.m in Sources */ = {isa = PBXBuildFile; fileRef = EA8E94BC1AD3C6840057E979 /* AKLinearEnvelope.m */; };
		EA8E96C41AD3CA4B0057E979 /* AKGranularSynthesisTexture.m in Sources */ = {isa = PBXBuildFile; fileRef = EA8E94BF1AD3C6840057E979 /* AKGranularSynthesisTexture.m */; };
		EA8E96C51AD3CA4B0057E979 /* AKGranularSynthesizer.m in Sources */ = {isa = PBXBuildFile; fileRef = EA8E94C11AD3C6840057E979 /* AKGranularSynthesizer.m */; };
		EA8E96C61AD3CA4B0057E979 /* AKSinusoidBursts.m in Sources */ = {isa = PBXBuildFile; fileRef = EA8E94C31AD3C6840057E979 /* AKSinusoidBursts.m */; };
		EA8E96C71AD3CA4B0057E979 /* AKMonoSoundFileLooper.m in Sources */ = {isa = PBXBuildFile; fileRef = EA8E94C61AD3C6840057E979 /* AKMonoSoundFileLooper.m */; };
		EA8E96C81AD3CA4B0057E979 /* AKStereoSoundFileLooper.m in Sources */ = {isa = PBXBuildFile; fileRef = EA8E94C81AD3C6840057E979 /* AKStereoSoundFileLooper.m */; };
		EA8E96C91AD3CA4B0057E979 /* AKTableLooper.m in Sources */ = {isa = PBXBuildFile; fileRef = EA8E94CA1AD3C6840057E979 /* AKTableLooper.m */; };
		EA8E96CA1AD3CA4B0057E979 /* AKPortamento.m in Sources */ = {isa = PBXBuildFile; fileRef = EA8E94CD1AD3C6840057E979 /* AKPortamento.m */; };
		EA8E96CB1AD3CA4B0057E979 /* AKVibrato.m in Sources */ = {isa = PBXBuildFile; fileRef = EA8E94CF1AD3C6840057E979 /* AKVibrato.m */; };
		EA8E96CC1AD3CA4B0057E979 /* AKFMOscillator.m in Sources */ = {isa = PBXBuildFile; fileRef = EA8E94D21AD3C6840057E979 /* AKFMOscillator.m */; };
		EA8E96CD1AD3CA4B0057E979 /* AKLowFrequencyOscillator.m in Sources */ = {isa = PBXBuildFile; fileRef = EA8E94D41AD3C6840057E979 /* AKLowFrequencyOscillator.m */; };
		EA8E96CE1AD3CA4B0057E979 /* AKOscillator.m in Sources */ = {isa = PBXBuildFile; fileRef = EA8E94D61AD3C6840057E979 /* AKOscillator.m */; };
		EA8E96CF1AD3CA4B0057E979 /* AKPhasor.m in Sources */ = {isa = PBXBuildFile; fileRef = EA8E94D81AD3C6840057E979 /* AKPhasor.m */; };
		EA8E96D01AD3CA4B0057E979 /* AKVCOscillator.m in Sources */ = {isa = PBXBuildFile; fileRef = EA8E94DA1AD3C6840057E979 /* AKVCOscillator.m */; };
		EA8E96D11AD3CA4B0057E979 /* AKMandolin.m in Sources */ = {isa = PBXBuildFile; fileRef = EA8E94DD1AD3C6840057E979 /* AKMandolin.m */; };
		EA8E96D21AD3CA4B0057E979 /* AKMarimba.m in Sources */ = {isa = PBXBuildFile; fileRef = EA8E94DF1AD3C6840057E979 /* AKMarimba.m */; };
		EA8E96D31AD3CA4B0057E979 /* AKPluckedString.m in Sources */ = {isa = PBXBuildFile; fileRef = EA8E94E11AD3C6840057E979 /* AKPluckedString.m */; };
		EA8E96D41AD3CA4B0057E979 /* AKStruckMetalBar.m in Sources */ = {isa = PBXBuildFile; fileRef = EA8E94E31AD3C6840057E979 /* AKStruckMetalBar.m */; };
		EA8E96D51AD3CA4B0057E979 /* AKVibes.m in Sources */ = {isa = PBXBuildFile; fileRef = EA8E94E51AD3C6840057E979 /* AKVibes.m */; };
		EA8E96D61AD3CA4B0057E979 /* AKBambooSticks.m in Sources */ = {isa = PBXBuildFile; fileRef = EA8E94E81AD3C6840057E979 /* AKBambooSticks.m */; };
		EA8E96D71AD3CA4B0057E979 /* AKCabasa.m in Sources */ = {isa = PBXBuildFile; fileRef = EA8E94EA1AD3C6840057E979 /* AKCabasa.m */; };
		EA8E96D81AD3CA4B0057E979 /* AKCrunch.m in Sources */ = {isa = PBXBuildFile; fileRef = EA8E94EC1AD3C6840057E979 /* AKCrunch.m */; };
		EA8E96D91AD3CA4B0057E979 /* AKDroplet.m in Sources */ = {isa = PBXBuildFile; fileRef = EA8E94EE1AD3C6840057E979 /* AKDroplet.m */; };
		EA8E96DA1AD3CA4B0057E979 /* AKGuiro.m in Sources */ = {isa = PBXBuildFile; fileRef = EA8E94F01AD3C6840057E979 /* AKGuiro.m */; };
		EA8E96DB1AD3CA4B0057E979 /* AKSandPaper.m in Sources */ = {isa = PBXBuildFile; fileRef = EA8E94F21AD3C6840057E979 /* AKSandPaper.m */; };
		EA8E96DC1AD3CA4B0057E979 /* AKSekere.m in Sources */ = {isa = PBXBuildFile; fileRef = EA8E94F41AD3C6840057E979 /* AKSekere.m */; };
		EA8E96DD1AD3CA4B0057E979 /* AKSleighbells.m in Sources */ = {isa = PBXBuildFile; fileRef = EA8E94F61AD3C6840057E979 /* AKSleighbells.m */; };
		EA8E96DE1AD3CA4B0057E979 /* AKStick.m in Sources */ = {isa = PBXBuildFile; fileRef = EA8E94F81AD3C6840057E979 /* AKStick.m */; };
		EA8E96DF1AD3CA4B0057E979 /* AKTambourine.m in Sources */ = {isa = PBXBuildFile; fileRef = EA8E94FA1AD3C6840057E979 /* AKTambourine.m */; };
		EA8E96E11AD3CA4B0057E979 /* AKBeatenPlate.m in Sources */ = {isa = PBXBuildFile; fileRef = EA8E94FF1AD3C6840057E979 /* AKBeatenPlate.m */; };
		EA8E96E21AD3CA4B0057E979 /* AKBowedString.m in Sources */ = {isa = PBXBuildFile; fileRef = EA8E95011AD3C6840057E979 /* AKBowedString.m */; };
		EA8E96E31AD3CA4B0057E979 /* AKFlute.m in Sources */ = {isa = PBXBuildFile; fileRef = EA8E95031AD3C6840057E979 /* AKFlute.m */; };
		EA8E96E41AD3CA4B0057E979 /* AKSimpleWaveGuideModel.m in Sources */ = {isa = PBXBuildFile; fileRef = EA8E95051AD3C6840057E979 /* AKSimpleWaveGuideModel.m */; };
		EA8E96E51AD3CA4B0057E979 /* AKSegmentArray.m in Sources */ = {isa = PBXBuildFile; fileRef = EA8E95111AD3C6840057E979 /* AKSegmentArray.m */; };
		EA8E96E61AD3CA4B0057E979 /* AKSegmentArrayLoop.m in Sources */ = {isa = PBXBuildFile; fileRef = EA8E95131AD3C6840057E979 /* AKSegmentArrayLoop.m */; };
		EA8E96E81AD3CA4B0057E979 /* AKAudioInput.m in Sources */ = {isa = PBXBuildFile; fileRef = EA8E95191AD3C6840057E979 /* AKAudioInput.m */; };
		EA8E96E91AD3CA4B0057E979 /* AKAudioOutput.m in Sources */ = {isa = PBXBuildFile; fileRef = EA8E951B1AD3C6840057E979 /* AKAudioOutput.m */; };
		EA8E96EA1AD3CA4B0057E979 /* AKFileInput.m in Sources */ = {isa = PBXBuildFile; fileRef = EA8E951D1AD3C6840057E979 /* AKFileInput.m */; };
		EA8E96EB1AD3CA4B0057E979 /* AKLog.m in Sources */ = {isa = PBXBuildFile; fileRef = EA8E951F1AD3C6840057E979 /* AKLog.m */; };
		EA8E96EC1AD3CA4B0057E979 /* AKMonoFileInput.m in Sources */ = {isa = PBXBuildFile; fileRef = EA8E95211AD3C6840057E979 /* AKMonoFileInput.m */; };
		EA8E96ED1AD3CA4B0057E979 /* AKMP3FileInput.m in Sources */ = {isa = PBXBuildFile; fileRef = EA8E95231AD3C6840057E979 /* AKMP3FileInput.m */; };
		EA8E96EE1AD3CA4B0057E979 /* AKConvolution.m in Sources */ = {isa = PBXBuildFile; fileRef = EA8E95271AD3C6840057E979 /* AKConvolution.m */; };
		EA8E96EF1AD3CA4B0057E979 /* AKStereoConvolution.m in Sources */ = {isa = PBXBuildFile; fileRef = EA8E95291AD3C6840057E979 /* AKStereoConvolution.m */; };
		EA8E96F01AD3CA4C0057E979 /* AKDelay.m in Sources */ = {isa = PBXBuildFile; fileRef = EA8E952C1AD3C6840057E979 /* AKDelay.m */; };
		EA8E96F11AD3CA4C0057E979 /* AKMultitapDelay.m in Sources */ = {isa = PBXBuildFile; fileRef = EA8E952E1AD3C6840057E979 /* AKMultitapDelay.m */; };
		EA8E96F21AD3CA4C0057E979 /* AKVariableDelay.m in Sources */ = {isa = PBXBuildFile; fileRef = EA8E95301AD3C6840057E979 /* AKVariableDelay.m */; };
		EA8E96F31AD3CA4C0057E979 /* AKCompressor.m in Sources */ = {isa = PBXBuildFile; fileRef = EA8E95331AD3C6840057E979 /* AKCompressor.m */; };
		EA8E96F41AD3CA4C0057E979 /* AKDopplerEffect.m in Sources */ = {isa = PBXBuildFile; fileRef = EA8E95351AD3C6840057E979 /* AKDopplerEffect.m */; };
		EA8E96F51AD3CA4C0057E979 /* AKFlanger.m in Sources */ = {isa = PBXBuildFile; fileRef = EA8E95371AD3C6840057E979 /* AKFlanger.m */; };
		EA8E96F61AD3CA4C0057E979 /* AKCombFilter.m in Sources */ = {isa = PBXBuildFile; fileRef = EA8E953A1AD3C6840057E979 /* AKCombFilter.m */; };
		EA8E96F71AD3CA4C0057E979 /* AKDCBlock.m in Sources */ = {isa = PBXBuildFile; fileRef = EA8E953C1AD3C6840057E979 /* AKDCBlock.m */; };
		EA8E96F81AD3CA4C0057E979 /* AKDecimator.m in Sources */ = {isa = PBXBuildFile; fileRef = EA8E953E1AD3C6840057E979 /* AKDecimator.m */; };
		EA8E96F91AD3CA4C0057E979 /* AKDeclick.m in Sources */ = {isa = PBXBuildFile; fileRef = EA8E95401AD3C6840057E979 /* AKDeclick.m */; };
		EA8E96FA1AD3CA4C0057E979 /* AKEqualizerFilter.m in Sources */ = {isa = PBXBuildFile; fileRef = EA8E95421AD3C6840057E979 /* AKEqualizerFilter.m */; };
		EA8E96FB1AD3CA4C0057E979 /* AKHighPassFilter.m in Sources */ = {isa = PBXBuildFile; fileRef = EA8E95441AD3C6840057E979 /* AKHighPassFilter.m */; };
		EA8E96FC1AD3CA4C0057E979 /* AKHilbertTransformer.m in Sources */ = {isa = PBXBuildFile; fileRef = EA8E95461AD3C6840057E979 /* AKHilbertTransformer.m */; };
		EA8E96FD1AD3CA4C0057E979 /* AKLowPassFilter.m in Sources */ = {isa = PBXBuildFile; fileRef = EA8E95481AD3C6840057E979 /* AKLowPassFilter.m */; };
		EA8E96FE1AD3CA4C0057E979 /* AKMoogLadder.m in Sources */ = {isa = PBXBuildFile; fileRef = EA8E954A1AD3C6840057E979 /* AKMoogLadder.m */; };
		EA8E96FF1AD3CA4C0057E979 /* AKMoogVCF.m in Sources */ = {isa = PBXBuildFile; fileRef = EA8E954C1AD3C6840057E979 /* AKMoogVCF.m */; };
		EA8E97001AD3CA4C0057E979 /* AKResonantFilter.m in Sources */ = {isa = PBXBuildFile; fileRef = EA8E954E1AD3C6840057E979 /* AKResonantFilter.m */; };
		EA8E97011AD3CA4C0057E979 /* AKStringResonator.m in Sources */ = {isa = PBXBuildFile; fileRef = EA8E95501AD3C6840057E979 /* AKStringResonator.m */; };
		EA8E97021AD3CA4C0057E979 /* AKThreePoleLowpassFilter.m in Sources */ = {isa = PBXBuildFile; fileRef = EA8E95521AD3C6840057E979 /* AKThreePoleLowpassFilter.m */; };
		EA8E97031AD3CA4C0057E979 /* AKVariableFrequencyResponseBandPassFilter.m in Sources */ = {isa = PBXBuildFile; fileRef = EA8E95541AD3C6840057E979 /* AKVariableFrequencyResponseBandPassFilter.m */; };
		EA8E97041AD3CA4C0057E979 /* AKBandPassButterworthFilter.m in Sources */ = {isa = PBXBuildFile; fileRef = EA8E95571AD3C6840057E979 /* AKBandPassButterworthFilter.m */; };
		EA8E97051AD3CA4C0057E979 /* AKBandRejectButterworthFilter.m in Sources */ = {isa = PBXBuildFile; fileRef = EA8E95591AD3C6840057E979 /* AKBandRejectButterworthFilter.m */; };
		EA8E97061AD3CA4C0057E979 /* AKHighPassButterworthFilter.m in Sources */ = {isa = PBXBuildFile; fileRef = EA8E955B1AD3C6840057E979 /* AKHighPassButterworthFilter.m */; };
		EA8E97071AD3CA4C0057E979 /* AKLowPassButterworthFilter.m in Sources */ = {isa = PBXBuildFile; fileRef = EA8E955D1AD3C6840057E979 /* AKLowPassButterworthFilter.m */; };
		EA8E97081AD3CA4C0057E979 /* AKBallWithinTheBoxReverb.m in Sources */ = {isa = PBXBuildFile; fileRef = EA8E95601AD3C6840057E979 /* AKBallWithinTheBoxReverb.m */; };
		EA8E97091AD3CA4C0057E979 /* AKFlatFrequencyResponseReverb.m in Sources */ = {isa = PBXBuildFile; fileRef = EA8E95621AD3C6840057E979 /* AKFlatFrequencyResponseReverb.m */; };
		EA8E970A1AD3CA4C0057E979 /* AKParallelCombLowPassFilterReverb.m in Sources */ = {isa = PBXBuildFile; fileRef = EA8E95641AD3C6850057E979 /* AKParallelCombLowPassFilterReverb.m */; };
		EA8E970B1AD3CA4C0057E979 /* AKReverb.m in Sources */ = {isa = PBXBuildFile; fileRef = EA8E95661AD3C6850057E979 /* AKReverb.m */; };
		EA8E970C1AD3CA4C0057E979 /* AKBalance.m in Sources */ = {isa = PBXBuildFile; fileRef = EA8E95691AD3C6850057E979 /* AKBalance.m */; };
		EA8E970D1AD3CA4C0057E979 /* AKMix.m in Sources */ = {isa = PBXBuildFile; fileRef = EA8E956B1AD3C6850057E979 /* AKMix.m */; };
		EA8E970E1AD3CA4C0057E979 /* AKPanner.m in Sources */ = {isa = PBXBuildFile; fileRef = EA8E956D1AD3C6850057E979 /* AKPanner.m */; };
		EA8E97101AD3CA4C0057E979 /* AKEvent.m in Sources */ = {isa = PBXBuildFile; fileRef = EA8E959C1AD3C6850057E979 /* AKEvent.m */; };
		EA8E97111AD3CA4C0057E979 /* AKPhrase.m in Sources */ = {isa = PBXBuildFile; fileRef = EA8E959E1AD3C6850057E979 /* AKPhrase.m */; };
		EA8E97121AD3CA4C0057E979 /* AKSequence.m in Sources */ = {isa = PBXBuildFile; fileRef = EA8E95A01AD3C6850057E979 /* AKSequence.m */; };
		EA8E97131AD3CA4C0057E979 /* AKNote.m in Sources */ = {isa = PBXBuildFile; fileRef = EA8E95A31AD3C6850057E979 /* AKNote.m */; };
		EA8E97141AD3CA4C0057E979 /* AKNoteProperty.m in Sources */ = {isa = PBXBuildFile; fileRef = EA8E95A51AD3C6850057E979 /* AKNoteProperty.m */; };
		EA95E9F11AD5EC50007FC41F /* AKSettings.h in Headers */ = {isa = PBXBuildFile; fileRef = EA95E9EF1AD5EC50007FC41F /* AKSettings.h */; };
		EA95E9F21AD5EC50007FC41F /* AKSettings.m in Sources */ = {isa = PBXBuildFile; fileRef = EA95E9F01AD5EC50007FC41F /* AKSettings.m */; };
		EA95E9F31AD5EC50007FC41F /* AKSettings.m in Sources */ = {isa = PBXBuildFile; fileRef = EA95E9F01AD5EC50007FC41F /* AKSettings.m */; };
		EAA0F4E01AE71C8F007CD7C9 /* AKBandRejectButterworthFilter.m in Sources */ = {isa = PBXBuildFile; fileRef = EA8E95591AD3C6840057E979 /* AKBandRejectButterworthFilter.m */; };
		EAA0F4E11AE71C8F007CD7C9 /* AKConvolution.m in Sources */ = {isa = PBXBuildFile; fileRef = EA8E95271AD3C6840057E979 /* AKConvolution.m */; };
		EAA0F4E21AE71C8F007CD7C9 /* AKSequence.m in Sources */ = {isa = PBXBuildFile; fileRef = EA8E95A01AD3C6850057E979 /* AKSequence.m */; };
		EAA0F4E41AE71C8F007CD7C9 /* AKTable.m in Sources */ = {isa = PBXBuildFile; fileRef = EA8E946F1AD3C6840057E979 /* AKTable.m */; };
		EAA0F4E51AE71C8F007CD7C9 /* AKLowPassButterworthFilter.m in Sources */ = {isa = PBXBuildFile; fileRef = EA8E955D1AD3C6840057E979 /* AKLowPassButterworthFilter.m */; };
		EAA0F4E61AE71C8F007CD7C9 /* AKInstrumentPropertyPlot.m in Sources */ = {isa = PBXBuildFile; fileRef = EA8E944B1AD3C6840057E979 /* AKInstrumentPropertyPlot.m */; };
		EAA0F4E71AE71C8F007CD7C9 /* AKLinearEnvelope.m in Sources */ = {isa = PBXBuildFile; fileRef = EA8E94BC1AD3C6840057E979 /* AKLinearEnvelope.m */; };
		EAA0F4E81AE71C8F007CD7C9 /* AKHilbertTransformer.m in Sources */ = {isa = PBXBuildFile; fileRef = EA8E95461AD3C6840057E979 /* AKHilbertTransformer.m */; };
		EAA0F4E91AE71C8F007CD7C9 /* AKPluckedString.m in Sources */ = {isa = PBXBuildFile; fileRef = EA8E94E11AD3C6840057E979 /* AKPluckedString.m */; };
		EAA0F4EA1AE71C8F007CD7C9 /* AKRandomNumbers.m in Sources */ = {isa = PBXBuildFile; fileRef = EA8E950E1AD3C6840057E979 /* AKRandomNumbers.m */; };
		EAA0F4EB1AE71C8F007CD7C9 /* AKSpectralVocoder.m in Sources */ = {isa = PBXBuildFile; fileRef = EA8E949B1AD3C6840057E979 /* AKSpectralVocoder.m */; };
		EAA0F4EC1AE71C8F007CD7C9 /* AKVariableDelay.m in Sources */ = {isa = PBXBuildFile; fileRef = EA8E95301AD3C6840057E979 /* AKVariableDelay.m */; };
		EAA0F4ED1AE71C8F007CD7C9 /* AKAudioAnalyzer.m in Sources */ = {isa = PBXBuildFile; fileRef = EA8E941C1AD3C6840057E979 /* AKAudioAnalyzer.m */; };
		EAA0F4EE1AE71C8F007CD7C9 /* AKPluckedStringInstrument.m in Sources */ = {isa = PBXBuildFile; fileRef = EA8E94251AD3C6840057E979 /* AKPluckedStringInstrument.m */; };
		EAA0F4EF1AE71C8F007CD7C9 /* AKAssignment.m in Sources */ = {isa = PBXBuildFile; fileRef = EA8E94A01AD3C6840057E979 /* AKAssignment.m */; };
		EAA0F4F01AE71C8F007CD7C9 /* AKTablePlot.m in Sources */ = {isa = PBXBuildFile; fileRef = EA8E94521AD3C6840057E979 /* AKTablePlot.m */; };
		EAA0F4F11AE71C8F007CD7C9 /* AKTools.m in Sources */ = {isa = PBXBuildFile; fileRef = EA8E94131AD3C6840057E979 /* AKTools.m */; };
		EAA0F4F21AE71C8F007CD7C9 /* AKMultipleInputMathOperation.m in Sources */ = {isa = PBXBuildFile; fileRef = EA8E94AA1AD3C6840057E979 /* AKMultipleInputMathOperation.m */; };
		EAA0F4F31AE71C8F007CD7C9 /* AKExponentialTableGenerator.m in Sources */ = {isa = PBXBuildFile; fileRef = EA8E94721AD3C6840057E979 /* AKExponentialTableGenerator.m */; };
		EAA0F4F41AE71C8F007CD7C9 /* AKStereoAudio.m in Sources */ = {isa = PBXBuildFile; fileRef = EA8E940E1AD3C6840057E979 /* AKStereoAudio.m */; };
		EAA0F4F51AE71C8F007CD7C9 /* AKADSREnvelope.m in Sources */ = {isa = PBXBuildFile; fileRef = EA8E94B61AD3C6840057E979 /* AKADSREnvelope.m */; };
		EAA0F4F61AE71C8F007CD7C9 /* AKMarimba.m in Sources */ = {isa = PBXBuildFile; fileRef = EA8E94DF1AD3C6840057E979 /* AKMarimba.m */; };
		EAA0F4F71AE71C8F007CD7C9 /* AKSimpleWaveGuideModel.m in Sources */ = {isa = PBXBuildFile; fileRef = EA8E95051AD3C6840057E979 /* AKSimpleWaveGuideModel.m */; };
		EAA0F4F81AE71C8F007CD7C9 /* AKMandolinInstrument.m in Sources */ = {isa = PBXBuildFile; fileRef = EA8E94211AD3C6840057E979 /* AKMandolinInstrument.m */; };
		EAA0F4F91AE71C8F007CD7C9 /* AKDelay.m in Sources */ = {isa = PBXBuildFile; fileRef = EA8E952C1AD3C6840057E979 /* AKDelay.m */; };
		EAA0F4FA1AE71C8F007CD7C9 /* AKHighPassFilter.m in Sources */ = {isa = PBXBuildFile; fileRef = EA8E95441AD3C6840057E979 /* AKHighPassFilter.m */; };
		EAA0F4FB1AE71C8F007CD7C9 /* AKStruckMetalBar.m in Sources */ = {isa = PBXBuildFile; fileRef = EA8E94E31AD3C6840057E979 /* AKStruckMetalBar.m */; };
		EAA0F4FC1AE71C8F007CD7C9 /* AKPortamento.m in Sources */ = {isa = PBXBuildFile; fileRef = EA8E94CD1AD3C6840057E979 /* AKPortamento.m */; };
		EAA0F4FD1AE71C8F007CD7C9 /* AKFMOscillator.m in Sources */ = {isa = PBXBuildFile; fileRef = EA8E94D21AD3C6840057E979 /* AKFMOscillator.m */; };
		EAA0F4FE1AE71C8F007CD7C9 /* AKTrackedAmplitudeFromFSignal.m in Sources */ = {isa = PBXBuildFile; fileRef = EA8E94861AD3C6840057E979 /* AKTrackedAmplitudeFromFSignal.m */; };
		EAA0F4FF1AE71C8F007CD7C9 /* CsoundObj.m in Sources */ = {isa = PBXBuildFile; fileRef = EA08B56E1AD8985F00949FD5 /* CsoundObj.m */; };
		EAA0F5001AE71C8F007CD7C9 /* AKMix.m in Sources */ = {isa = PBXBuildFile; fileRef = EA8E956B1AD3C6850057E979 /* AKMix.m */; };
		EAA0F5011AE71C8F007CD7C9 /* AKResynthesizedAudio.m in Sources */ = {isa = PBXBuildFile; fileRef = EA8E94971AD3C6840057E979 /* AKResynthesizedAudio.m */; };
		EAA0F5021AE71C8F007CD7C9 /* AKStruckMetalBarInstrument.m in Sources */ = {isa = PBXBuildFile; fileRef = EA8E942B1AD3C6840057E979 /* AKStruckMetalBarInstrument.m */; };
		EAA0F5031AE71C8F007CD7C9 /* AKDCBlock.m in Sources */ = {isa = PBXBuildFile; fileRef = EA8E953C1AD3C6840057E979 /* AKDCBlock.m */; };
		EAA0F5041AE71C8F007CD7C9 /* AKJitter.m in Sources */ = {isa = PBXBuildFile; fileRef = EA8E950A1AD3C6840057E979 /* AKJitter.m */; };
		EAA0F5051AE71C8F007CD7C9 /* AKStringResonator.m in Sources */ = {isa = PBXBuildFile; fileRef = EA8E95501AD3C6840057E979 /* AKStringResonator.m */; };
		EAA0F5061AE71C8F007CD7C9 /* AKOscillator.m in Sources */ = {isa = PBXBuildFile; fileRef = EA8E94D61AD3C6840057E979 /* AKOscillator.m */; };
		EAA0F5071AE71C8F007CD7C9 /* AKSum.m in Sources */ = {isa = PBXBuildFile; fileRef = EA8E94B01AD3C6840057E979 /* AKSum.m */; };
		EAA0F5081AE71C8F007CD7C9 /* AKFlanger.m in Sources */ = {isa = PBXBuildFile; fileRef = EA8E95371AD3C6840057E979 /* AKFlanger.m */; };
		EAA0F5091AE71C8F007CD7C9 /* AKTrackedFrequency.m in Sources */ = {isa = PBXBuildFile; fileRef = EA8E94881AD3C6840057E979 /* AKTrackedFrequency.m */; };
		EAA0F50A1AE71C8F007CD7C9 /* AKPlotView.m in Sources */ = {isa = PBXBuildFile; fileRef = EA8E944E1AD3C6840057E979 /* AKPlotView.m */; };
		EAA0F50B1AE71C8F007CD7C9 /* AKPropertyLabel.m in Sources */ = {isa = PBXBuildFile; fileRef = EA8E94661AD3C6840057E979 /* AKPropertyLabel.m */; };
		EAA0F50C1AE71C8F007CD7C9 /* AKLevelMeter.m in Sources */ = {isa = PBXBuildFile; fileRef = EA8E946A1AD3C6840057E979 /* AKLevelMeter.m */; };
		EAA0F50D1AE71C8F007CD7C9 /* AKAudioOutputPlot.m in Sources */ = {isa = PBXBuildFile; fileRef = EA8E94451AD3C6840057E979 /* AKAudioOutputPlot.m */; };
		EAA0F50E1AE71C8F007CD7C9 /* AKParallelCombLowPassFilterReverb.m in Sources */ = {isa = PBXBuildFile; fileRef = EA8E95641AD3C6850057E979 /* AKParallelCombLowPassFilterReverb.m */; };
		EAA0F50F1AE71C8F007CD7C9 /* AKLinearADSREnvelope.m in Sources */ = {isa = PBXBuildFile; fileRef = EA8E94BA1AD3C6840057E979 /* AKLinearADSREnvelope.m */; };
		EAA0F5101AE71C8F007CD7C9 /* AKMixedFFT.m in Sources */ = {isa = PBXBuildFile; fileRef = EA8E94931AD3C6840057E979 /* AKMixedFFT.m */; };
		EAA0F5111AE71C8F007CD7C9 /* AKLowPassFilter.m in Sources */ = {isa = PBXBuildFile; fileRef = EA8E95481AD3C6840057E979 /* AKLowPassFilter.m */; };
		EAA0F5121AE71C8F007CD7C9 /* AKBalance.m in Sources */ = {isa = PBXBuildFile; fileRef = EA8E95691AD3C6850057E979 /* AKBalance.m */; };
		EAA0F5131AE71C8F007CD7C9 /* AKMidi.m in Sources */ = {isa = PBXBuildFile; fileRef = EA8E93FB1AD3C6840057E979 /* AKMidi.m */; };
		EAA0F5141AE71C8F007CD7C9 /* AKSettings.m in Sources */ = {isa = PBXBuildFile; fileRef = EA95E9F01AD5EC50007FC41F /* AKSettings.m */; };
		EAA0F5151AE71C8F007CD7C9 /* AKRandomDistributionTableGenerator.m in Sources */ = {isa = PBXBuildFile; fileRef = EA8E947A1AD3C6840057E979 /* AKRandomDistributionTableGenerator.m */; };
		EAA0F5161AE71C8F007CD7C9 /* AKDeclick.m in Sources */ = {isa = PBXBuildFile; fileRef = EA8E95401AD3C6840057E979 /* AKDeclick.m */; };
		EAA0F5171AE71C8F007CD7C9 /* AKDopplerEffect.m in Sources */ = {isa = PBXBuildFile; fileRef = EA8E95351AD3C6840057E979 /* AKDopplerEffect.m */; };
		EAA0F5181AE71C8F007CD7C9 /* AKSinusoidBursts.m in Sources */ = {isa = PBXBuildFile; fileRef = EA8E94C31AD3C6840057E979 /* AKSinusoidBursts.m */; };
		EAA0F5191AE71C8F007CD7C9 /* AKStick.m in Sources */ = {isa = PBXBuildFile; fileRef = EA8E94F81AD3C6840057E979 /* AKStick.m */; };
		EAA0F51A1AE71C8F007CD7C9 /* AKVCOscillatorInstrument.m in Sources */ = {isa = PBXBuildFile; fileRef = EA8E943A1AD3C6840057E979 /* AKVCOscillatorInstrument.m */; };
		EAA0F51B1AE71C8F007CD7C9 /* AKPhaseLockedVocoder.m in Sources */ = {isa = PBXBuildFile; fileRef = EA8E94951AD3C6840057E979 /* AKPhaseLockedVocoder.m */; };
		EAA0F51C1AE71C8F007CD7C9 /* AKResonantFilter.m in Sources */ = {isa = PBXBuildFile; fileRef = EA8E954E1AD3C6840057E979 /* AKResonantFilter.m */; };
		EAA0F51D1AE71C8F007CD7C9 /* AKCombFilter.m in Sources */ = {isa = PBXBuildFile; fileRef = EA8E953A1AD3C6840057E979 /* AKCombFilter.m */; };
		EAA0F51E1AE71C8F007CD7C9 /* AKDifference.m in Sources */ = {isa = PBXBuildFile; fileRef = EA8E94A21AD3C6840057E979 /* AKDifference.m */; };
		EAA0F51F1AE71C8F007CD7C9 /* AKFMOscillatorInstrument.m in Sources */ = {isa = PBXBuildFile; fileRef = EA8E94381AD3C6840057E979 /* AKFMOscillatorInstrument.m */; };
		EAA0F5201AE71C8F007CD7C9 /* AKMoogVCF.m in Sources */ = {isa = PBXBuildFile; fileRef = EA8E954C1AD3C6840057E979 /* AKMoogVCF.m */; };
		EAA0F5211AE71C8F007CD7C9 /* AKMandolin.m in Sources */ = {isa = PBXBuildFile; fileRef = EA8E94DD1AD3C6840057E979 /* AKMandolin.m */; };
		EAA0F5221AE71C8F007CD7C9 /* AKTrackedAmplitude.m in Sources */ = {isa = PBXBuildFile; fileRef = EA8E94841AD3C6840057E979 /* AKTrackedAmplitude.m */; };
		EAA0F5231AE71C8F007CD7C9 /* AKLowFrequencyOscillator.m in Sources */ = {isa = PBXBuildFile; fileRef = EA8E94D41AD3C6840057E979 /* AKLowFrequencyOscillator.m */; };
		EAA0F5241AE71C8F007CD7C9 /* AKCompressor.m in Sources */ = {isa = PBXBuildFile; fileRef = EA8E95331AD3C6840057E979 /* AKCompressor.m */; };
		EAA0F5251AE71C8F007CD7C9 /* AKFSignal.m in Sources */ = {isa = PBXBuildFile; fileRef = EA8E940A1AD3C6840057E979 /* AKFSignal.m */; };
		EAA0F5261AE71C8F007CD7C9 /* AKFourierSeriesTableGenerator.m in Sources */ = {isa = PBXBuildFile; fileRef = EA8E94741AD3C6840057E979 /* AKFourierSeriesTableGenerator.m */; };
		EAA0F5271AE71C8F007CD7C9 /* AKFFTProcessor.m in Sources */ = {isa = PBXBuildFile; fileRef = EA8E94911AD3C6840057E979 /* AKFFTProcessor.m */; };
		EAA0F5281AE71C8F007CD7C9 /* AKStereoSoundFileLooper.m in Sources */ = {isa = PBXBuildFile; fileRef = EA8E94C81AD3C6840057E979 /* AKStereoSoundFileLooper.m */; };
		EAA0F5291AE71C8F007CD7C9 /* AKInterpolatedRandomNumberPulse.m in Sources */ = {isa = PBXBuildFile; fileRef = EA8E95081AD3C6840057E979 /* AKInterpolatedRandomNumberPulse.m */; };
		EAA0F52A1AE71C8F007CD7C9 /* EZAudioPlot.m in Sources */ = {isa = PBXBuildFile; fileRef = EA8E94591AD3C6840057E979 /* EZAudioPlot.m */; };
		EAA0F52B1AE71C8F007CD7C9 /* AK3DBinauralAudio.m in Sources */ = {isa = PBXBuildFile; fileRef = C45552401ADEFD8A000C8D42 /* AK3DBinauralAudio.m */; };
		EAA0F52C1AE71C8F007CD7C9 /* AKScaledFFT.m in Sources */ = {isa = PBXBuildFile; fileRef = EA8E94991AD3C6840057E979 /* AKScaledFFT.m */; };
		EAA0F52D1AE71C8F007CD7C9 /* AKConstant.m in Sources */ = {isa = PBXBuildFile; fileRef = EA8E94061AD3C6840057E979 /* AKConstant.m */; };
		EAA0F52E1AE71C8F007CD7C9 /* AKAudioOutputRollingWaveformPlot.m in Sources */ = {isa = PBXBuildFile; fileRef = EA8E94471AD3C6840057E979 /* AKAudioOutputRollingWaveformPlot.m */; };
		EAA0F52F1AE71C8F007CD7C9 /* AKAmplifier.m in Sources */ = {isa = PBXBuildFile; fileRef = EA8E94171AD3C6840057E979 /* AKAmplifier.m */; };
		EAA0F5301AE71C8F007CD7C9 /* AKHighPassButterworthFilter.m in Sources */ = {isa = PBXBuildFile; fileRef = EA8E955B1AD3C6840057E979 /* AKHighPassButterworthFilter.m */; };
		EAA0F5311AE71C8F007CD7C9 /* AKSleighbells.m in Sources */ = {isa = PBXBuildFile; fileRef = EA8E94F61AD3C6840057E979 /* AKSleighbells.m */; };
		EAA0F5321AE71C8F007CD7C9 /* AKVCOscillator.m in Sources */ = {isa = PBXBuildFile; fileRef = EA8E94DA1AD3C6840057E979 /* AKVCOscillator.m */; };
		EAA0F5331AE71C8F007CD7C9 /* AKBallWithinTheBoxReverb.m in Sources */ = {isa = PBXBuildFile; fileRef = EA8E95601AD3C6840057E979 /* AKBallWithinTheBoxReverb.m */; };
		EAA0F5341AE71C8F007CD7C9 /* AKReverbPedal.m in Sources */ = {isa = PBXBuildFile; fileRef = EA8E94351AD3C6840057E979 /* AKReverbPedal.m */; };
		EAA0F5351AE71C8F007CD7C9 /* AKSegmentArrayLoop.m in Sources */ = {isa = PBXBuildFile; fileRef = EA8E95131AD3C6840057E979 /* AKSegmentArrayLoop.m */; };
		EAA0F5361AE71C8F007CD7C9 /* AKCabasa.m in Sources */ = {isa = PBXBuildFile; fileRef = EA8E94EA1AD3C6840057E979 /* AKCabasa.m */; };
		EAA0F5371AE71C8F007CD7C9 /* AKFlute.m in Sources */ = {isa = PBXBuildFile; fileRef = EA8E95031AD3C6840057E979 /* AKFlute.m */; };
		EAA0F5381AE71C8F007CD7C9 /* AKAudioInputFFTPlot.m in Sources */ = {isa = PBXBuildFile; fileRef = EA8E943D1AD3C6840057E979 /* AKAudioInputFFTPlot.m */; };
		EAA0F5391AE71C8F007CD7C9 /* AKSekere.m in Sources */ = {isa = PBXBuildFile; fileRef = EA8E94F41AD3C6840057E979 /* AKSekere.m */; };
		EAA0F53A1AE71C8F007CD7C9 /* AKSingleInputMathOperation.m in Sources */ = {isa = PBXBuildFile; fileRef = EA8E94AE1AD3C6840057E979 /* AKSingleInputMathOperation.m */; };
		EAA0F53B1AE71C8F007CD7C9 /* AKLine.m in Sources */ = {isa = PBXBuildFile; fileRef = EA8E94B81AD3C6840057E979 /* AKLine.m */; };
		EAA0F53C1AE71C8F007CD7C9 /* AKDroplet.m in Sources */ = {isa = PBXBuildFile; fileRef = EA8E94EE1AD3C6840057E979 /* AKDroplet.m */; };
		EAA0F53D1AE71C8F007CD7C9 /* AKInverse.m in Sources */ = {isa = PBXBuildFile; fileRef = EA8E94A41AD3C6840057E979 /* AKInverse.m */; };
		EAA0F53E1AE71C8F007CD7C9 /* AKSleighbellsInstrument.m in Sources */ = {isa = PBXBuildFile; fileRef = EA8E94271AD3C6840057E979 /* AKSleighbellsInstrument.m */; };
		EAA0F53F1AE71C8F007CD7C9 /* AKTableValue.m in Sources */ = {isa = PBXBuildFile; fileRef = EA8E94B21AD3C6840057E979 /* AKTableValue.m */; };
		EAA0F5401AE71C8F007CD7C9 /* AKBambooSticksInstrument.m in Sources */ = {isa = PBXBuildFile; fileRef = EA8E941F1AD3C6840057E979 /* AKBambooSticksInstrument.m */; };
		EAA0F5411AE71C8F007CD7C9 /* AKMonoSoundFileLooper.m in Sources */ = {isa = PBXBuildFile; fileRef = EA8E94C61AD3C6840057E979 /* AKMonoSoundFileLooper.m */; };
		EAA0F5421AE71C8F007CD7C9 /* TPCircularBuffer.c in Sources */ = {isa = PBXBuildFile; fileRef = EA8E945B1AD3C6840057E979 /* TPCircularBuffer.c */; };
		EAA0F5431AE71C8F007CD7C9 /* EZAudio.m in Sources */ = {isa = PBXBuildFile; fileRef = EA8E94571AD3C6840057E979 /* EZAudio.m */; };
		EAA0F5441AE71C8F007CD7C9 /* AKMonoFileInput.m in Sources */ = {isa = PBXBuildFile; fileRef = EA8E95211AD3C6840057E979 /* AKMonoFileInput.m */; };
		EAA0F5451AE71C8F007CD7C9 /* AKAudioOutputFFTPlot.m in Sources */ = {isa = PBXBuildFile; fileRef = EA8E94431AD3C6840057E979 /* AKAudioOutputFFTPlot.m */; };
		EAA0F5461AE71C8F007CD7C9 /* AKStereoConvolution.m in Sources */ = {isa = PBXBuildFile; fileRef = EA8E95291AD3C6840057E979 /* AKStereoConvolution.m */; };
		EAA0F5471AE71C8F007CD7C9 /* AKFileInput.m in Sources */ = {isa = PBXBuildFile; fileRef = EA8E951D1AD3C6840057E979 /* AKFileInput.m */; };
		EAA0F5481AE71C8F007CD7C9 /* AKGuiro.m in Sources */ = {isa = PBXBuildFile; fileRef = EA8E94F01AD3C6840057E979 /* AKGuiro.m */; };
		EAA0F5491AE71C8F007CD7C9 /* AKMarimbaInstrument.m in Sources */ = {isa = PBXBuildFile; fileRef = EA8E94231AD3C6840057E979 /* AKMarimbaInstrument.m */; };
		EAA0F54A1AE71C8F007CD7C9 /* AKMaximum.m in Sources */ = {isa = PBXBuildFile; fileRef = EA8E94A61AD3C6840057E979 /* AKMaximum.m */; };
		EAA0F54B1AE71C8F007CD7C9 /* AKLog.m in Sources */ = {isa = PBXBuildFile; fileRef = EA8E951F1AD3C6840057E979 /* AKLog.m */; };
		EAA0F54C1AE71C8F007CD7C9 /* AKTambourineInstrument.m in Sources */ = {isa = PBXBuildFile; fileRef = EA8E942D1AD3C6840057E979 /* AKTambourineInstrument.m */; };
		EAA0F54D1AE71C8F007CD7C9 /* AKBowedString.m in Sources */ = {isa = PBXBuildFile; fileRef = EA8E95011AD3C6840057E979 /* AKBowedString.m */; };
		EAA0F54E1AE71C8F007CD7C9 /* AKFloatPlot.m in Sources */ = {isa = PBXBuildFile; fileRef = EA8E94491AD3C6840057E979 /* AKFloatPlot.m */; };
		EAA0F54F1AE71C8F007CD7C9 /* AKSandPaper.m in Sources */ = {isa = PBXBuildFile; fileRef = EA8E94F21AD3C6840057E979 /* AKSandPaper.m */; };
		EAA0F5501AE71C8F007CD7C9 /* AKManager.m in Sources */ = {isa = PBXBuildFile; fileRef = EA8E93F51AD3C6840057E979 /* AKManager.m */; };
		EAA0F5511AE71C8F007CD7C9 /* AKTambourine.m in Sources */ = {isa = PBXBuildFile; fileRef = EA8E94FA1AD3C6840057E979 /* AKTambourine.m */; };
		EAA0F5521AE71C8F007CD7C9 /* AKTableLooper.m in Sources */ = {isa = PBXBuildFile; fileRef = EA8E94CA1AD3C6840057E979 /* AKTableLooper.m */; };
		EAA0F5531AE71C8F007CD7C9 /* AKMinimum.m in Sources */ = {isa = PBXBuildFile; fileRef = EA8E94A81AD3C6840057E979 /* AKMinimum.m */; };
		EAA0F5541AE71C8F007CD7C9 /* AKFlatFrequencyResponseReverb.m in Sources */ = {isa = PBXBuildFile; fileRef = EA8E95621AD3C6840057E979 /* AKFlatFrequencyResponseReverb.m */; };
		EAA0F5551AE71C8F007CD7C9 /* AKEqualizerFilter.m in Sources */ = {isa = PBXBuildFile; fileRef = EA8E95421AD3C6840057E979 /* AKEqualizerFilter.m */; };
		EAA0F5561AE71C8F007CD7C9 /* AEFloatConverter.m in Sources */ = {isa = PBXBuildFile; fileRef = EA8E94551AD3C6840057E979 /* AEFloatConverter.m */; };
		EAA0F5571AE71C8F007CD7C9 /* AKNoteProperty.m in Sources */ = {isa = PBXBuildFile; fileRef = EA8E95A51AD3C6850057E979 /* AKNoteProperty.m */; };
		EAA0F5581AE71C8F007CD7C9 /* AKControl.m in Sources */ = {isa = PBXBuildFile; fileRef = EA8E94081AD3C6840057E979 /* AKControl.m */; };
		EAA0F5591AE71C8F007CD7C9 /* AKLineTableGenerator.m in Sources */ = {isa = PBXBuildFile; fileRef = EA8E94781AD3C6840057E979 /* AKLineTableGenerator.m */; };
		EAA0F55A1AE71C8F007CD7C9 /* AKWindowTableGenerator.m in Sources */ = {isa = PBXBuildFile; fileRef = EA8E947E1AD3C6840057E979 /* AKWindowTableGenerator.m */; };
		EAA0F55B1AE71C8F007CD7C9 /* AKPanner.m in Sources */ = {isa = PBXBuildFile; fileRef = EA8E956D1AD3C6850057E979 /* AKPanner.m */; };
		EAA0F55C1AE71C8F007CD7C9 /* AKStickInstrument.m in Sources */ = {isa = PBXBuildFile; fileRef = EA8E94291AD3C6840057E979 /* AKStickInstrument.m */; };
		EAA0F55D1AE71C8F007CD7C9 /* AKTrackedFrequencyFromFSignal.m in Sources */ = {isa = PBXBuildFile; fileRef = EA8E948A1AD3C6840057E979 /* AKTrackedFrequencyFromFSignal.m */; };
		EAA0F55E1AE71C8F007CD7C9 /* AKRingModulator.m in Sources */ = {isa = PBXBuildFile; fileRef = C45552471ADF152F000C8D42 /* AKRingModulator.m */; };
		EAA0F55F1AE71C8F007CD7C9 /* AKReverb.m in Sources */ = {isa = PBXBuildFile; fileRef = EA8E95661AD3C6850057E979 /* AKReverb.m */; };
		EAA0F5601AE71C8F007CD7C9 /* AKAudioInput.m in Sources */ = {isa = PBXBuildFile; fileRef = EA8E95191AD3C6840057E979 /* AKAudioInput.m */; };
		EAA0F5611AE71C8F007CD7C9 /* AKMoogLadder.m in Sources */ = {isa = PBXBuildFile; fileRef = EA8E954A1AD3C6840057E979 /* AKMoogLadder.m */; };
		EAA0F5621AE71C8F007CD7C9 /* AKVariableFrequencyResponseBandPassFilter.m in Sources */ = {isa = PBXBuildFile; fileRef = EA8E95541AD3C6840057E979 /* AKVariableFrequencyResponseBandPassFilter.m */; };
		EAA0F5631AE71C8F007CD7C9 /* AKAudioInputRollingWaveformPlot.m in Sources */ = {isa = PBXBuildFile; fileRef = EA8E94411AD3C6840057E979 /* AKAudioInputRollingWaveformPlot.m */; };
		EAA0F5641AE71C8F007CD7C9 /* AKSampler.m in Sources */ = {isa = PBXBuildFile; fileRef = EA8E94111AD3C6840057E979 /* AKSampler.m */; };
		EAA0F5651AE71C8F007CD7C9 /* AKEvent.m in Sources */ = {isa = PBXBuildFile; fileRef = EA8E959C1AD3C6850057E979 /* AKEvent.m */; };
		EAA0F5661AE71C8F007CD7C9 /* AKInstrumentProperty.m in Sources */ = {isa = PBXBuildFile; fileRef = EA8E94011AD3C6840057E979 /* AKInstrumentProperty.m */; };
		EAA0F5671AE71C8F007CD7C9 /* AKVibes.m in Sources */ = {isa = PBXBuildFile; fileRef = EA8E94E51AD3C6840057E979 /* AKVibes.m */; };
		EAA0F5681AE71C8F007CD7C9 /* AKMP3FileInput.m in Sources */ = {isa = PBXBuildFile; fileRef = EA8E95231AD3C6840057E979 /* AKMP3FileInput.m */; };
		EAA0F5691AE71C8F007CD7C9 /* AKMultitapDelay.m in Sources */ = {isa = PBXBuildFile; fileRef = EA8E952E1AD3C6840057E979 /* AKMultitapDelay.m */; };
		EAA0F56A1AE71C8F007CD7C9 /* AKSekereInstrument.m in Sources */ = {isa = PBXBuildFile; fileRef = C4C8125A1AE5CA03003A8B73 /* AKSekereInstrument.m */; };
		EAA0F56B1AE71C8F007CD7C9 /* AKHarmonicCosineTableGenerator.m in Sources */ = {isa = PBXBuildFile; fileRef = EA8E94761AD3C6840057E979 /* AKHarmonicCosineTableGenerator.m */; };
		EAA0F56C1AE71C8F007CD7C9 /* AKVibraphoneInstrument.m in Sources */ = {isa = PBXBuildFile; fileRef = EA8E942F1AD3C6840057E979 /* AKVibraphoneInstrument.m */; };
		EAA0F56D1AE71C8F007CD7C9 /* AKAudioInputPlot.m in Sources */ = {isa = PBXBuildFile; fileRef = EA8E943F1AD3C6840057E979 /* AKAudioInputPlot.m */; };
		EAA0F56E1AE71C8F007CD7C9 /* AKCrossSynthesizedFFT.m in Sources */ = {isa = PBXBuildFile; fileRef = EA8E948D1AD3C6840057E979 /* AKCrossSynthesizedFFT.m */; };
		EAA0F56F1AE71C8F007CD7C9 /* AKStereoAmplifier.m in Sources */ = {isa = PBXBuildFile; fileRef = EA8E94191AD3C6840057E979 /* AKStereoAmplifier.m */; };
		EAA0F5701AE71C8F007CD7C9 /* AKProduct.m in Sources */ = {isa = PBXBuildFile; fileRef = EA8E94AC1AD3C6840057E979 /* AKProduct.m */; };
		EAA0F5711AE71C8F007CD7C9 /* AKThreePoleLowpassFilter.m in Sources */ = {isa = PBXBuildFile; fileRef = EA8E95521AD3C6840057E979 /* AKThreePoleLowpassFilter.m */; };
		EAA0F5721AE71C8F007CD7C9 /* AKDecimator.m in Sources */ = {isa = PBXBuildFile; fileRef = EA8E953E1AD3C6840057E979 /* AKDecimator.m */; };
		EAA0F5731AE71C8F007CD7C9 /* AKGranularSynthesizer.m in Sources */ = {isa = PBXBuildFile; fileRef = EA8E94C11AD3C6840057E979 /* AKGranularSynthesizer.m */; };
		EAA0F5741AE71C8F007CD7C9 /* AKPropertySlider.m in Sources */ = {isa = PBXBuildFile; fileRef = EA8E94681AD3C6840057E979 /* AKPropertySlider.m */; };
		EAA0F5751AE71C8F007CD7C9 /* AKTableGenerator.m in Sources */ = {isa = PBXBuildFile; fileRef = EA8E947C1AD3C6840057E979 /* AKTableGenerator.m */; };
		EAA0F5761AE71C8F007CD7C9 /* AKInstrument.m in Sources */ = {isa = PBXBuildFile; fileRef = EA8E93FF1AD3C6840057E979 /* AKInstrument.m */; };
		EAA0F5771AE71C8F007CD7C9 /* AKSoundFileTable.m in Sources */ = {isa = PBXBuildFile; fileRef = EA8E946D1AD3C6840057E979 /* AKSoundFileTable.m */; };
		EAA0F5781AE71C8F007CD7C9 /* AKGranularSynthesisTexture.m in Sources */ = {isa = PBXBuildFile; fileRef = EA8E94BF1AD3C6840057E979 /* AKGranularSynthesisTexture.m */; };
		EAA0F5791AE71C8F007CD7C9 /* AKAudio.m in Sources */ = {isa = PBXBuildFile; fileRef = EA8E94041AD3C6840057E979 /* AKAudio.m */; };
		EAA0F57A1AE71C8F007CD7C9 /* AKPhrase.m in Sources */ = {isa = PBXBuildFile; fileRef = EA8E959E1AD3C6850057E979 /* AKPhrase.m */; };
		EAA0F57B1AE71C8F007CD7C9 /* AKNote.m in Sources */ = {isa = PBXBuildFile; fileRef = EA8E95A31AD3C6850057E979 /* AKNote.m */; };
		EAA0F57C1AE71C8F007CD7C9 /* AKWarpedFFT.m in Sources */ = {isa = PBXBuildFile; fileRef = EA8E949D1AD3C6840057E979 /* AKWarpedFFT.m */; };
		EAA0F57D1AE71C8F007CD7C9 /* AKSegmentArray.m in Sources */ = {isa = PBXBuildFile; fileRef = EA8E95111AD3C6840057E979 /* AKSegmentArray.m */; };
		EAA0F57E1AE71C8F007CD7C9 /* AKAudioOutput.m in Sources */ = {isa = PBXBuildFile; fileRef = EA8E951B1AD3C6840057E979 /* AKAudioOutput.m */; };
		EAA0F57F1AE71C8F007CD7C9 /* AKBeatenPlate.m in Sources */ = {isa = PBXBuildFile; fileRef = EA8E94FF1AD3C6840057E979 /* AKBeatenPlate.m */; };
		EAA0F5801AE71C8F007CD7C9 /* AKVibrato.m in Sources */ = {isa = PBXBuildFile; fileRef = EA8E94CF1AD3C6840057E979 /* AKVibrato.m */; };
		EAA0F5811AE71C8F007CD7C9 /* AKStereoOutputPlot.m in Sources */ = {isa = PBXBuildFile; fileRef = EA8E94501AD3C6840057E979 /* AKStereoOutputPlot.m */; };
		EAA0F5821AE71C8F007CD7C9 /* AKMicrophone.m in Sources */ = {isa = PBXBuildFile; fileRef = EA8E94321AD3C6840057E979 /* AKMicrophone.m */; };
		EAA0F5831AE71C8F007CD7C9 /* AKOrchestra.m in Sources */ = {isa = PBXBuildFile; fileRef = EA8E93F71AD3C6840057E979 /* AKOrchestra.m */; };
		EAA0F5841AE71C8F007CD7C9 /* AKFFT.m in Sources */ = {isa = PBXBuildFile; fileRef = EA8E948F1AD3C6840057E979 /* AKFFT.m */; };
		EAA0F5851AE71C8F007CD7C9 /* AKCrunch.m in Sources */ = {isa = PBXBuildFile; fileRef = EA8E94EC1AD3C6840057E979 /* AKCrunch.m */; };
		EAA0F5861AE71C8F007CD7C9 /* AKBandPassButterworthFilter.m in Sources */ = {isa = PBXBuildFile; fileRef = EA8E95571AD3C6840057E979 /* AKBandPassButterworthFilter.m */; };
		EAA0F5871AE71C8F007CD7C9 /* AKBambooSticks.m in Sources */ = {isa = PBXBuildFile; fileRef = EA8E94E81AD3C6840057E979 /* AKBambooSticks.m */; };
		EAA0F5881AE71C8F007CD7C9 /* AKParameter.m in Sources */ = {isa = PBXBuildFile; fileRef = EA8E940C1AD3C6840057E979 /* AKParameter.m */; };
		EAA0F5891AE71C8F007CD7C9 /* AKPhasor.m in Sources */ = {isa = PBXBuildFile; fileRef = EA8E94D81AD3C6840057E979 /* AKPhasor.m */; };
		EAA0F58A1AE71C8F007CD7C9 /* AKNoise.m in Sources */ = {isa = PBXBuildFile; fileRef = EA8E950C1AD3C6840057E979 /* AKNoise.m */; };
		EAA0F58B1AE71C8F007CD7C9 /* AKParameter+Operation.m in Sources */ = {isa = PBXBuildFile; fileRef = EA8E94811AD3C6840057E979 /* AKParameter+Operation.m */; };
		EAF365611ADB414400AA6551 /* CsoundLib.framework in Frameworks */ = {isa = PBXBuildFile; fileRef = EAF365601ADB414400AA6551 /* CsoundLib.framework */; };
		EAF365BC1ADCEA2500AA6551 /* AKInterpolatedRandomNumberPulse.m in Sources */ = {isa = PBXBuildFile; fileRef = EA8E95081AD3C6840057E979 /* AKInterpolatedRandomNumberPulse.m */; };
		EAF365BD1ADCEA6400AA6551 /* AKJitter.m in Sources */ = {isa = PBXBuildFile; fileRef = EA8E950A1AD3C6840057E979 /* AKJitter.m */; };
		EAF365BE1ADCEA6F00AA6551 /* AKNoise.m in Sources */ = {isa = PBXBuildFile; fileRef = EA8E950C1AD3C6840057E979 /* AKNoise.m */; };
		EAF365BF1ADCEA8200AA6551 /* AKRandomNumbers.m in Sources */ = {isa = PBXBuildFile; fileRef = EA8E950E1AD3C6840057E979 /* AKRandomNumbers.m */; };
/* End PBXBuildFile section */

/* Begin PBXCopyFilesBuildPhase section */
		EA8E93D61AD3C5240057E979 /* CopyFiles */ = {
			isa = PBXCopyFilesBuildPhase;
			buildActionMask = 2147483647;
			dstPath = "include/$(PRODUCT_NAME)";
			dstSubfolderSpec = 16;
			files = (
			);
			runOnlyForDeploymentPostprocessing = 0;
		};
		EAA0F58F1AE71C8F007CD7C9 /* CopyFiles */ = {
			isa = PBXCopyFilesBuildPhase;
			buildActionMask = 2147483647;
			dstPath = "include/$(PRODUCT_NAME)";
			dstSubfolderSpec = 16;
			files = (
			);
			runOnlyForDeploymentPostprocessing = 0;
		};
/* End PBXCopyFilesBuildPhase section */

/* Begin PBXFileReference section */
		C4258E391B3D03D300D91B3D /* AKDelayPedal.h */ = {isa = PBXFileReference; fileEncoding = 4; lastKnownFileType = sourcecode.c.h; path = AKDelayPedal.h; sourceTree = "<group>"; };
		C4258E3A1B3D03D300D91B3D /* AKDelayPedal.m */ = {isa = PBXFileReference; fileEncoding = 4; lastKnownFileType = sourcecode.c.objc; path = AKDelayPedal.m; sourceTree = "<group>"; };
		C4258E3E1B3E554D00D91B3D /* AKPitchShifter.h */ = {isa = PBXFileReference; fileEncoding = 4; lastKnownFileType = sourcecode.c.h; path = AKPitchShifter.h; sourceTree = "<group>"; };
		C4258E3F1B3E554D00D91B3D /* AKPitchShifter.m */ = {isa = PBXFileReference; fileEncoding = 4; lastKnownFileType = sourcecode.c.objc; path = AKPitchShifter.m; sourceTree = "<group>"; };
		C4258E441B3FAF7100D91B3D /* AKPitchShifterPedal.h */ = {isa = PBXFileReference; fileEncoding = 4; lastKnownFileType = sourcecode.c.h; path = AKPitchShifterPedal.h; sourceTree = "<group>"; };
		C4258E451B3FAF7100D91B3D /* AKPitchShifterPedal.m */ = {isa = PBXFileReference; fileEncoding = 4; lastKnownFileType = sourcecode.c.objc; path = AKPitchShifterPedal.m; sourceTree = "<group>"; };
		C43DB1301B21866300C9E4D5 /* AKHighShelfParametricEqualizerFilter.h */ = {isa = PBXFileReference; fileEncoding = 4; lastKnownFileType = sourcecode.c.h; path = AKHighShelfParametricEqualizerFilter.h; sourceTree = "<group>"; };
		C43DB1311B21866300C9E4D5 /* AKHighShelfParametricEqualizerFilter.m */ = {isa = PBXFileReference; fileEncoding = 4; lastKnownFileType = sourcecode.c.objc; path = AKHighShelfParametricEqualizerFilter.m; sourceTree = "<group>"; };
		C43DB1321B21866300C9E4D5 /* AKLowShelfParametricEqualizerFilter.h */ = {isa = PBXFileReference; fileEncoding = 4; lastKnownFileType = sourcecode.c.h; path = AKLowShelfParametricEqualizerFilter.h; sourceTree = "<group>"; };
		C43DB1331B21866300C9E4D5 /* AKLowShelfParametricEqualizerFilter.m */ = {isa = PBXFileReference; fileEncoding = 4; lastKnownFileType = sourcecode.c.objc; path = AKLowShelfParametricEqualizerFilter.m; sourceTree = "<group>"; };
		C43DB1341B21866300C9E4D5 /* AKPeakingParametricEqualizerFilter.h */ = {isa = PBXFileReference; fileEncoding = 4; lastKnownFileType = sourcecode.c.h; path = AKPeakingParametricEqualizerFilter.h; sourceTree = "<group>"; };
		C43DB1351B21866300C9E4D5 /* AKPeakingParametricEqualizerFilter.m */ = {isa = PBXFileReference; fileEncoding = 4; lastKnownFileType = sourcecode.c.objc; path = AKPeakingParametricEqualizerFilter.m; sourceTree = "<group>"; };
		C455523F1ADEFD8A000C8D42 /* AK3DBinauralAudio.h */ = {isa = PBXFileReference; fileEncoding = 4; lastKnownFileType = sourcecode.c.h; path = AK3DBinauralAudio.h; sourceTree = "<group>"; };
		C45552401ADEFD8A000C8D42 /* AK3DBinauralAudio.m */ = {isa = PBXFileReference; fileEncoding = 4; lastKnownFileType = sourcecode.c.objc; path = AK3DBinauralAudio.m; sourceTree = "<group>"; };
		C45552461ADF152F000C8D42 /* AKRingModulator.h */ = {isa = PBXFileReference; fileEncoding = 4; lastKnownFileType = sourcecode.c.h; path = AKRingModulator.h; sourceTree = "<group>"; };
		C45552471ADF152F000C8D42 /* AKRingModulator.m */ = {isa = PBXFileReference; fileEncoding = 4; lastKnownFileType = sourcecode.c.objc; path = AKRingModulator.m; sourceTree = "<group>"; };
		C47F63751B2BF33600D6FFC8 /* AKSoundFont.h */ = {isa = PBXFileReference; fileEncoding = 4; lastKnownFileType = sourcecode.c.h; name = AKSoundFont.h; path = "AudioKit/Sound Fonts/AKSoundFont.h"; sourceTree = SOURCE_ROOT; };
		C47F63761B2BF33600D6FFC8 /* AKSoundFont.m */ = {isa = PBXFileReference; fileEncoding = 4; lastKnownFileType = sourcecode.c.objc; name = AKSoundFont.m; path = "AudioKit/Sound Fonts/AKSoundFont.m"; sourceTree = SOURCE_ROOT; };
		C47F637B1B2BF7A100D6FFC8 /* AKSoundFontPlayer.h */ = {isa = PBXFileReference; fileEncoding = 4; lastKnownFileType = sourcecode.c.h; name = AKSoundFontPlayer.h; path = "AudioKit/Sound Fonts/AKSoundFontPlayer.h"; sourceTree = SOURCE_ROOT; };
		C47F637C1B2BF7A100D6FFC8 /* AKSoundFontPlayer.m */ = {isa = PBXFileReference; fileEncoding = 4; lastKnownFileType = sourcecode.c.objc; name = AKSoundFontPlayer.m; path = "AudioKit/Sound Fonts/AKSoundFontPlayer.m"; sourceTree = SOURCE_ROOT; };
		C4C6275E1B1B714900B7AD86 /* AKAdditiveCosines.h */ = {isa = PBXFileReference; fileEncoding = 4; lastKnownFileType = sourcecode.c.h; path = AKAdditiveCosines.h; sourceTree = "<group>"; };
		C4C6275F1B1B714900B7AD86 /* AKAdditiveCosines.m */ = {isa = PBXFileReference; fileEncoding = 4; lastKnownFileType = sourcecode.c.objc; path = AKAdditiveCosines.m; sourceTree = "<group>"; };
		C4C812591AE5CA03003A8B73 /* AKSekereInstrument.h */ = {isa = PBXFileReference; fileEncoding = 4; lastKnownFileType = sourcecode.c.h; path = AKSekereInstrument.h; sourceTree = "<group>"; };
		C4C8125A1AE5CA03003A8B73 /* AKSekereInstrument.m */ = {isa = PBXFileReference; fileEncoding = 4; lastKnownFileType = sourcecode.c.objc; path = AKSekereInstrument.m; sourceTree = "<group>"; };
		C4FAE5EF1AED6B2600FD71E2 /* AKAudioFilePlayer.h */ = {isa = PBXFileReference; fileEncoding = 4; lastKnownFileType = sourcecode.c.h; path = AKAudioFilePlayer.h; sourceTree = "<group>"; };
		C4FAE5F01AED6B2600FD71E2 /* AKAudioFilePlayer.m */ = {isa = PBXFileReference; fileEncoding = 4; lastKnownFileType = sourcecode.c.objc; path = AKAudioFilePlayer.m; sourceTree = "<group>"; };
		EA08B56D1AD8985F00949FD5 /* CsoundObj.h */ = {isa = PBXFileReference; fileEncoding = 4; lastKnownFileType = sourcecode.c.h; path = CsoundObj.h; sourceTree = "<group>"; };
		EA08B56E1AD8985F00949FD5 /* CsoundObj.m */ = {isa = PBXFileReference; fileEncoding = 4; lastKnownFileType = sourcecode.c.objc; path = CsoundObj.m; sourceTree = "<group>"; };
		EA15CDF41AE356B500BA279F /* AKCompatibility.h */ = {isa = PBXFileReference; lastKnownFileType = sourcecode.c.h; path = AKCompatibility.h; sourceTree = "<group>"; };
		EA321D1B1AEDCA5300DCCABD /* AKAudioFFTPlot.h */ = {isa = PBXFileReference; fileEncoding = 4; lastKnownFileType = sourcecode.c.h; path = AKAudioFFTPlot.h; sourceTree = "<group>"; };
		EA321D1C1AEDCA5300DCCABD /* AKAudioFFTPlot.m */ = {isa = PBXFileReference; fileEncoding = 4; lastKnownFileType = sourcecode.c.objc; path = AKAudioFFTPlot.m; sourceTree = "<group>"; };
		EA89F5691AE99C0500858344 /* AKAudioRollingWaveformPlot.h */ = {isa = PBXFileReference; fileEncoding = 4; lastKnownFileType = sourcecode.c.h; path = AKAudioRollingWaveformPlot.h; sourceTree = "<group>"; };
		EA89F56A1AE99C0500858344 /* AKAudioRollingWaveformPlot.m */ = {isa = PBXFileReference; fileEncoding = 4; lastKnownFileType = sourcecode.c.objc; path = AKAudioRollingWaveformPlot.m; sourceTree = "<group>"; };
		EA89F5711AEEE50900858344 /* AKAudioPlot.h */ = {isa = PBXFileReference; fileEncoding = 4; lastKnownFileType = sourcecode.c.h; path = AKAudioPlot.h; sourceTree = "<group>"; };
		EA89F5721AEEE50900858344 /* AKAudioPlot.m */ = {isa = PBXFileReference; fileEncoding = 4; lastKnownFileType = sourcecode.c.objc; path = AKAudioPlot.m; sourceTree = "<group>"; };
		EA8E93D81AD3C5240057E979 /* libAudioKit iOS Static.a */ = {isa = PBXFileReference; explicitFileType = archive.ar; includeInIndex = 0; path = "libAudioKit iOS Static.a"; sourceTree = BUILT_PRODUCTS_DIR; };
		EA8E93F31AD3C6840057E979 /* AKFoundation.h */ = {isa = PBXFileReference; fileEncoding = 4; lastKnownFileType = sourcecode.c.h; path = AKFoundation.h; sourceTree = "<group>"; };
		EA8E93F41AD3C6840057E979 /* AKManager.h */ = {isa = PBXFileReference; fileEncoding = 4; lastKnownFileType = sourcecode.c.h; path = AKManager.h; sourceTree = "<group>"; };
		EA8E93F51AD3C6840057E979 /* AKManager.m */ = {isa = PBXFileReference; fileEncoding = 4; lastKnownFileType = sourcecode.c.objc; path = AKManager.m; sourceTree = "<group>"; };
		EA8E93F61AD3C6840057E979 /* AKOrchestra.h */ = {isa = PBXFileReference; fileEncoding = 4; lastKnownFileType = sourcecode.c.h; path = AKOrchestra.h; sourceTree = "<group>"; };
		EA8E93F71AD3C6840057E979 /* AKOrchestra.m */ = {isa = PBXFileReference; fileEncoding = 4; lastKnownFileType = sourcecode.c.objc; path = AKOrchestra.m; sourceTree = "<group>"; };
		EA8E93F81AD3C6840057E979 /* AudioKit.plist */ = {isa = PBXFileReference; fileEncoding = 4; lastKnownFileType = text.plist.xml; name = AudioKit.plist; path = AudioKit/Resources/AudioKit.plist; sourceTree = SOURCE_ROOT; };
		EA8E93FA1AD3C6840057E979 /* AKMidi.h */ = {isa = PBXFileReference; fileEncoding = 4; lastKnownFileType = sourcecode.c.h; path = AKMidi.h; sourceTree = "<group>"; };
		EA8E93FB1AD3C6840057E979 /* AKMidi.m */ = {isa = PBXFileReference; fileEncoding = 4; lastKnownFileType = sourcecode.c.objc; path = AKMidi.m; sourceTree = "<group>"; };
		EA8E93FC1AD3C6840057E979 /* AKMidiListener.h */ = {isa = PBXFileReference; fileEncoding = 4; lastKnownFileType = sourcecode.c.h; path = AKMidiListener.h; sourceTree = "<group>"; };
		EA8E93FE1AD3C6840057E979 /* AKInstrument.h */ = {isa = PBXFileReference; fileEncoding = 4; lastKnownFileType = sourcecode.c.h; path = AKInstrument.h; sourceTree = "<group>"; };
		EA8E93FF1AD3C6840057E979 /* AKInstrument.m */ = {isa = PBXFileReference; fileEncoding = 4; lastKnownFileType = sourcecode.c.objc; path = AKInstrument.m; sourceTree = "<group>"; };
		EA8E94001AD3C6840057E979 /* AKInstrumentProperty.h */ = {isa = PBXFileReference; fileEncoding = 4; lastKnownFileType = sourcecode.c.h; path = AKInstrumentProperty.h; sourceTree = "<group>"; };
		EA8E94011AD3C6840057E979 /* AKInstrumentProperty.m */ = {isa = PBXFileReference; fileEncoding = 4; lastKnownFileType = sourcecode.c.objc; path = AKInstrumentProperty.m; sourceTree = "<group>"; };
		EA8E94031AD3C6840057E979 /* AKAudio.h */ = {isa = PBXFileReference; fileEncoding = 4; lastKnownFileType = sourcecode.c.h; path = AKAudio.h; sourceTree = "<group>"; };
		EA8E94041AD3C6840057E979 /* AKAudio.m */ = {isa = PBXFileReference; fileEncoding = 4; lastKnownFileType = sourcecode.c.objc; path = AKAudio.m; sourceTree = "<group>"; };
		EA8E94051AD3C6840057E979 /* AKConstant.h */ = {isa = PBXFileReference; fileEncoding = 4; lastKnownFileType = sourcecode.c.h; path = AKConstant.h; sourceTree = "<group>"; };
		EA8E94061AD3C6840057E979 /* AKConstant.m */ = {isa = PBXFileReference; fileEncoding = 4; lastKnownFileType = sourcecode.c.objc; path = AKConstant.m; sourceTree = "<group>"; };
		EA8E94071AD3C6840057E979 /* AKControl.h */ = {isa = PBXFileReference; fileEncoding = 4; lastKnownFileType = sourcecode.c.h; path = AKControl.h; sourceTree = "<group>"; };
		EA8E94081AD3C6840057E979 /* AKControl.m */ = {isa = PBXFileReference; fileEncoding = 4; lastKnownFileType = sourcecode.c.objc; path = AKControl.m; sourceTree = "<group>"; };
		EA8E94091AD3C6840057E979 /* AKFSignal.h */ = {isa = PBXFileReference; fileEncoding = 4; lastKnownFileType = sourcecode.c.h; path = AKFSignal.h; sourceTree = "<group>"; };
		EA8E940A1AD3C6840057E979 /* AKFSignal.m */ = {isa = PBXFileReference; fileEncoding = 4; lastKnownFileType = sourcecode.c.objc; path = AKFSignal.m; sourceTree = "<group>"; };
		EA8E940B1AD3C6840057E979 /* AKParameter.h */ = {isa = PBXFileReference; fileEncoding = 4; lastKnownFileType = sourcecode.c.h; path = AKParameter.h; sourceTree = "<group>"; };
		EA8E940C1AD3C6840057E979 /* AKParameter.m */ = {isa = PBXFileReference; fileEncoding = 4; lastKnownFileType = sourcecode.c.objc; path = AKParameter.m; sourceTree = "<group>"; };
		EA8E940D1AD3C6840057E979 /* AKStereoAudio.h */ = {isa = PBXFileReference; fileEncoding = 4; lastKnownFileType = sourcecode.c.h; path = AKStereoAudio.h; sourceTree = "<group>"; };
		EA8E940E1AD3C6840057E979 /* AKStereoAudio.m */ = {isa = PBXFileReference; fileEncoding = 4; lastKnownFileType = sourcecode.c.objc; path = AKStereoAudio.m; sourceTree = "<group>"; };
		EA8E94101AD3C6840057E979 /* AKSampler.h */ = {isa = PBXFileReference; fileEncoding = 4; lastKnownFileType = sourcecode.c.h; path = AKSampler.h; sourceTree = "<group>"; };
		EA8E94111AD3C6840057E979 /* AKSampler.m */ = {isa = PBXFileReference; fileEncoding = 4; lastKnownFileType = sourcecode.c.objc; path = AKSampler.m; sourceTree = "<group>"; };
		EA8E94121AD3C6840057E979 /* AKTools.h */ = {isa = PBXFileReference; fileEncoding = 4; lastKnownFileType = sourcecode.c.h; path = AKTools.h; sourceTree = "<group>"; };
		EA8E94131AD3C6840057E979 /* AKTools.m */ = {isa = PBXFileReference; fileEncoding = 4; lastKnownFileType = sourcecode.c.objc; path = AKTools.m; sourceTree = "<group>"; };
		EA8E94161AD3C6840057E979 /* AKAmplifier.h */ = {isa = PBXFileReference; fileEncoding = 4; lastKnownFileType = sourcecode.c.h; path = AKAmplifier.h; sourceTree = "<group>"; };
		EA8E94171AD3C6840057E979 /* AKAmplifier.m */ = {isa = PBXFileReference; fileEncoding = 4; lastKnownFileType = sourcecode.c.objc; path = AKAmplifier.m; sourceTree = "<group>"; };
		EA8E94181AD3C6840057E979 /* AKStereoAmplifier.h */ = {isa = PBXFileReference; fileEncoding = 4; lastKnownFileType = sourcecode.c.h; path = AKStereoAmplifier.h; sourceTree = "<group>"; };
		EA8E94191AD3C6840057E979 /* AKStereoAmplifier.m */ = {isa = PBXFileReference; fileEncoding = 4; lastKnownFileType = sourcecode.c.objc; path = AKStereoAmplifier.m; sourceTree = "<group>"; };
		EA8E941B1AD3C6840057E979 /* AKAudioAnalyzer.h */ = {isa = PBXFileReference; fileEncoding = 4; lastKnownFileType = sourcecode.c.h; path = AKAudioAnalyzer.h; sourceTree = "<group>"; };
		EA8E941C1AD3C6840057E979 /* AKAudioAnalyzer.m */ = {isa = PBXFileReference; fileEncoding = 4; lastKnownFileType = sourcecode.c.objc; path = AKAudioAnalyzer.m; sourceTree = "<group>"; };
		EA8E941E1AD3C6840057E979 /* AKBambooSticksInstrument.h */ = {isa = PBXFileReference; fileEncoding = 4; lastKnownFileType = sourcecode.c.h; path = AKBambooSticksInstrument.h; sourceTree = "<group>"; };
		EA8E941F1AD3C6840057E979 /* AKBambooSticksInstrument.m */ = {isa = PBXFileReference; fileEncoding = 4; lastKnownFileType = sourcecode.c.objc; path = AKBambooSticksInstrument.m; sourceTree = "<group>"; };
		EA8E94201AD3C6840057E979 /* AKMandolinInstrument.h */ = {isa = PBXFileReference; fileEncoding = 4; lastKnownFileType = sourcecode.c.h; path = AKMandolinInstrument.h; sourceTree = "<group>"; };
		EA8E94211AD3C6840057E979 /* AKMandolinInstrument.m */ = {isa = PBXFileReference; fileEncoding = 4; lastKnownFileType = sourcecode.c.objc; path = AKMandolinInstrument.m; sourceTree = "<group>"; };
		EA8E94221AD3C6840057E979 /* AKMarimbaInstrument.h */ = {isa = PBXFileReference; fileEncoding = 4; lastKnownFileType = sourcecode.c.h; path = AKMarimbaInstrument.h; sourceTree = "<group>"; };
		EA8E94231AD3C6840057E979 /* AKMarimbaInstrument.m */ = {isa = PBXFileReference; fileEncoding = 4; lastKnownFileType = sourcecode.c.objc; path = AKMarimbaInstrument.m; sourceTree = "<group>"; };
		EA8E94241AD3C6840057E979 /* AKPluckedStringInstrument.h */ = {isa = PBXFileReference; fileEncoding = 4; lastKnownFileType = sourcecode.c.h; path = AKPluckedStringInstrument.h; sourceTree = "<group>"; };
		EA8E94251AD3C6840057E979 /* AKPluckedStringInstrument.m */ = {isa = PBXFileReference; fileEncoding = 4; lastKnownFileType = sourcecode.c.objc; path = AKPluckedStringInstrument.m; sourceTree = "<group>"; };
		EA8E94261AD3C6840057E979 /* AKSleighbellsInstrument.h */ = {isa = PBXFileReference; fileEncoding = 4; lastKnownFileType = sourcecode.c.h; path = AKSleighbellsInstrument.h; sourceTree = "<group>"; };
		EA8E94271AD3C6840057E979 /* AKSleighbellsInstrument.m */ = {isa = PBXFileReference; fileEncoding = 4; lastKnownFileType = sourcecode.c.objc; path = AKSleighbellsInstrument.m; sourceTree = "<group>"; };
		EA8E94281AD3C6840057E979 /* AKStickInstrument.h */ = {isa = PBXFileReference; fileEncoding = 4; lastKnownFileType = sourcecode.c.h; path = AKStickInstrument.h; sourceTree = "<group>"; };
		EA8E94291AD3C6840057E979 /* AKStickInstrument.m */ = {isa = PBXFileReference; fileEncoding = 4; lastKnownFileType = sourcecode.c.objc; path = AKStickInstrument.m; sourceTree = "<group>"; };
		EA8E942A1AD3C6840057E979 /* AKStruckMetalBarInstrument.h */ = {isa = PBXFileReference; fileEncoding = 4; lastKnownFileType = sourcecode.c.h; path = AKStruckMetalBarInstrument.h; sourceTree = "<group>"; };
		EA8E942B1AD3C6840057E979 /* AKStruckMetalBarInstrument.m */ = {isa = PBXFileReference; fileEncoding = 4; lastKnownFileType = sourcecode.c.objc; path = AKStruckMetalBarInstrument.m; sourceTree = "<group>"; };
		EA8E942C1AD3C6840057E979 /* AKTambourineInstrument.h */ = {isa = PBXFileReference; fileEncoding = 4; lastKnownFileType = sourcecode.c.h; path = AKTambourineInstrument.h; sourceTree = "<group>"; };
		EA8E942D1AD3C6840057E979 /* AKTambourineInstrument.m */ = {isa = PBXFileReference; fileEncoding = 4; lastKnownFileType = sourcecode.c.objc; path = AKTambourineInstrument.m; sourceTree = "<group>"; };
		EA8E942E1AD3C6840057E979 /* AKVibraphoneInstrument.h */ = {isa = PBXFileReference; fileEncoding = 4; lastKnownFileType = sourcecode.c.h; path = AKVibraphoneInstrument.h; sourceTree = "<group>"; };
		EA8E942F1AD3C6840057E979 /* AKVibraphoneInstrument.m */ = {isa = PBXFileReference; fileEncoding = 4; lastKnownFileType = sourcecode.c.objc; path = AKVibraphoneInstrument.m; sourceTree = "<group>"; };
		EA8E94311AD3C6840057E979 /* AKMicrophone.h */ = {isa = PBXFileReference; fileEncoding = 4; lastKnownFileType = sourcecode.c.h; path = AKMicrophone.h; sourceTree = "<group>"; };
		EA8E94321AD3C6840057E979 /* AKMicrophone.m */ = {isa = PBXFileReference; fileEncoding = 4; lastKnownFileType = sourcecode.c.objc; path = AKMicrophone.m; sourceTree = "<group>"; };
		EA8E94341AD3C6840057E979 /* AKReverbPedal.h */ = {isa = PBXFileReference; fileEncoding = 4; lastKnownFileType = sourcecode.c.h; path = AKReverbPedal.h; sourceTree = "<group>"; };
		EA8E94351AD3C6840057E979 /* AKReverbPedal.m */ = {isa = PBXFileReference; fileEncoding = 4; lastKnownFileType = sourcecode.c.objc; path = AKReverbPedal.m; sourceTree = "<group>"; };
		EA8E94371AD3C6840057E979 /* AKFMOscillatorInstrument.h */ = {isa = PBXFileReference; fileEncoding = 4; lastKnownFileType = sourcecode.c.h; path = AKFMOscillatorInstrument.h; sourceTree = "<group>"; };
		EA8E94381AD3C6840057E979 /* AKFMOscillatorInstrument.m */ = {isa = PBXFileReference; fileEncoding = 4; lastKnownFileType = sourcecode.c.objc; path = AKFMOscillatorInstrument.m; sourceTree = "<group>"; };
		EA8E94391AD3C6840057E979 /* AKVCOscillatorInstrument.h */ = {isa = PBXFileReference; fileEncoding = 4; lastKnownFileType = sourcecode.c.h; path = AKVCOscillatorInstrument.h; sourceTree = "<group>"; };
		EA8E943A1AD3C6840057E979 /* AKVCOscillatorInstrument.m */ = {isa = PBXFileReference; fileEncoding = 4; lastKnownFileType = sourcecode.c.objc; path = AKVCOscillatorInstrument.m; sourceTree = "<group>"; };
		EA8E943C1AD3C6840057E979 /* AKAudioInputFFTPlot.h */ = {isa = PBXFileReference; fileEncoding = 4; lastKnownFileType = sourcecode.c.h; path = AKAudioInputFFTPlot.h; sourceTree = "<group>"; };
		EA8E943D1AD3C6840057E979 /* AKAudioInputFFTPlot.m */ = {isa = PBXFileReference; fileEncoding = 4; lastKnownFileType = sourcecode.c.objc; path = AKAudioInputFFTPlot.m; sourceTree = "<group>"; };
		EA8E943E1AD3C6840057E979 /* AKAudioInputPlot.h */ = {isa = PBXFileReference; fileEncoding = 4; lastKnownFileType = sourcecode.c.h; path = AKAudioInputPlot.h; sourceTree = "<group>"; };
		EA8E943F1AD3C6840057E979 /* AKAudioInputPlot.m */ = {isa = PBXFileReference; fileEncoding = 4; lastKnownFileType = sourcecode.c.objc; path = AKAudioInputPlot.m; sourceTree = "<group>"; };
		EA8E94401AD3C6840057E979 /* AKAudioInputRollingWaveformPlot.h */ = {isa = PBXFileReference; fileEncoding = 4; lastKnownFileType = sourcecode.c.h; path = AKAudioInputRollingWaveformPlot.h; sourceTree = "<group>"; };
		EA8E94411AD3C6840057E979 /* AKAudioInputRollingWaveformPlot.m */ = {isa = PBXFileReference; fileEncoding = 4; lastKnownFileType = sourcecode.c.objc; path = AKAudioInputRollingWaveformPlot.m; sourceTree = "<group>"; };
		EA8E94421AD3C6840057E979 /* AKAudioOutputFFTPlot.h */ = {isa = PBXFileReference; fileEncoding = 4; lastKnownFileType = sourcecode.c.h; path = AKAudioOutputFFTPlot.h; sourceTree = "<group>"; };
		EA8E94431AD3C6840057E979 /* AKAudioOutputFFTPlot.m */ = {isa = PBXFileReference; fileEncoding = 4; lastKnownFileType = sourcecode.c.objc; path = AKAudioOutputFFTPlot.m; sourceTree = "<group>"; };
		EA8E94441AD3C6840057E979 /* AKAudioOutputPlot.h */ = {isa = PBXFileReference; fileEncoding = 4; lastKnownFileType = sourcecode.c.h; path = AKAudioOutputPlot.h; sourceTree = "<group>"; };
		EA8E94451AD3C6840057E979 /* AKAudioOutputPlot.m */ = {isa = PBXFileReference; fileEncoding = 4; lastKnownFileType = sourcecode.c.objc; path = AKAudioOutputPlot.m; sourceTree = "<group>"; };
		EA8E94461AD3C6840057E979 /* AKAudioOutputRollingWaveformPlot.h */ = {isa = PBXFileReference; fileEncoding = 4; lastKnownFileType = sourcecode.c.h; path = AKAudioOutputRollingWaveformPlot.h; sourceTree = "<group>"; };
		EA8E94471AD3C6840057E979 /* AKAudioOutputRollingWaveformPlot.m */ = {isa = PBXFileReference; fileEncoding = 4; lastKnownFileType = sourcecode.c.objc; path = AKAudioOutputRollingWaveformPlot.m; sourceTree = "<group>"; };
		EA8E94481AD3C6840057E979 /* AKFloatPlot.h */ = {isa = PBXFileReference; fileEncoding = 4; lastKnownFileType = sourcecode.c.h; path = AKFloatPlot.h; sourceTree = "<group>"; };
		EA8E94491AD3C6840057E979 /* AKFloatPlot.m */ = {isa = PBXFileReference; fileEncoding = 4; lastKnownFileType = sourcecode.c.objc; path = AKFloatPlot.m; sourceTree = "<group>"; };
		EA8E944A1AD3C6840057E979 /* AKInstrumentPropertyPlot.h */ = {isa = PBXFileReference; fileEncoding = 4; lastKnownFileType = sourcecode.c.h; path = AKInstrumentPropertyPlot.h; sourceTree = "<group>"; };
		EA8E944B1AD3C6840057E979 /* AKInstrumentPropertyPlot.m */ = {isa = PBXFileReference; fileEncoding = 4; lastKnownFileType = sourcecode.c.objc; path = AKInstrumentPropertyPlot.m; sourceTree = "<group>"; };
		EA8E944D1AD3C6840057E979 /* AKPlotView.h */ = {isa = PBXFileReference; fileEncoding = 4; lastKnownFileType = sourcecode.c.h; path = AKPlotView.h; sourceTree = "<group>"; };
		EA8E944E1AD3C6840057E979 /* AKPlotView.m */ = {isa = PBXFileReference; fileEncoding = 4; lastKnownFileType = sourcecode.c.objc; path = AKPlotView.m; sourceTree = "<group>"; };
		EA8E944F1AD3C6840057E979 /* AKStereoOutputPlot.h */ = {isa = PBXFileReference; fileEncoding = 4; lastKnownFileType = sourcecode.c.h; path = AKStereoOutputPlot.h; sourceTree = "<group>"; };
		EA8E94501AD3C6840057E979 /* AKStereoOutputPlot.m */ = {isa = PBXFileReference; fileEncoding = 4; lastKnownFileType = sourcecode.c.objc; path = AKStereoOutputPlot.m; sourceTree = "<group>"; };
		EA8E94511AD3C6840057E979 /* AKTablePlot.h */ = {isa = PBXFileReference; fileEncoding = 4; lastKnownFileType = sourcecode.c.h; path = AKTablePlot.h; sourceTree = "<group>"; };
		EA8E94521AD3C6840057E979 /* AKTablePlot.m */ = {isa = PBXFileReference; fileEncoding = 4; lastKnownFileType = sourcecode.c.objc; path = AKTablePlot.m; sourceTree = "<group>"; };
		EA8E94541AD3C6840057E979 /* AEFloatConverter.h */ = {isa = PBXFileReference; fileEncoding = 4; lastKnownFileType = sourcecode.c.h; path = AEFloatConverter.h; sourceTree = "<group>"; };
		EA8E94551AD3C6840057E979 /* AEFloatConverter.m */ = {isa = PBXFileReference; fileEncoding = 4; lastKnownFileType = sourcecode.c.objc; path = AEFloatConverter.m; sourceTree = "<group>"; };
		EA8E94561AD3C6840057E979 /* EZAudio.h */ = {isa = PBXFileReference; fileEncoding = 4; lastKnownFileType = sourcecode.c.h; path = EZAudio.h; sourceTree = "<group>"; };
		EA8E94571AD3C6840057E979 /* EZAudio.m */ = {isa = PBXFileReference; fileEncoding = 4; lastKnownFileType = sourcecode.c.objc; path = EZAudio.m; sourceTree = "<group>"; };
		EA8E94581AD3C6840057E979 /* EZAudioPlot.h */ = {isa = PBXFileReference; fileEncoding = 4; lastKnownFileType = sourcecode.c.h; path = EZAudioPlot.h; sourceTree = "<group>"; };
		EA8E94591AD3C6840057E979 /* EZAudioPlot.m */ = {isa = PBXFileReference; fileEncoding = 4; lastKnownFileType = sourcecode.c.objc; path = EZAudioPlot.m; sourceTree = "<group>"; };
		EA8E945A1AD3C6840057E979 /* LICENSE */ = {isa = PBXFileReference; fileEncoding = 4; lastKnownFileType = text; path = LICENSE; sourceTree = "<group>"; };
		EA8E945B1AD3C6840057E979 /* TPCircularBuffer.c */ = {isa = PBXFileReference; fileEncoding = 4; lastKnownFileType = sourcecode.c.c; path = TPCircularBuffer.c; sourceTree = "<group>"; };
		EA8E945C1AD3C6840057E979 /* TPCircularBuffer.h */ = {isa = PBXFileReference; fileEncoding = 4; lastKnownFileType = sourcecode.c.h; path = TPCircularBuffer.h; sourceTree = "<group>"; };
		EA8E94651AD3C6840057E979 /* AKPropertyLabel.h */ = {isa = PBXFileReference; fileEncoding = 4; lastKnownFileType = sourcecode.c.h; path = AKPropertyLabel.h; sourceTree = "<group>"; };
		EA8E94661AD3C6840057E979 /* AKPropertyLabel.m */ = {isa = PBXFileReference; fileEncoding = 4; lastKnownFileType = sourcecode.c.objc; path = AKPropertyLabel.m; sourceTree = "<group>"; };
		EA8E94671AD3C6840057E979 /* AKPropertySlider.h */ = {isa = PBXFileReference; fileEncoding = 4; lastKnownFileType = sourcecode.c.h; path = AKPropertySlider.h; sourceTree = "<group>"; };
		EA8E94681AD3C6840057E979 /* AKPropertySlider.m */ = {isa = PBXFileReference; fileEncoding = 4; lastKnownFileType = sourcecode.c.objc; path = AKPropertySlider.m; sourceTree = "<group>"; };
		EA8E94691AD3C6840057E979 /* AKLevelMeter.h */ = {isa = PBXFileReference; fileEncoding = 4; lastKnownFileType = sourcecode.c.h; path = AKLevelMeter.h; sourceTree = "<group>"; };
		EA8E946A1AD3C6840057E979 /* AKLevelMeter.m */ = {isa = PBXFileReference; fileEncoding = 4; lastKnownFileType = sourcecode.c.objc; path = AKLevelMeter.m; sourceTree = "<group>"; };
		EA8E946C1AD3C6840057E979 /* AKSoundFileTable.h */ = {isa = PBXFileReference; fileEncoding = 4; lastKnownFileType = sourcecode.c.h; path = AKSoundFileTable.h; sourceTree = "<group>"; };
		EA8E946D1AD3C6840057E979 /* AKSoundFileTable.m */ = {isa = PBXFileReference; fileEncoding = 4; lastKnownFileType = sourcecode.c.objc; path = AKSoundFileTable.m; sourceTree = "<group>"; };
		EA8E946E1AD3C6840057E979 /* AKTable.h */ = {isa = PBXFileReference; fileEncoding = 4; lastKnownFileType = sourcecode.c.h; path = AKTable.h; sourceTree = "<group>"; };
		EA8E946F1AD3C6840057E979 /* AKTable.m */ = {isa = PBXFileReference; fileEncoding = 4; lastKnownFileType = sourcecode.c.objc; path = AKTable.m; sourceTree = "<group>"; };
		EA8E94711AD3C6840057E979 /* AKExponentialTableGenerator.h */ = {isa = PBXFileReference; fileEncoding = 4; lastKnownFileType = sourcecode.c.h; path = AKExponentialTableGenerator.h; sourceTree = "<group>"; };
		EA8E94721AD3C6840057E979 /* AKExponentialTableGenerator.m */ = {isa = PBXFileReference; fileEncoding = 4; lastKnownFileType = sourcecode.c.objc; path = AKExponentialTableGenerator.m; sourceTree = "<group>"; };
		EA8E94731AD3C6840057E979 /* AKFourierSeriesTableGenerator.h */ = {isa = PBXFileReference; fileEncoding = 4; lastKnownFileType = sourcecode.c.h; path = AKFourierSeriesTableGenerator.h; sourceTree = "<group>"; };
		EA8E94741AD3C6840057E979 /* AKFourierSeriesTableGenerator.m */ = {isa = PBXFileReference; fileEncoding = 4; lastKnownFileType = sourcecode.c.objc; path = AKFourierSeriesTableGenerator.m; sourceTree = "<group>"; };
		EA8E94751AD3C6840057E979 /* AKHarmonicCosineTableGenerator.h */ = {isa = PBXFileReference; fileEncoding = 4; lastKnownFileType = sourcecode.c.h; path = AKHarmonicCosineTableGenerator.h; sourceTree = "<group>"; };
		EA8E94761AD3C6840057E979 /* AKHarmonicCosineTableGenerator.m */ = {isa = PBXFileReference; fileEncoding = 4; lastKnownFileType = sourcecode.c.objc; path = AKHarmonicCosineTableGenerator.m; sourceTree = "<group>"; };
		EA8E94771AD3C6840057E979 /* AKLineTableGenerator.h */ = {isa = PBXFileReference; fileEncoding = 4; lastKnownFileType = sourcecode.c.h; path = AKLineTableGenerator.h; sourceTree = "<group>"; };
		EA8E94781AD3C6840057E979 /* AKLineTableGenerator.m */ = {isa = PBXFileReference; fileEncoding = 4; lastKnownFileType = sourcecode.c.objc; path = AKLineTableGenerator.m; sourceTree = "<group>"; };
		EA8E94791AD3C6840057E979 /* AKRandomDistributionTableGenerator.h */ = {isa = PBXFileReference; fileEncoding = 4; lastKnownFileType = sourcecode.c.h; path = AKRandomDistributionTableGenerator.h; sourceTree = "<group>"; };
		EA8E947A1AD3C6840057E979 /* AKRandomDistributionTableGenerator.m */ = {isa = PBXFileReference; fileEncoding = 4; lastKnownFileType = sourcecode.c.objc; path = AKRandomDistributionTableGenerator.m; sourceTree = "<group>"; };
		EA8E947B1AD3C6840057E979 /* AKTableGenerator.h */ = {isa = PBXFileReference; fileEncoding = 4; lastKnownFileType = sourcecode.c.h; path = AKTableGenerator.h; sourceTree = "<group>"; };
		EA8E947C1AD3C6840057E979 /* AKTableGenerator.m */ = {isa = PBXFileReference; fileEncoding = 4; lastKnownFileType = sourcecode.c.objc; path = AKTableGenerator.m; sourceTree = "<group>"; };
		EA8E947D1AD3C6840057E979 /* AKWindowTableGenerator.h */ = {isa = PBXFileReference; fileEncoding = 4; lastKnownFileType = sourcecode.c.h; path = AKWindowTableGenerator.h; sourceTree = "<group>"; };
		EA8E947E1AD3C6840057E979 /* AKWindowTableGenerator.m */ = {isa = PBXFileReference; fileEncoding = 4; lastKnownFileType = sourcecode.c.objc; path = AKWindowTableGenerator.m; sourceTree = "<group>"; };
		EA8E94801AD3C6840057E979 /* AKParameter+Operation.h */ = {isa = PBXFileReference; fileEncoding = 4; lastKnownFileType = sourcecode.c.h; path = "AKParameter+Operation.h"; sourceTree = "<group>"; };
		EA8E94811AD3C6840057E979 /* AKParameter+Operation.m */ = {isa = PBXFileReference; fileEncoding = 4; lastKnownFileType = sourcecode.c.objc; path = "AKParameter+Operation.m"; sourceTree = "<group>"; };
		EA8E94831AD3C6840057E979 /* AKTrackedAmplitude.h */ = {isa = PBXFileReference; fileEncoding = 4; lastKnownFileType = sourcecode.c.h; path = AKTrackedAmplitude.h; sourceTree = "<group>"; };
		EA8E94841AD3C6840057E979 /* AKTrackedAmplitude.m */ = {isa = PBXFileReference; fileEncoding = 4; lastKnownFileType = sourcecode.c.objc; path = AKTrackedAmplitude.m; sourceTree = "<group>"; };
		EA8E94851AD3C6840057E979 /* AKTrackedAmplitudeFromFSignal.h */ = {isa = PBXFileReference; fileEncoding = 4; lastKnownFileType = sourcecode.c.h; path = AKTrackedAmplitudeFromFSignal.h; sourceTree = "<group>"; };
		EA8E94861AD3C6840057E979 /* AKTrackedAmplitudeFromFSignal.m */ = {isa = PBXFileReference; fileEncoding = 4; lastKnownFileType = sourcecode.c.objc; path = AKTrackedAmplitudeFromFSignal.m; sourceTree = "<group>"; };
		EA8E94871AD3C6840057E979 /* AKTrackedFrequency.h */ = {isa = PBXFileReference; fileEncoding = 4; lastKnownFileType = sourcecode.c.h; path = AKTrackedFrequency.h; sourceTree = "<group>"; };
		EA8E94881AD3C6840057E979 /* AKTrackedFrequency.m */ = {isa = PBXFileReference; fileEncoding = 4; lastKnownFileType = sourcecode.c.objc; path = AKTrackedFrequency.m; sourceTree = "<group>"; };
		EA8E94891AD3C6840057E979 /* AKTrackedFrequencyFromFSignal.h */ = {isa = PBXFileReference; fileEncoding = 4; lastKnownFileType = sourcecode.c.h; path = AKTrackedFrequencyFromFSignal.h; sourceTree = "<group>"; };
		EA8E948A1AD3C6840057E979 /* AKTrackedFrequencyFromFSignal.m */ = {isa = PBXFileReference; fileEncoding = 4; lastKnownFileType = sourcecode.c.objc; path = AKTrackedFrequencyFromFSignal.m; sourceTree = "<group>"; };
		EA8E948C1AD3C6840057E979 /* AKCrossSynthesizedFFT.h */ = {isa = PBXFileReference; fileEncoding = 4; lastKnownFileType = sourcecode.c.h; path = AKCrossSynthesizedFFT.h; sourceTree = "<group>"; };
		EA8E948D1AD3C6840057E979 /* AKCrossSynthesizedFFT.m */ = {isa = PBXFileReference; fileEncoding = 4; lastKnownFileType = sourcecode.c.objc; path = AKCrossSynthesizedFFT.m; sourceTree = "<group>"; };
		EA8E948E1AD3C6840057E979 /* AKFFT.h */ = {isa = PBXFileReference; fileEncoding = 4; lastKnownFileType = sourcecode.c.h; path = AKFFT.h; sourceTree = "<group>"; };
		EA8E948F1AD3C6840057E979 /* AKFFT.m */ = {isa = PBXFileReference; fileEncoding = 4; lastKnownFileType = sourcecode.c.objc; path = AKFFT.m; sourceTree = "<group>"; };
		EA8E94901AD3C6840057E979 /* AKFFTProcessor.h */ = {isa = PBXFileReference; fileEncoding = 4; lastKnownFileType = sourcecode.c.h; path = AKFFTProcessor.h; sourceTree = "<group>"; };
		EA8E94911AD3C6840057E979 /* AKFFTProcessor.m */ = {isa = PBXFileReference; fileEncoding = 4; lastKnownFileType = sourcecode.c.objc; path = AKFFTProcessor.m; sourceTree = "<group>"; };
		EA8E94921AD3C6840057E979 /* AKMixedFFT.h */ = {isa = PBXFileReference; fileEncoding = 4; lastKnownFileType = sourcecode.c.h; path = AKMixedFFT.h; sourceTree = "<group>"; };
		EA8E94931AD3C6840057E979 /* AKMixedFFT.m */ = {isa = PBXFileReference; fileEncoding = 4; lastKnownFileType = sourcecode.c.objc; path = AKMixedFFT.m; sourceTree = "<group>"; };
		EA8E94941AD3C6840057E979 /* AKPhaseLockedVocoder.h */ = {isa = PBXFileReference; fileEncoding = 4; lastKnownFileType = sourcecode.c.h; path = AKPhaseLockedVocoder.h; sourceTree = "<group>"; };
		EA8E94951AD3C6840057E979 /* AKPhaseLockedVocoder.m */ = {isa = PBXFileReference; fileEncoding = 4; lastKnownFileType = sourcecode.c.objc; path = AKPhaseLockedVocoder.m; sourceTree = "<group>"; };
		EA8E94961AD3C6840057E979 /* AKResynthesizedAudio.h */ = {isa = PBXFileReference; fileEncoding = 4; lastKnownFileType = sourcecode.c.h; path = AKResynthesizedAudio.h; sourceTree = "<group>"; };
		EA8E94971AD3C6840057E979 /* AKResynthesizedAudio.m */ = {isa = PBXFileReference; fileEncoding = 4; lastKnownFileType = sourcecode.c.objc; path = AKResynthesizedAudio.m; sourceTree = "<group>"; };
		EA8E94981AD3C6840057E979 /* AKScaledFFT.h */ = {isa = PBXFileReference; fileEncoding = 4; lastKnownFileType = sourcecode.c.h; path = AKScaledFFT.h; sourceTree = "<group>"; };
		EA8E94991AD3C6840057E979 /* AKScaledFFT.m */ = {isa = PBXFileReference; fileEncoding = 4; lastKnownFileType = sourcecode.c.objc; path = AKScaledFFT.m; sourceTree = "<group>"; };
		EA8E949A1AD3C6840057E979 /* AKSpectralVocoder.h */ = {isa = PBXFileReference; fileEncoding = 4; lastKnownFileType = sourcecode.c.h; path = AKSpectralVocoder.h; sourceTree = "<group>"; };
		EA8E949B1AD3C6840057E979 /* AKSpectralVocoder.m */ = {isa = PBXFileReference; fileEncoding = 4; lastKnownFileType = sourcecode.c.objc; path = AKSpectralVocoder.m; sourceTree = "<group>"; };
		EA8E949C1AD3C6840057E979 /* AKWarpedFFT.h */ = {isa = PBXFileReference; fileEncoding = 4; lastKnownFileType = sourcecode.c.h; path = AKWarpedFFT.h; sourceTree = "<group>"; };
		EA8E949D1AD3C6840057E979 /* AKWarpedFFT.m */ = {isa = PBXFileReference; fileEncoding = 4; lastKnownFileType = sourcecode.c.objc; path = AKWarpedFFT.m; sourceTree = "<group>"; };
		EA8E949F1AD3C6840057E979 /* AKAssignment.h */ = {isa = PBXFileReference; fileEncoding = 4; lastKnownFileType = sourcecode.c.h; path = AKAssignment.h; sourceTree = "<group>"; };
		EA8E94A01AD3C6840057E979 /* AKAssignment.m */ = {isa = PBXFileReference; fileEncoding = 4; lastKnownFileType = sourcecode.c.objc; path = AKAssignment.m; sourceTree = "<group>"; };
		EA8E94A11AD3C6840057E979 /* AKDifference.h */ = {isa = PBXFileReference; fileEncoding = 4; lastKnownFileType = sourcecode.c.h; path = AKDifference.h; sourceTree = "<group>"; };
		EA8E94A21AD3C6840057E979 /* AKDifference.m */ = {isa = PBXFileReference; fileEncoding = 4; lastKnownFileType = sourcecode.c.objc; path = AKDifference.m; sourceTree = "<group>"; };
		EA8E94A31AD3C6840057E979 /* AKInverse.h */ = {isa = PBXFileReference; fileEncoding = 4; lastKnownFileType = sourcecode.c.h; path = AKInverse.h; sourceTree = "<group>"; };
		EA8E94A41AD3C6840057E979 /* AKInverse.m */ = {isa = PBXFileReference; fileEncoding = 4; lastKnownFileType = sourcecode.c.objc; path = AKInverse.m; sourceTree = "<group>"; };
		EA8E94A51AD3C6840057E979 /* AKMaximum.h */ = {isa = PBXFileReference; fileEncoding = 4; lastKnownFileType = sourcecode.c.h; path = AKMaximum.h; sourceTree = "<group>"; };
		EA8E94A61AD3C6840057E979 /* AKMaximum.m */ = {isa = PBXFileReference; fileEncoding = 4; lastKnownFileType = sourcecode.c.objc; path = AKMaximum.m; sourceTree = "<group>"; };
		EA8E94A71AD3C6840057E979 /* AKMinimum.h */ = {isa = PBXFileReference; fileEncoding = 4; lastKnownFileType = sourcecode.c.h; path = AKMinimum.h; sourceTree = "<group>"; };
		EA8E94A81AD3C6840057E979 /* AKMinimum.m */ = {isa = PBXFileReference; fileEncoding = 4; lastKnownFileType = sourcecode.c.objc; path = AKMinimum.m; sourceTree = "<group>"; };
		EA8E94A91AD3C6840057E979 /* AKMultipleInputMathOperation.h */ = {isa = PBXFileReference; fileEncoding = 4; lastKnownFileType = sourcecode.c.h; path = AKMultipleInputMathOperation.h; sourceTree = "<group>"; };
		EA8E94AA1AD3C6840057E979 /* AKMultipleInputMathOperation.m */ = {isa = PBXFileReference; fileEncoding = 4; lastKnownFileType = sourcecode.c.objc; path = AKMultipleInputMathOperation.m; sourceTree = "<group>"; };
		EA8E94AB1AD3C6840057E979 /* AKProduct.h */ = {isa = PBXFileReference; fileEncoding = 4; lastKnownFileType = sourcecode.c.h; path = AKProduct.h; sourceTree = "<group>"; };
		EA8E94AC1AD3C6840057E979 /* AKProduct.m */ = {isa = PBXFileReference; fileEncoding = 4; lastKnownFileType = sourcecode.c.objc; path = AKProduct.m; sourceTree = "<group>"; };
		EA8E94AD1AD3C6840057E979 /* AKSingleInputMathOperation.h */ = {isa = PBXFileReference; fileEncoding = 4; lastKnownFileType = sourcecode.c.h; path = AKSingleInputMathOperation.h; sourceTree = "<group>"; };
		EA8E94AE1AD3C6840057E979 /* AKSingleInputMathOperation.m */ = {isa = PBXFileReference; fileEncoding = 4; lastKnownFileType = sourcecode.c.objc; path = AKSingleInputMathOperation.m; sourceTree = "<group>"; };
		EA8E94AF1AD3C6840057E979 /* AKSum.h */ = {isa = PBXFileReference; fileEncoding = 4; lastKnownFileType = sourcecode.c.h; path = AKSum.h; sourceTree = "<group>"; };
		EA8E94B01AD3C6840057E979 /* AKSum.m */ = {isa = PBXFileReference; fileEncoding = 4; lastKnownFileType = sourcecode.c.objc; path = AKSum.m; sourceTree = "<group>"; };
		EA8E94B11AD3C6840057E979 /* AKTableValue.h */ = {isa = PBXFileReference; fileEncoding = 4; lastKnownFileType = sourcecode.c.h; path = AKTableValue.h; sourceTree = "<group>"; };
		EA8E94B21AD3C6840057E979 /* AKTableValue.m */ = {isa = PBXFileReference; fileEncoding = 4; lastKnownFileType = sourcecode.c.objc; path = AKTableValue.m; sourceTree = "<group>"; };
		EA8E94B51AD3C6840057E979 /* AKADSREnvelope.h */ = {isa = PBXFileReference; fileEncoding = 4; lastKnownFileType = sourcecode.c.h; path = AKADSREnvelope.h; sourceTree = "<group>"; };
		EA8E94B61AD3C6840057E979 /* AKADSREnvelope.m */ = {isa = PBXFileReference; fileEncoding = 4; lastKnownFileType = sourcecode.c.objc; path = AKADSREnvelope.m; sourceTree = "<group>"; };
		EA8E94B71AD3C6840057E979 /* AKLine.h */ = {isa = PBXFileReference; fileEncoding = 4; lastKnownFileType = sourcecode.c.h; path = AKLine.h; sourceTree = "<group>"; };
		EA8E94B81AD3C6840057E979 /* AKLine.m */ = {isa = PBXFileReference; fileEncoding = 4; lastKnownFileType = sourcecode.c.objc; path = AKLine.m; sourceTree = "<group>"; };
		EA8E94B91AD3C6840057E979 /* AKLinearADSREnvelope.h */ = {isa = PBXFileReference; fileEncoding = 4; lastKnownFileType = sourcecode.c.h; path = AKLinearADSREnvelope.h; sourceTree = "<group>"; };
		EA8E94BA1AD3C6840057E979 /* AKLinearADSREnvelope.m */ = {isa = PBXFileReference; fileEncoding = 4; lastKnownFileType = sourcecode.c.objc; path = AKLinearADSREnvelope.m; sourceTree = "<group>"; };
		EA8E94BB1AD3C6840057E979 /* AKLinearEnvelope.h */ = {isa = PBXFileReference; fileEncoding = 4; lastKnownFileType = sourcecode.c.h; path = AKLinearEnvelope.h; sourceTree = "<group>"; };
		EA8E94BC1AD3C6840057E979 /* AKLinearEnvelope.m */ = {isa = PBXFileReference; fileEncoding = 4; lastKnownFileType = sourcecode.c.objc; path = AKLinearEnvelope.m; sourceTree = "<group>"; };
		EA8E94BE1AD3C6840057E979 /* AKGranularSynthesisTexture.h */ = {isa = PBXFileReference; fileEncoding = 4; lastKnownFileType = sourcecode.c.h; path = AKGranularSynthesisTexture.h; sourceTree = "<group>"; };
		EA8E94BF1AD3C6840057E979 /* AKGranularSynthesisTexture.m */ = {isa = PBXFileReference; fileEncoding = 4; lastKnownFileType = sourcecode.c.objc; path = AKGranularSynthesisTexture.m; sourceTree = "<group>"; };
		EA8E94C01AD3C6840057E979 /* AKGranularSynthesizer.h */ = {isa = PBXFileReference; fileEncoding = 4; lastKnownFileType = sourcecode.c.h; path = AKGranularSynthesizer.h; sourceTree = "<group>"; };
		EA8E94C11AD3C6840057E979 /* AKGranularSynthesizer.m */ = {isa = PBXFileReference; fileEncoding = 4; lastKnownFileType = sourcecode.c.objc; path = AKGranularSynthesizer.m; sourceTree = "<group>"; };
		EA8E94C21AD3C6840057E979 /* AKSinusoidBursts.h */ = {isa = PBXFileReference; fileEncoding = 4; lastKnownFileType = sourcecode.c.h; path = AKSinusoidBursts.h; sourceTree = "<group>"; };
		EA8E94C31AD3C6840057E979 /* AKSinusoidBursts.m */ = {isa = PBXFileReference; fileEncoding = 4; lastKnownFileType = sourcecode.c.objc; path = AKSinusoidBursts.m; sourceTree = "<group>"; };
		EA8E94C51AD3C6840057E979 /* AKMonoSoundFileLooper.h */ = {isa = PBXFileReference; fileEncoding = 4; lastKnownFileType = sourcecode.c.h; path = AKMonoSoundFileLooper.h; sourceTree = "<group>"; };
		EA8E94C61AD3C6840057E979 /* AKMonoSoundFileLooper.m */ = {isa = PBXFileReference; fileEncoding = 4; lastKnownFileType = sourcecode.c.objc; path = AKMonoSoundFileLooper.m; sourceTree = "<group>"; };
		EA8E94C71AD3C6840057E979 /* AKStereoSoundFileLooper.h */ = {isa = PBXFileReference; fileEncoding = 4; lastKnownFileType = sourcecode.c.h; path = AKStereoSoundFileLooper.h; sourceTree = "<group>"; };
		EA8E94C81AD3C6840057E979 /* AKStereoSoundFileLooper.m */ = {isa = PBXFileReference; fileEncoding = 4; lastKnownFileType = sourcecode.c.objc; path = AKStereoSoundFileLooper.m; sourceTree = "<group>"; };
		EA8E94C91AD3C6840057E979 /* AKTableLooper.h */ = {isa = PBXFileReference; fileEncoding = 4; lastKnownFileType = sourcecode.c.h; path = AKTableLooper.h; sourceTree = "<group>"; };
		EA8E94CA1AD3C6840057E979 /* AKTableLooper.m */ = {isa = PBXFileReference; fileEncoding = 4; lastKnownFileType = sourcecode.c.objc; path = AKTableLooper.m; sourceTree = "<group>"; };
		EA8E94CC1AD3C6840057E979 /* AKPortamento.h */ = {isa = PBXFileReference; fileEncoding = 4; lastKnownFileType = sourcecode.c.h; path = AKPortamento.h; sourceTree = "<group>"; };
		EA8E94CD1AD3C6840057E979 /* AKPortamento.m */ = {isa = PBXFileReference; fileEncoding = 4; lastKnownFileType = sourcecode.c.objc; path = AKPortamento.m; sourceTree = "<group>"; };
		EA8E94CE1AD3C6840057E979 /* AKVibrato.h */ = {isa = PBXFileReference; fileEncoding = 4; lastKnownFileType = sourcecode.c.h; path = AKVibrato.h; sourceTree = "<group>"; };
		EA8E94CF1AD3C6840057E979 /* AKVibrato.m */ = {isa = PBXFileReference; fileEncoding = 4; lastKnownFileType = sourcecode.c.objc; path = AKVibrato.m; sourceTree = "<group>"; };
		EA8E94D11AD3C6840057E979 /* AKFMOscillator.h */ = {isa = PBXFileReference; fileEncoding = 4; lastKnownFileType = sourcecode.c.h; path = AKFMOscillator.h; sourceTree = "<group>"; };
		EA8E94D21AD3C6840057E979 /* AKFMOscillator.m */ = {isa = PBXFileReference; fileEncoding = 4; lastKnownFileType = sourcecode.c.objc; path = AKFMOscillator.m; sourceTree = "<group>"; };
		EA8E94D31AD3C6840057E979 /* AKLowFrequencyOscillator.h */ = {isa = PBXFileReference; fileEncoding = 4; lastKnownFileType = sourcecode.c.h; path = AKLowFrequencyOscillator.h; sourceTree = "<group>"; };
		EA8E94D41AD3C6840057E979 /* AKLowFrequencyOscillator.m */ = {isa = PBXFileReference; fileEncoding = 4; lastKnownFileType = sourcecode.c.objc; path = AKLowFrequencyOscillator.m; sourceTree = "<group>"; };
		EA8E94D51AD3C6840057E979 /* AKOscillator.h */ = {isa = PBXFileReference; fileEncoding = 4; lastKnownFileType = sourcecode.c.h; path = AKOscillator.h; sourceTree = "<group>"; };
		EA8E94D61AD3C6840057E979 /* AKOscillator.m */ = {isa = PBXFileReference; fileEncoding = 4; lastKnownFileType = sourcecode.c.objc; path = AKOscillator.m; sourceTree = "<group>"; };
		EA8E94D71AD3C6840057E979 /* AKPhasor.h */ = {isa = PBXFileReference; fileEncoding = 4; lastKnownFileType = sourcecode.c.h; path = AKPhasor.h; sourceTree = "<group>"; };
		EA8E94D81AD3C6840057E979 /* AKPhasor.m */ = {isa = PBXFileReference; fileEncoding = 4; lastKnownFileType = sourcecode.c.objc; path = AKPhasor.m; sourceTree = "<group>"; };
		EA8E94D91AD3C6840057E979 /* AKVCOscillator.h */ = {isa = PBXFileReference; fileEncoding = 4; lastKnownFileType = sourcecode.c.h; path = AKVCOscillator.h; sourceTree = "<group>"; };
		EA8E94DA1AD3C6840057E979 /* AKVCOscillator.m */ = {isa = PBXFileReference; fileEncoding = 4; lastKnownFileType = sourcecode.c.objc; path = AKVCOscillator.m; sourceTree = "<group>"; };
		EA8E94DC1AD3C6840057E979 /* AKMandolin.h */ = {isa = PBXFileReference; fileEncoding = 4; lastKnownFileType = sourcecode.c.h; path = AKMandolin.h; sourceTree = "<group>"; };
		EA8E94DD1AD3C6840057E979 /* AKMandolin.m */ = {isa = PBXFileReference; fileEncoding = 4; lastKnownFileType = sourcecode.c.objc; path = AKMandolin.m; sourceTree = "<group>"; };
		EA8E94DE1AD3C6840057E979 /* AKMarimba.h */ = {isa = PBXFileReference; fileEncoding = 4; lastKnownFileType = sourcecode.c.h; path = AKMarimba.h; sourceTree = "<group>"; };
		EA8E94DF1AD3C6840057E979 /* AKMarimba.m */ = {isa = PBXFileReference; fileEncoding = 4; lastKnownFileType = sourcecode.c.objc; path = AKMarimba.m; sourceTree = "<group>"; };
		EA8E94E01AD3C6840057E979 /* AKPluckedString.h */ = {isa = PBXFileReference; fileEncoding = 4; lastKnownFileType = sourcecode.c.h; path = AKPluckedString.h; sourceTree = "<group>"; };
		EA8E94E11AD3C6840057E979 /* AKPluckedString.m */ = {isa = PBXFileReference; fileEncoding = 4; lastKnownFileType = sourcecode.c.objc; path = AKPluckedString.m; sourceTree = "<group>"; };
		EA8E94E21AD3C6840057E979 /* AKStruckMetalBar.h */ = {isa = PBXFileReference; fileEncoding = 4; lastKnownFileType = sourcecode.c.h; path = AKStruckMetalBar.h; sourceTree = "<group>"; };
		EA8E94E31AD3C6840057E979 /* AKStruckMetalBar.m */ = {isa = PBXFileReference; fileEncoding = 4; lastKnownFileType = sourcecode.c.objc; path = AKStruckMetalBar.m; sourceTree = "<group>"; };
		EA8E94E41AD3C6840057E979 /* AKVibes.h */ = {isa = PBXFileReference; fileEncoding = 4; lastKnownFileType = sourcecode.c.h; path = AKVibes.h; sourceTree = "<group>"; };
		EA8E94E51AD3C6840057E979 /* AKVibes.m */ = {isa = PBXFileReference; fileEncoding = 4; lastKnownFileType = sourcecode.c.objc; path = AKVibes.m; sourceTree = "<group>"; };
		EA8E94E71AD3C6840057E979 /* AKBambooSticks.h */ = {isa = PBXFileReference; fileEncoding = 4; lastKnownFileType = sourcecode.c.h; path = AKBambooSticks.h; sourceTree = "<group>"; };
		EA8E94E81AD3C6840057E979 /* AKBambooSticks.m */ = {isa = PBXFileReference; fileEncoding = 4; lastKnownFileType = sourcecode.c.objc; path = AKBambooSticks.m; sourceTree = "<group>"; };
		EA8E94E91AD3C6840057E979 /* AKCabasa.h */ = {isa = PBXFileReference; fileEncoding = 4; lastKnownFileType = sourcecode.c.h; path = AKCabasa.h; sourceTree = "<group>"; };
		EA8E94EA1AD3C6840057E979 /* AKCabasa.m */ = {isa = PBXFileReference; fileEncoding = 4; lastKnownFileType = sourcecode.c.objc; path = AKCabasa.m; sourceTree = "<group>"; };
		EA8E94EB1AD3C6840057E979 /* AKCrunch.h */ = {isa = PBXFileReference; fileEncoding = 4; lastKnownFileType = sourcecode.c.h; path = AKCrunch.h; sourceTree = "<group>"; };
		EA8E94EC1AD3C6840057E979 /* AKCrunch.m */ = {isa = PBXFileReference; fileEncoding = 4; lastKnownFileType = sourcecode.c.objc; path = AKCrunch.m; sourceTree = "<group>"; };
		EA8E94ED1AD3C6840057E979 /* AKDroplet.h */ = {isa = PBXFileReference; fileEncoding = 4; lastKnownFileType = sourcecode.c.h; path = AKDroplet.h; sourceTree = "<group>"; };
		EA8E94EE1AD3C6840057E979 /* AKDroplet.m */ = {isa = PBXFileReference; fileEncoding = 4; lastKnownFileType = sourcecode.c.objc; path = AKDroplet.m; sourceTree = "<group>"; };
		EA8E94EF1AD3C6840057E979 /* AKGuiro.h */ = {isa = PBXFileReference; fileEncoding = 4; lastKnownFileType = sourcecode.c.h; path = AKGuiro.h; sourceTree = "<group>"; };
		EA8E94F01AD3C6840057E979 /* AKGuiro.m */ = {isa = PBXFileReference; fileEncoding = 4; lastKnownFileType = sourcecode.c.objc; path = AKGuiro.m; sourceTree = "<group>"; };
		EA8E94F11AD3C6840057E979 /* AKSandPaper.h */ = {isa = PBXFileReference; fileEncoding = 4; lastKnownFileType = sourcecode.c.h; path = AKSandPaper.h; sourceTree = "<group>"; };
		EA8E94F21AD3C6840057E979 /* AKSandPaper.m */ = {isa = PBXFileReference; fileEncoding = 4; lastKnownFileType = sourcecode.c.objc; path = AKSandPaper.m; sourceTree = "<group>"; };
		EA8E94F31AD3C6840057E979 /* AKSekere.h */ = {isa = PBXFileReference; fileEncoding = 4; lastKnownFileType = sourcecode.c.h; path = AKSekere.h; sourceTree = "<group>"; };
		EA8E94F41AD3C6840057E979 /* AKSekere.m */ = {isa = PBXFileReference; fileEncoding = 4; lastKnownFileType = sourcecode.c.objc; path = AKSekere.m; sourceTree = "<group>"; };
		EA8E94F51AD3C6840057E979 /* AKSleighbells.h */ = {isa = PBXFileReference; fileEncoding = 4; lastKnownFileType = sourcecode.c.h; path = AKSleighbells.h; sourceTree = "<group>"; };
		EA8E94F61AD3C6840057E979 /* AKSleighbells.m */ = {isa = PBXFileReference; fileEncoding = 4; lastKnownFileType = sourcecode.c.objc; path = AKSleighbells.m; sourceTree = "<group>"; };
		EA8E94F71AD3C6840057E979 /* AKStick.h */ = {isa = PBXFileReference; fileEncoding = 4; lastKnownFileType = sourcecode.c.h; path = AKStick.h; sourceTree = "<group>"; };
		EA8E94F81AD3C6840057E979 /* AKStick.m */ = {isa = PBXFileReference; fileEncoding = 4; lastKnownFileType = sourcecode.c.objc; path = AKStick.m; sourceTree = "<group>"; };
		EA8E94F91AD3C6840057E979 /* AKTambourine.h */ = {isa = PBXFileReference; fileEncoding = 4; lastKnownFileType = sourcecode.c.h; path = AKTambourine.h; sourceTree = "<group>"; };
		EA8E94FA1AD3C6840057E979 /* AKTambourine.m */ = {isa = PBXFileReference; fileEncoding = 4; lastKnownFileType = sourcecode.c.objc; path = AKTambourine.m; sourceTree = "<group>"; };
		EA8E94FE1AD3C6840057E979 /* AKBeatenPlate.h */ = {isa = PBXFileReference; fileEncoding = 4; lastKnownFileType = sourcecode.c.h; path = AKBeatenPlate.h; sourceTree = "<group>"; };
		EA8E94FF1AD3C6840057E979 /* AKBeatenPlate.m */ = {isa = PBXFileReference; fileEncoding = 4; lastKnownFileType = sourcecode.c.objc; path = AKBeatenPlate.m; sourceTree = "<group>"; };
		EA8E95001AD3C6840057E979 /* AKBowedString.h */ = {isa = PBXFileReference; fileEncoding = 4; lastKnownFileType = sourcecode.c.h; path = AKBowedString.h; sourceTree = "<group>"; };
		EA8E95011AD3C6840057E979 /* AKBowedString.m */ = {isa = PBXFileReference; fileEncoding = 4; lastKnownFileType = sourcecode.c.objc; path = AKBowedString.m; sourceTree = "<group>"; };
		EA8E95021AD3C6840057E979 /* AKFlute.h */ = {isa = PBXFileReference; fileEncoding = 4; lastKnownFileType = sourcecode.c.h; path = AKFlute.h; sourceTree = "<group>"; };
		EA8E95031AD3C6840057E979 /* AKFlute.m */ = {isa = PBXFileReference; fileEncoding = 4; lastKnownFileType = sourcecode.c.objc; path = AKFlute.m; sourceTree = "<group>"; };
		EA8E95041AD3C6840057E979 /* AKSimpleWaveGuideModel.h */ = {isa = PBXFileReference; fileEncoding = 4; lastKnownFileType = sourcecode.c.h; path = AKSimpleWaveGuideModel.h; sourceTree = "<group>"; };
		EA8E95051AD3C6840057E979 /* AKSimpleWaveGuideModel.m */ = {isa = PBXFileReference; fileEncoding = 4; lastKnownFileType = sourcecode.c.objc; path = AKSimpleWaveGuideModel.m; sourceTree = "<group>"; };
		EA8E95071AD3C6840057E979 /* AKInterpolatedRandomNumberPulse.h */ = {isa = PBXFileReference; fileEncoding = 4; lastKnownFileType = sourcecode.c.h; path = AKInterpolatedRandomNumberPulse.h; sourceTree = "<group>"; };
		EA8E95081AD3C6840057E979 /* AKInterpolatedRandomNumberPulse.m */ = {isa = PBXFileReference; fileEncoding = 4; lastKnownFileType = sourcecode.c.objc; path = AKInterpolatedRandomNumberPulse.m; sourceTree = "<group>"; };
		EA8E95091AD3C6840057E979 /* AKJitter.h */ = {isa = PBXFileReference; fileEncoding = 4; lastKnownFileType = sourcecode.c.h; path = AKJitter.h; sourceTree = "<group>"; };
		EA8E950A1AD3C6840057E979 /* AKJitter.m */ = {isa = PBXFileReference; fileEncoding = 4; lastKnownFileType = sourcecode.c.objc; path = AKJitter.m; sourceTree = "<group>"; };
		EA8E950B1AD3C6840057E979 /* AKNoise.h */ = {isa = PBXFileReference; fileEncoding = 4; lastKnownFileType = sourcecode.c.h; path = AKNoise.h; sourceTree = "<group>"; };
		EA8E950C1AD3C6840057E979 /* AKNoise.m */ = {isa = PBXFileReference; fileEncoding = 4; lastKnownFileType = sourcecode.c.objc; path = AKNoise.m; sourceTree = "<group>"; };
		EA8E950D1AD3C6840057E979 /* AKRandomNumbers.h */ = {isa = PBXFileReference; fileEncoding = 4; lastKnownFileType = sourcecode.c.h; path = AKRandomNumbers.h; sourceTree = "<group>"; };
		EA8E950E1AD3C6840057E979 /* AKRandomNumbers.m */ = {isa = PBXFileReference; fileEncoding = 4; lastKnownFileType = sourcecode.c.objc; path = AKRandomNumbers.m; sourceTree = "<group>"; };
		EA8E95101AD3C6840057E979 /* AKSegmentArray.h */ = {isa = PBXFileReference; fileEncoding = 4; lastKnownFileType = sourcecode.c.h; path = AKSegmentArray.h; sourceTree = "<group>"; };
		EA8E95111AD3C6840057E979 /* AKSegmentArray.m */ = {isa = PBXFileReference; fileEncoding = 4; lastKnownFileType = sourcecode.c.objc; path = AKSegmentArray.m; sourceTree = "<group>"; };
		EA8E95121AD3C6840057E979 /* AKSegmentArrayLoop.h */ = {isa = PBXFileReference; fileEncoding = 4; lastKnownFileType = sourcecode.c.h; path = AKSegmentArrayLoop.h; sourceTree = "<group>"; };
		EA8E95131AD3C6840057E979 /* AKSegmentArrayLoop.m */ = {isa = PBXFileReference; fileEncoding = 4; lastKnownFileType = sourcecode.c.objc; path = AKSegmentArrayLoop.m; sourceTree = "<group>"; };
		EA8E95181AD3C6840057E979 /* AKAudioInput.h */ = {isa = PBXFileReference; fileEncoding = 4; lastKnownFileType = sourcecode.c.h; path = AKAudioInput.h; sourceTree = "<group>"; };
		EA8E95191AD3C6840057E979 /* AKAudioInput.m */ = {isa = PBXFileReference; fileEncoding = 4; lastKnownFileType = sourcecode.c.objc; path = AKAudioInput.m; sourceTree = "<group>"; };
		EA8E951A1AD3C6840057E979 /* AKAudioOutput.h */ = {isa = PBXFileReference; fileEncoding = 4; lastKnownFileType = sourcecode.c.h; path = AKAudioOutput.h; sourceTree = "<group>"; };
		EA8E951B1AD3C6840057E979 /* AKAudioOutput.m */ = {isa = PBXFileReference; fileEncoding = 4; lastKnownFileType = sourcecode.c.objc; path = AKAudioOutput.m; sourceTree = "<group>"; };
		EA8E951C1AD3C6840057E979 /* AKFileInput.h */ = {isa = PBXFileReference; fileEncoding = 4; lastKnownFileType = sourcecode.c.h; path = AKFileInput.h; sourceTree = "<group>"; };
		EA8E951D1AD3C6840057E979 /* AKFileInput.m */ = {isa = PBXFileReference; fileEncoding = 4; lastKnownFileType = sourcecode.c.objc; path = AKFileInput.m; sourceTree = "<group>"; };
		EA8E951E1AD3C6840057E979 /* AKLog.h */ = {isa = PBXFileReference; fileEncoding = 4; lastKnownFileType = sourcecode.c.h; path = AKLog.h; sourceTree = "<group>"; };
		EA8E951F1AD3C6840057E979 /* AKLog.m */ = {isa = PBXFileReference; fileEncoding = 4; lastKnownFileType = sourcecode.c.objc; path = AKLog.m; sourceTree = "<group>"; };
		EA8E95201AD3C6840057E979 /* AKMonoFileInput.h */ = {isa = PBXFileReference; fileEncoding = 4; lastKnownFileType = sourcecode.c.h; path = AKMonoFileInput.h; sourceTree = "<group>"; };
		EA8E95211AD3C6840057E979 /* AKMonoFileInput.m */ = {isa = PBXFileReference; fileEncoding = 4; lastKnownFileType = sourcecode.c.objc; path = AKMonoFileInput.m; sourceTree = "<group>"; };
		EA8E95221AD3C6840057E979 /* AKMP3FileInput.h */ = {isa = PBXFileReference; fileEncoding = 4; lastKnownFileType = sourcecode.c.h; path = AKMP3FileInput.h; sourceTree = "<group>"; };
		EA8E95231AD3C6840057E979 /* AKMP3FileInput.m */ = {isa = PBXFileReference; fileEncoding = 4; lastKnownFileType = sourcecode.c.objc; path = AKMP3FileInput.m; sourceTree = "<group>"; };
		EA8E95261AD3C6840057E979 /* AKConvolution.h */ = {isa = PBXFileReference; fileEncoding = 4; lastKnownFileType = sourcecode.c.h; path = AKConvolution.h; sourceTree = "<group>"; };
		EA8E95271AD3C6840057E979 /* AKConvolution.m */ = {isa = PBXFileReference; fileEncoding = 4; lastKnownFileType = sourcecode.c.objc; path = AKConvolution.m; sourceTree = "<group>"; };
		EA8E95281AD3C6840057E979 /* AKStereoConvolution.h */ = {isa = PBXFileReference; fileEncoding = 4; lastKnownFileType = sourcecode.c.h; path = AKStereoConvolution.h; sourceTree = "<group>"; };
		EA8E95291AD3C6840057E979 /* AKStereoConvolution.m */ = {isa = PBXFileReference; fileEncoding = 4; lastKnownFileType = sourcecode.c.objc; path = AKStereoConvolution.m; sourceTree = "<group>"; };
		EA8E952B1AD3C6840057E979 /* AKDelay.h */ = {isa = PBXFileReference; fileEncoding = 4; lastKnownFileType = sourcecode.c.h; path = AKDelay.h; sourceTree = "<group>"; };
		EA8E952C1AD3C6840057E979 /* AKDelay.m */ = {isa = PBXFileReference; fileEncoding = 4; lastKnownFileType = sourcecode.c.objc; path = AKDelay.m; sourceTree = "<group>"; };
		EA8E952D1AD3C6840057E979 /* AKMultitapDelay.h */ = {isa = PBXFileReference; fileEncoding = 4; lastKnownFileType = sourcecode.c.h; path = AKMultitapDelay.h; sourceTree = "<group>"; };
		EA8E952E1AD3C6840057E979 /* AKMultitapDelay.m */ = {isa = PBXFileReference; fileEncoding = 4; lastKnownFileType = sourcecode.c.objc; path = AKMultitapDelay.m; sourceTree = "<group>"; };
		EA8E952F1AD3C6840057E979 /* AKVariableDelay.h */ = {isa = PBXFileReference; fileEncoding = 4; lastKnownFileType = sourcecode.c.h; path = AKVariableDelay.h; sourceTree = "<group>"; };
		EA8E95301AD3C6840057E979 /* AKVariableDelay.m */ = {isa = PBXFileReference; fileEncoding = 4; lastKnownFileType = sourcecode.c.objc; path = AKVariableDelay.m; sourceTree = "<group>"; };
		EA8E95321AD3C6840057E979 /* AKCompressor.h */ = {isa = PBXFileReference; fileEncoding = 4; lastKnownFileType = sourcecode.c.h; path = AKCompressor.h; sourceTree = "<group>"; };
		EA8E95331AD3C6840057E979 /* AKCompressor.m */ = {isa = PBXFileReference; fileEncoding = 4; lastKnownFileType = sourcecode.c.objc; path = AKCompressor.m; sourceTree = "<group>"; };
		EA8E95341AD3C6840057E979 /* AKDopplerEffect.h */ = {isa = PBXFileReference; fileEncoding = 4; lastKnownFileType = sourcecode.c.h; path = AKDopplerEffect.h; sourceTree = "<group>"; };
		EA8E95351AD3C6840057E979 /* AKDopplerEffect.m */ = {isa = PBXFileReference; fileEncoding = 4; lastKnownFileType = sourcecode.c.objc; path = AKDopplerEffect.m; sourceTree = "<group>"; };
		EA8E95361AD3C6840057E979 /* AKFlanger.h */ = {isa = PBXFileReference; fileEncoding = 4; lastKnownFileType = sourcecode.c.h; path = AKFlanger.h; sourceTree = "<group>"; };
		EA8E95371AD3C6840057E979 /* AKFlanger.m */ = {isa = PBXFileReference; fileEncoding = 4; lastKnownFileType = sourcecode.c.objc; path = AKFlanger.m; sourceTree = "<group>"; };
		EA8E95391AD3C6840057E979 /* AKCombFilter.h */ = {isa = PBXFileReference; fileEncoding = 4; lastKnownFileType = sourcecode.c.h; path = AKCombFilter.h; sourceTree = "<group>"; };
		EA8E953A1AD3C6840057E979 /* AKCombFilter.m */ = {isa = PBXFileReference; fileEncoding = 4; lastKnownFileType = sourcecode.c.objc; path = AKCombFilter.m; sourceTree = "<group>"; };
		EA8E953B1AD3C6840057E979 /* AKDCBlock.h */ = {isa = PBXFileReference; fileEncoding = 4; lastKnownFileType = sourcecode.c.h; path = AKDCBlock.h; sourceTree = "<group>"; };
		EA8E953C1AD3C6840057E979 /* AKDCBlock.m */ = {isa = PBXFileReference; fileEncoding = 4; lastKnownFileType = sourcecode.c.objc; path = AKDCBlock.m; sourceTree = "<group>"; };
		EA8E953D1AD3C6840057E979 /* AKDecimator.h */ = {isa = PBXFileReference; fileEncoding = 4; lastKnownFileType = sourcecode.c.h; path = AKDecimator.h; sourceTree = "<group>"; };
		EA8E953E1AD3C6840057E979 /* AKDecimator.m */ = {isa = PBXFileReference; fileEncoding = 4; lastKnownFileType = sourcecode.c.objc; path = AKDecimator.m; sourceTree = "<group>"; };
		EA8E953F1AD3C6840057E979 /* AKDeclick.h */ = {isa = PBXFileReference; fileEncoding = 4; lastKnownFileType = sourcecode.c.h; path = AKDeclick.h; sourceTree = "<group>"; };
		EA8E95401AD3C6840057E979 /* AKDeclick.m */ = {isa = PBXFileReference; fileEncoding = 4; lastKnownFileType = sourcecode.c.objc; path = AKDeclick.m; sourceTree = "<group>"; };
		EA8E95411AD3C6840057E979 /* AKEqualizerFilter.h */ = {isa = PBXFileReference; fileEncoding = 4; lastKnownFileType = sourcecode.c.h; path = AKEqualizerFilter.h; sourceTree = "<group>"; };
		EA8E95421AD3C6840057E979 /* AKEqualizerFilter.m */ = {isa = PBXFileReference; fileEncoding = 4; lastKnownFileType = sourcecode.c.objc; path = AKEqualizerFilter.m; sourceTree = "<group>"; };
		EA8E95431AD3C6840057E979 /* AKHighPassFilter.h */ = {isa = PBXFileReference; fileEncoding = 4; lastKnownFileType = sourcecode.c.h; path = AKHighPassFilter.h; sourceTree = "<group>"; };
		EA8E95441AD3C6840057E979 /* AKHighPassFilter.m */ = {isa = PBXFileReference; fileEncoding = 4; lastKnownFileType = sourcecode.c.objc; path = AKHighPassFilter.m; sourceTree = "<group>"; };
		EA8E95451AD3C6840057E979 /* AKHilbertTransformer.h */ = {isa = PBXFileReference; fileEncoding = 4; lastKnownFileType = sourcecode.c.h; path = AKHilbertTransformer.h; sourceTree = "<group>"; };
		EA8E95461AD3C6840057E979 /* AKHilbertTransformer.m */ = {isa = PBXFileReference; fileEncoding = 4; lastKnownFileType = sourcecode.c.objc; path = AKHilbertTransformer.m; sourceTree = "<group>"; };
		EA8E95471AD3C6840057E979 /* AKLowPassFilter.h */ = {isa = PBXFileReference; fileEncoding = 4; lastKnownFileType = sourcecode.c.h; path = AKLowPassFilter.h; sourceTree = "<group>"; };
		EA8E95481AD3C6840057E979 /* AKLowPassFilter.m */ = {isa = PBXFileReference; fileEncoding = 4; lastKnownFileType = sourcecode.c.objc; path = AKLowPassFilter.m; sourceTree = "<group>"; };
		EA8E95491AD3C6840057E979 /* AKMoogLadder.h */ = {isa = PBXFileReference; fileEncoding = 4; lastKnownFileType = sourcecode.c.h; path = AKMoogLadder.h; sourceTree = "<group>"; };
		EA8E954A1AD3C6840057E979 /* AKMoogLadder.m */ = {isa = PBXFileReference; fileEncoding = 4; lastKnownFileType = sourcecode.c.objc; path = AKMoogLadder.m; sourceTree = "<group>"; };
		EA8E954B1AD3C6840057E979 /* AKMoogVCF.h */ = {isa = PBXFileReference; fileEncoding = 4; lastKnownFileType = sourcecode.c.h; path = AKMoogVCF.h; sourceTree = "<group>"; };
		EA8E954C1AD3C6840057E979 /* AKMoogVCF.m */ = {isa = PBXFileReference; fileEncoding = 4; lastKnownFileType = sourcecode.c.objc; path = AKMoogVCF.m; sourceTree = "<group>"; };
		EA8E954D1AD3C6840057E979 /* AKResonantFilter.h */ = {isa = PBXFileReference; fileEncoding = 4; lastKnownFileType = sourcecode.c.h; path = AKResonantFilter.h; sourceTree = "<group>"; };
		EA8E954E1AD3C6840057E979 /* AKResonantFilter.m */ = {isa = PBXFileReference; fileEncoding = 4; lastKnownFileType = sourcecode.c.objc; path = AKResonantFilter.m; sourceTree = "<group>"; };
		EA8E954F1AD3C6840057E979 /* AKStringResonator.h */ = {isa = PBXFileReference; fileEncoding = 4; lastKnownFileType = sourcecode.c.h; path = AKStringResonator.h; sourceTree = "<group>"; };
		EA8E95501AD3C6840057E979 /* AKStringResonator.m */ = {isa = PBXFileReference; fileEncoding = 4; lastKnownFileType = sourcecode.c.objc; path = AKStringResonator.m; sourceTree = "<group>"; };
		EA8E95511AD3C6840057E979 /* AKThreePoleLowpassFilter.h */ = {isa = PBXFileReference; fileEncoding = 4; lastKnownFileType = sourcecode.c.h; path = AKThreePoleLowpassFilter.h; sourceTree = "<group>"; };
		EA8E95521AD3C6840057E979 /* AKThreePoleLowpassFilter.m */ = {isa = PBXFileReference; fileEncoding = 4; lastKnownFileType = sourcecode.c.objc; path = AKThreePoleLowpassFilter.m; sourceTree = "<group>"; };
		EA8E95531AD3C6840057E979 /* AKVariableFrequencyResponseBandPassFilter.h */ = {isa = PBXFileReference; fileEncoding = 4; lastKnownFileType = sourcecode.c.h; path = AKVariableFrequencyResponseBandPassFilter.h; sourceTree = "<group>"; };
		EA8E95541AD3C6840057E979 /* AKVariableFrequencyResponseBandPassFilter.m */ = {isa = PBXFileReference; fileEncoding = 4; lastKnownFileType = sourcecode.c.objc; path = AKVariableFrequencyResponseBandPassFilter.m; sourceTree = "<group>"; };
		EA8E95561AD3C6840057E979 /* AKBandPassButterworthFilter.h */ = {isa = PBXFileReference; fileEncoding = 4; lastKnownFileType = sourcecode.c.h; path = AKBandPassButterworthFilter.h; sourceTree = "<group>"; };
		EA8E95571AD3C6840057E979 /* AKBandPassButterworthFilter.m */ = {isa = PBXFileReference; fileEncoding = 4; lastKnownFileType = sourcecode.c.objc; path = AKBandPassButterworthFilter.m; sourceTree = "<group>"; };
		EA8E95581AD3C6840057E979 /* AKBandRejectButterworthFilter.h */ = {isa = PBXFileReference; fileEncoding = 4; lastKnownFileType = sourcecode.c.h; path = AKBandRejectButterworthFilter.h; sourceTree = "<group>"; };
		EA8E95591AD3C6840057E979 /* AKBandRejectButterworthFilter.m */ = {isa = PBXFileReference; fileEncoding = 4; lastKnownFileType = sourcecode.c.objc; path = AKBandRejectButterworthFilter.m; sourceTree = "<group>"; };
		EA8E955A1AD3C6840057E979 /* AKHighPassButterworthFilter.h */ = {isa = PBXFileReference; fileEncoding = 4; lastKnownFileType = sourcecode.c.h; path = AKHighPassButterworthFilter.h; sourceTree = "<group>"; };
		EA8E955B1AD3C6840057E979 /* AKHighPassButterworthFilter.m */ = {isa = PBXFileReference; fileEncoding = 4; lastKnownFileType = sourcecode.c.objc; path = AKHighPassButterworthFilter.m; sourceTree = "<group>"; };
		EA8E955C1AD3C6840057E979 /* AKLowPassButterworthFilter.h */ = {isa = PBXFileReference; fileEncoding = 4; lastKnownFileType = sourcecode.c.h; path = AKLowPassButterworthFilter.h; sourceTree = "<group>"; };
		EA8E955D1AD3C6840057E979 /* AKLowPassButterworthFilter.m */ = {isa = PBXFileReference; fileEncoding = 4; lastKnownFileType = sourcecode.c.objc; path = AKLowPassButterworthFilter.m; sourceTree = "<group>"; };
		EA8E955F1AD3C6840057E979 /* AKBallWithinTheBoxReverb.h */ = {isa = PBXFileReference; fileEncoding = 4; lastKnownFileType = sourcecode.c.h; path = AKBallWithinTheBoxReverb.h; sourceTree = "<group>"; };
		EA8E95601AD3C6840057E979 /* AKBallWithinTheBoxReverb.m */ = {isa = PBXFileReference; fileEncoding = 4; lastKnownFileType = sourcecode.c.objc; path = AKBallWithinTheBoxReverb.m; sourceTree = "<group>"; };
		EA8E95611AD3C6840057E979 /* AKFlatFrequencyResponseReverb.h */ = {isa = PBXFileReference; fileEncoding = 4; lastKnownFileType = sourcecode.c.h; path = AKFlatFrequencyResponseReverb.h; sourceTree = "<group>"; };
		EA8E95621AD3C6840057E979 /* AKFlatFrequencyResponseReverb.m */ = {isa = PBXFileReference; fileEncoding = 4; lastKnownFileType = sourcecode.c.objc; path = AKFlatFrequencyResponseReverb.m; sourceTree = "<group>"; };
		EA8E95631AD3C6850057E979 /* AKParallelCombLowPassFilterReverb.h */ = {isa = PBXFileReference; fileEncoding = 4; lastKnownFileType = sourcecode.c.h; path = AKParallelCombLowPassFilterReverb.h; sourceTree = "<group>"; };
		EA8E95641AD3C6850057E979 /* AKParallelCombLowPassFilterReverb.m */ = {isa = PBXFileReference; fileEncoding = 4; lastKnownFileType = sourcecode.c.objc; path = AKParallelCombLowPassFilterReverb.m; sourceTree = "<group>"; };
		EA8E95651AD3C6850057E979 /* AKReverb.h */ = {isa = PBXFileReference; fileEncoding = 4; lastKnownFileType = sourcecode.c.h; path = AKReverb.h; sourceTree = "<group>"; };
		EA8E95661AD3C6850057E979 /* AKReverb.m */ = {isa = PBXFileReference; fileEncoding = 4; lastKnownFileType = sourcecode.c.objc; path = AKReverb.m; sourceTree = "<group>"; };
		EA8E95681AD3C6850057E979 /* AKBalance.h */ = {isa = PBXFileReference; fileEncoding = 4; lastKnownFileType = sourcecode.c.h; path = AKBalance.h; sourceTree = "<group>"; };
		EA8E95691AD3C6850057E979 /* AKBalance.m */ = {isa = PBXFileReference; fileEncoding = 4; lastKnownFileType = sourcecode.c.objc; path = AKBalance.m; sourceTree = "<group>"; };
		EA8E956A1AD3C6850057E979 /* AKMix.h */ = {isa = PBXFileReference; fileEncoding = 4; lastKnownFileType = sourcecode.c.h; path = AKMix.h; sourceTree = "<group>"; };
		EA8E956B1AD3C6850057E979 /* AKMix.m */ = {isa = PBXFileReference; fileEncoding = 4; lastKnownFileType = sourcecode.c.objc; path = AKMix.m; sourceTree = "<group>"; };
		EA8E956C1AD3C6850057E979 /* AKPanner.h */ = {isa = PBXFileReference; fileEncoding = 4; lastKnownFileType = sourcecode.c.h; path = AKPanner.h; sourceTree = "<group>"; };
		EA8E956D1AD3C6850057E979 /* AKPanner.m */ = {isa = PBXFileReference; fileEncoding = 4; lastKnownFileType = sourcecode.c.objc; path = AKPanner.m; sourceTree = "<group>"; };
		EA8E958F1AD3C6850057E979 /* libcsound.a */ = {isa = PBXFileReference; lastKnownFileType = archive.ar; path = libcsound.a; sourceTree = "<group>"; };
		EA8E95901AD3C6850057E979 /* libsndfile.a */ = {isa = PBXFileReference; lastKnownFileType = archive.ar; path = libsndfile.a; sourceTree = "<group>"; };
		EA8E95911AD3C6850057E979 /* LICENSE.TXT */ = {isa = PBXFileReference; fileEncoding = 4; lastKnownFileType = text; path = LICENSE.TXT; sourceTree = "<group>"; };
		EA8E95971AD3C6850057E979 /* AudioKit.swift */ = {isa = PBXFileReference; fileEncoding = 4; lastKnownFileType = sourcecode.swift; path = AudioKit.swift; sourceTree = "<group>"; };
		EA8E959B1AD3C6850057E979 /* AKEvent.h */ = {isa = PBXFileReference; fileEncoding = 4; lastKnownFileType = sourcecode.c.h; path = AKEvent.h; sourceTree = "<group>"; };
		EA8E959C1AD3C6850057E979 /* AKEvent.m */ = {isa = PBXFileReference; fileEncoding = 4; lastKnownFileType = sourcecode.c.objc; path = AKEvent.m; sourceTree = "<group>"; };
		EA8E959D1AD3C6850057E979 /* AKPhrase.h */ = {isa = PBXFileReference; fileEncoding = 4; lastKnownFileType = sourcecode.c.h; path = AKPhrase.h; sourceTree = "<group>"; };
		EA8E959E1AD3C6850057E979 /* AKPhrase.m */ = {isa = PBXFileReference; fileEncoding = 4; lastKnownFileType = sourcecode.c.objc; path = AKPhrase.m; sourceTree = "<group>"; };
		EA8E959F1AD3C6850057E979 /* AKSequence.h */ = {isa = PBXFileReference; fileEncoding = 4; lastKnownFileType = sourcecode.c.h; path = AKSequence.h; sourceTree = "<group>"; };
		EA8E95A01AD3C6850057E979 /* AKSequence.m */ = {isa = PBXFileReference; fileEncoding = 4; lastKnownFileType = sourcecode.c.objc; path = AKSequence.m; sourceTree = "<group>"; };
		EA8E95A21AD3C6850057E979 /* AKNote.h */ = {isa = PBXFileReference; fileEncoding = 4; lastKnownFileType = sourcecode.c.h; path = AKNote.h; sourceTree = "<group>"; };
		EA8E95A31AD3C6850057E979 /* AKNote.m */ = {isa = PBXFileReference; fileEncoding = 4; lastKnownFileType = sourcecode.c.objc; path = AKNote.m; sourceTree = "<group>"; };
		EA8E95A41AD3C6850057E979 /* AKNoteProperty.h */ = {isa = PBXFileReference; fileEncoding = 4; lastKnownFileType = sourcecode.c.h; path = AKNoteProperty.h; sourceTree = "<group>"; };
		EA8E95A51AD3C6850057E979 /* AKNoteProperty.m */ = {isa = PBXFileReference; fileEncoding = 4; lastKnownFileType = sourcecode.c.objc; path = AKNoteProperty.m; sourceTree = "<group>"; };
		EA8E96591AD3C6FC0057E979 /* libAudioKit OS X.a */ = {isa = PBXFileReference; explicitFileType = archive.ar; includeInIndex = 0; path = "libAudioKit OS X.a"; sourceTree = BUILT_PRODUCTS_DIR; };
		EA8E971A1AD3CF000057E979 /* AKSoundFiles.bundle */ = {isa = PBXFileReference; lastKnownFileType = "wrapper.plug-in"; name = AKSoundFiles.bundle; path = AudioKit/Resources/AKSoundFiles.bundle; sourceTree = SOURCE_ROOT; };
		EA95E9EF1AD5EC50007FC41F /* AKSettings.h */ = {isa = PBXFileReference; fileEncoding = 4; lastKnownFileType = sourcecode.c.h; path = AKSettings.h; sourceTree = "<group>"; };
		EA95E9F01AD5EC50007FC41F /* AKSettings.m */ = {isa = PBXFileReference; fileEncoding = 4; lastKnownFileType = sourcecode.c.objc; path = AKSettings.m; sourceTree = "<group>"; };
		EA9F18821AE789E0009D3DA6 /* libsndfile.framework */ = {isa = PBXFileReference; lastKnownFileType = wrapper.framework; path = libsndfile.framework; sourceTree = "<group>"; };
		EAA0F5941AE71C8F007CD7C9 /* libAudioKit iOS Dynamic.a */ = {isa = PBXFileReference; explicitFileType = archive.ar; includeInIndex = 0; path = "libAudioKit iOS Dynamic.a"; sourceTree = BUILT_PRODUCTS_DIR; };
		EAA0F5951AE71CD1007CD7C9 /* CsoundLib.framework */ = {isa = PBXFileReference; lastKnownFileType = wrapper.framework; path = CsoundLib.framework; sourceTree = "<group>"; };
		EAF365601ADB414400AA6551 /* CsoundLib.framework */ = {isa = PBXFileReference; lastKnownFileType = wrapper.framework; path = CsoundLib.framework; sourceTree = "<group>"; };
		EAF365681ADB5EE400AA6551 /* cfgvar.h */ = {isa = PBXFileReference; fileEncoding = 4; lastKnownFileType = sourcecode.c.h; path = cfgvar.h; sourceTree = "<group>"; };
		EAF365691ADB5EE400AA6551 /* CppSound.hpp */ = {isa = PBXFileReference; fileEncoding = 4; lastKnownFileType = sourcecode.cpp.h; path = CppSound.hpp; sourceTree = "<group>"; };
		EAF3656A1ADB5EE400AA6551 /* cs_par_structs.h */ = {isa = PBXFileReference; fileEncoding = 4; lastKnownFileType = sourcecode.c.h; path = cs_par_structs.h; sourceTree = "<group>"; };
		EAF3656B1ADB5EE400AA6551 /* cscore.h */ = {isa = PBXFileReference; fileEncoding = 4; lastKnownFileType = sourcecode.c.h; path = cscore.h; sourceTree = "<group>"; };
		EAF3656C1ADB5EE400AA6551 /* csdebug.h */ = {isa = PBXFileReference; fileEncoding = 4; lastKnownFileType = sourcecode.c.h; path = csdebug.h; sourceTree = "<group>"; };
		EAF3656D1ADB5EE400AA6551 /* csdl.h */ = {isa = PBXFileReference; fileEncoding = 4; lastKnownFileType = sourcecode.c.h; path = csdl.h; sourceTree = "<group>"; };
		EAF3656E1ADB5EE400AA6551 /* csound.h */ = {isa = PBXFileReference; fileEncoding = 4; lastKnownFileType = sourcecode.c.h; path = csound.h; sourceTree = "<group>"; };
		EAF3656F1ADB5EE400AA6551 /* csound.hpp */ = {isa = PBXFileReference; fileEncoding = 4; lastKnownFileType = sourcecode.cpp.h; path = csound.hpp; sourceTree = "<group>"; };
		EAF365701ADB5EE400AA6551 /* csound_data_structures.h */ = {isa = PBXFileReference; fileEncoding = 4; lastKnownFileType = sourcecode.c.h; path = csound_data_structures.h; sourceTree = "<group>"; };
		EAF365711ADB5EE400AA6551 /* csound_standard_types.h */ = {isa = PBXFileReference; fileEncoding = 4; lastKnownFileType = sourcecode.c.h; path = csound_standard_types.h; sourceTree = "<group>"; };
		EAF365721ADB5EE400AA6551 /* csound_type_system.h */ = {isa = PBXFileReference; fileEncoding = 4; lastKnownFileType = sourcecode.c.h; path = csound_type_system.h; sourceTree = "<group>"; };
		EAF365731ADB5EE400AA6551 /* csoundCore.h */ = {isa = PBXFileReference; fileEncoding = 4; lastKnownFileType = sourcecode.c.h; path = csoundCore.h; sourceTree = "<group>"; };
		EAF365741ADB5EE400AA6551 /* CsoundFile.hpp */ = {isa = PBXFileReference; fileEncoding = 4; lastKnownFileType = sourcecode.cpp.h; path = CsoundFile.hpp; sourceTree = "<group>"; };
		EAF365751ADB5EE400AA6551 /* csPerfThread.hpp */ = {isa = PBXFileReference; fileEncoding = 4; lastKnownFileType = sourcecode.cpp.h; path = csPerfThread.hpp; sourceTree = "<group>"; };
		EAF365761ADB5EE400AA6551 /* cwindow.h */ = {isa = PBXFileReference; fileEncoding = 4; lastKnownFileType = sourcecode.c.h; path = cwindow.h; sourceTree = "<group>"; };
		EAF365771ADB5EE400AA6551 /* filebuilding.h */ = {isa = PBXFileReference; fileEncoding = 4; lastKnownFileType = sourcecode.c.h; path = filebuilding.h; sourceTree = "<group>"; };
		EAF365781ADB5EE400AA6551 /* float-version.h */ = {isa = PBXFileReference; fileEncoding = 4; lastKnownFileType = sourcecode.c.h; path = "float-version.h"; sourceTree = "<group>"; };
		EAF365791ADB5EE400AA6551 /* interlocks.h */ = {isa = PBXFileReference; fileEncoding = 4; lastKnownFileType = sourcecode.c.h; path = interlocks.h; sourceTree = "<group>"; };
		EAF3657A1ADB5EE400AA6551 /* msg_attr.h */ = {isa = PBXFileReference; fileEncoding = 4; lastKnownFileType = sourcecode.c.h; path = msg_attr.h; sourceTree = "<group>"; };
		EAF3657B1ADB5EE400AA6551 /* OpcodeBase.hpp */ = {isa = PBXFileReference; fileEncoding = 4; lastKnownFileType = sourcecode.cpp.h; path = OpcodeBase.hpp; sourceTree = "<group>"; };
		EAF3657C1ADB5EE400AA6551 /* pools.h */ = {isa = PBXFileReference; fileEncoding = 4; lastKnownFileType = sourcecode.c.h; path = pools.h; sourceTree = "<group>"; };
		EAF3657D1ADB5EE400AA6551 /* pstream.h */ = {isa = PBXFileReference; fileEncoding = 4; lastKnownFileType = sourcecode.c.h; path = pstream.h; sourceTree = "<group>"; };
		EAF3657E1ADB5EE400AA6551 /* pvfileio.h */ = {isa = PBXFileReference; fileEncoding = 4; lastKnownFileType = sourcecode.c.h; path = pvfileio.h; sourceTree = "<group>"; };
		EAF3657F1ADB5EE400AA6551 /* soundio.h */ = {isa = PBXFileReference; fileEncoding = 4; lastKnownFileType = sourcecode.c.h; path = soundio.h; sourceTree = "<group>"; };
		EAF365801ADB5EE400AA6551 /* sysdep.h */ = {isa = PBXFileReference; fileEncoding = 4; lastKnownFileType = sourcecode.c.h; path = sysdep.h; sourceTree = "<group>"; };
		EAF365811ADB5EE400AA6551 /* text.h */ = {isa = PBXFileReference; fileEncoding = 4; lastKnownFileType = sourcecode.c.h; path = text.h; sourceTree = "<group>"; };
		EAF365821ADB5EE400AA6551 /* version.h */ = {isa = PBXFileReference; fileEncoding = 4; lastKnownFileType = sourcecode.c.h; path = version.h; sourceTree = "<group>"; };
/* End PBXFileReference section */

/* Begin PBXFrameworksBuildPhase section */
		EA8E93D51AD3C5240057E979 /* Frameworks */ = {
			isa = PBXFrameworksBuildPhase;
			buildActionMask = 2147483647;
			files = (
				EA8E964A1AD3C6850057E979 /* libcsound.a in Frameworks */,
				EA8E964B1AD3C6850057E979 /* libsndfile.a in Frameworks */,
			);
			runOnlyForDeploymentPostprocessing = 0;
		};
		EA8E96561AD3C6FC0057E979 /* Frameworks */ = {
			isa = PBXFrameworksBuildPhase;
			buildActionMask = 2147483647;
			files = (
				EAF365611ADB414400AA6551 /* CsoundLib.framework in Frameworks */,
			);
			runOnlyForDeploymentPostprocessing = 0;
		};
		EAA0F58C1AE71C8F007CD7C9 /* Frameworks */ = {
			isa = PBXFrameworksBuildPhase;
			buildActionMask = 2147483647;
			files = (
			);
			runOnlyForDeploymentPostprocessing = 0;
		};
/* End PBXFrameworksBuildPhase section */

/* Begin PBXGroup section */
		C43DB12F1B21866300C9E4D5 /* Parametric Equalizers */ = {
			isa = PBXGroup;
			children = (
				C43DB1301B21866300C9E4D5 /* AKHighShelfParametricEqualizerFilter.h */,
				C43DB1311B21866300C9E4D5 /* AKHighShelfParametricEqualizerFilter.m */,
				C43DB1321B21866300C9E4D5 /* AKLowShelfParametricEqualizerFilter.h */,
				C43DB1331B21866300C9E4D5 /* AKLowShelfParametricEqualizerFilter.m */,
				C43DB1341B21866300C9E4D5 /* AKPeakingParametricEqualizerFilter.h */,
				C43DB1351B21866300C9E4D5 /* AKPeakingParametricEqualizerFilter.m */,
			);
			path = "Parametric Equalizers";
			sourceTree = "<group>";
		};
		C47F63741B2BF2EB00D6FFC8 /* Sound Fonts */ = {
			isa = PBXGroup;
			children = (
				C47F63751B2BF33600D6FFC8 /* AKSoundFont.h */,
				C47F63761B2BF33600D6FFC8 /* AKSoundFont.m */,
				C47F637B1B2BF7A100D6FFC8 /* AKSoundFontPlayer.h */,
				C47F637C1B2BF7A100D6FFC8 /* AKSoundFontPlayer.m */,
			);
			name = "Sound Fonts";
			path = Tables;
			sourceTree = "<group>";
		};
		C4FAE5EE1AED6B2600FD71E2 /* File Players */ = {
			isa = PBXGroup;
			children = (
				C4FAE5EF1AED6B2600FD71E2 /* AKAudioFilePlayer.h */,
				C4FAE5F01AED6B2600FD71E2 /* AKAudioFilePlayer.m */,
			);
			path = "File Players";
			sourceTree = "<group>";
		};
		EA08B56C1AD8985F00949FD5 /* Common */ = {
			isa = PBXGroup;
			children = (
				EAF365671ADB5EE400AA6551 /* Csound Headers */,
				EA08B56D1AD8985F00949FD5 /* CsoundObj.h */,
				EA08B56E1AD8985F00949FD5 /* CsoundObj.m */,
			);
			path = Common;
			sourceTree = "<group>";
		};
		EA8E93CF1AD3C5240057E979 = {
			isa = PBXGroup;
			children = (
				EA8E93DA1AD3C5240057E979 /* AudioKit */,
				EA8E97191AD3CD130057E979 /* Resources */,
				EA8E93D91AD3C5240057E979 /* Products */,
			);
			sourceTree = "<group>";
		};
		EA8E93D91AD3C5240057E979 /* Products */ = {
			isa = PBXGroup;
			children = (
				EA8E93D81AD3C5240057E979 /* libAudioKit iOS Static.a */,
				EA8E96591AD3C6FC0057E979 /* libAudioKit OS X.a */,
				EAA0F5941AE71C8F007CD7C9 /* libAudioKit iOS Dynamic.a */,
			);
			name = Products;
			sourceTree = "<group>";
		};
		EA8E93DA1AD3C5240057E979 /* AudioKit */ = {
			isa = PBXGroup;
			children = (
				EA8E93F21AD3C6840057E979 /* Core Classes */,
				EA8E93FD1AD3C6840057E979 /* Instruments */,
				EA8E95A11AD3C6850057E979 /* Notes */,
				EA8E947F1AD3C6840057E979 /* Operations */,
				EA8E94021AD3C6840057E979 /* Parameters */,
				EA8E956E1AD3C6850057E979 /* Platforms */,
				EA8E959A1AD3C6850057E979 /* Sequencing */,
				C47F63741B2BF2EB00D6FFC8 /* Sound Fonts */,
				EA8E946B1AD3C6840057E979 /* Tables */,
				EA8E940F1AD3C6840057E979 /* Utilities */,
			);
			path = AudioKit;
			sourceTree = "<group>";
		};
		EA8E93F21AD3C6840057E979 /* Core Classes */ = {
			isa = PBXGroup;
			children = (
				EA8E93F31AD3C6840057E979 /* AKFoundation.h */,
				EA15CDF41AE356B500BA279F /* AKCompatibility.h */,
				EA8E93F41AD3C6840057E979 /* AKManager.h */,
				EA8E93F51AD3C6840057E979 /* AKManager.m */,
				EA95E9EF1AD5EC50007FC41F /* AKSettings.h */,
				EA95E9F01AD5EC50007FC41F /* AKSettings.m */,
				EA8E93F61AD3C6840057E979 /* AKOrchestra.h */,
				EA8E93F71AD3C6840057E979 /* AKOrchestra.m */,
				EA8E93F91AD3C6840057E979 /* MIDI */,
			);
			path = "Core Classes";
			sourceTree = "<group>";
		};
		EA8E93F91AD3C6840057E979 /* MIDI */ = {
			isa = PBXGroup;
			children = (
				EA8E93FA1AD3C6840057E979 /* AKMidi.h */,
				EA8E93FB1AD3C6840057E979 /* AKMidi.m */,
				EA8E93FC1AD3C6840057E979 /* AKMidiListener.h */,
			);
			path = MIDI;
			sourceTree = "<group>";
		};
		EA8E93FD1AD3C6840057E979 /* Instruments */ = {
			isa = PBXGroup;
			children = (
				EA8E93FE1AD3C6840057E979 /* AKInstrument.h */,
				EA8E93FF1AD3C6840057E979 /* AKInstrument.m */,
				EA8E94001AD3C6840057E979 /* AKInstrumentProperty.h */,
				EA8E94011AD3C6840057E979 /* AKInstrumentProperty.m */,
			);
			path = Instruments;
			sourceTree = "<group>";
		};
		EA8E94021AD3C6840057E979 /* Parameters */ = {
			isa = PBXGroup;
			children = (
				EA8E94031AD3C6840057E979 /* AKAudio.h */,
				EA8E94041AD3C6840057E979 /* AKAudio.m */,
				EA8E94051AD3C6840057E979 /* AKConstant.h */,
				EA8E94061AD3C6840057E979 /* AKConstant.m */,
				EA8E94071AD3C6840057E979 /* AKControl.h */,
				EA8E94081AD3C6840057E979 /* AKControl.m */,
				EA8E94091AD3C6840057E979 /* AKFSignal.h */,
				EA8E940A1AD3C6840057E979 /* AKFSignal.m */,
				EA8E940B1AD3C6840057E979 /* AKParameter.h */,
				EA8E940C1AD3C6840057E979 /* AKParameter.m */,
				EA8E940D1AD3C6840057E979 /* AKStereoAudio.h */,
				EA8E940E1AD3C6840057E979 /* AKStereoAudio.m */,
			);
			path = Parameters;
			sourceTree = "<group>";
		};
		EA8E940F1AD3C6840057E979 /* Utilities */ = {
			isa = PBXGroup;
			children = (
				EA8E94101AD3C6840057E979 /* AKSampler.h */,
				EA8E94111AD3C6840057E979 /* AKSampler.m */,
				EA8E94121AD3C6840057E979 /* AKTools.h */,
				EA8E94131AD3C6840057E979 /* AKTools.m */,
				EA8E94141AD3C6840057E979 /* Instruments */,
				EA8E943B1AD3C6840057E979 /* Plots */,
				EA8E94641AD3C6840057E979 /* User Interface Elements */,
			);
			path = Utilities;
			sourceTree = "<group>";
		};
		EA8E94141AD3C6840057E979 /* Instruments */ = {
			isa = PBXGroup;
			children = (
				EA8E94151AD3C6840057E979 /* Amplifiers */,
				EA8E941A1AD3C6840057E979 /* Analyzers */,
				EA8E941D1AD3C6840057E979 /* Emulations */,
				C4FAE5EE1AED6B2600FD71E2 /* File Players */,
				EA8E94301AD3C6840057E979 /* Microphone */,
				EA8E94331AD3C6840057E979 /* Processors */,
				EA8E94361AD3C6840057E979 /* Synthesizers */,
			);
			path = Instruments;
			sourceTree = "<group>";
		};
		EA8E94151AD3C6840057E979 /* Amplifiers */ = {
			isa = PBXGroup;
			children = (
				EA8E94161AD3C6840057E979 /* AKAmplifier.h */,
				EA8E94171AD3C6840057E979 /* AKAmplifier.m */,
				EA8E94181AD3C6840057E979 /* AKStereoAmplifier.h */,
				EA8E94191AD3C6840057E979 /* AKStereoAmplifier.m */,
			);
			path = Amplifiers;
			sourceTree = "<group>";
		};
		EA8E941A1AD3C6840057E979 /* Analyzers */ = {
			isa = PBXGroup;
			children = (
				EA8E941B1AD3C6840057E979 /* AKAudioAnalyzer.h */,
				EA8E941C1AD3C6840057E979 /* AKAudioAnalyzer.m */,
			);
			path = Analyzers;
			sourceTree = "<group>";
		};
		EA8E941D1AD3C6840057E979 /* Emulations */ = {
			isa = PBXGroup;
			children = (
				EA8E941E1AD3C6840057E979 /* AKBambooSticksInstrument.h */,
				EA8E941F1AD3C6840057E979 /* AKBambooSticksInstrument.m */,
				EA8E94201AD3C6840057E979 /* AKMandolinInstrument.h */,
				EA8E94211AD3C6840057E979 /* AKMandolinInstrument.m */,
				EA8E94221AD3C6840057E979 /* AKMarimbaInstrument.h */,
				EA8E94231AD3C6840057E979 /* AKMarimbaInstrument.m */,
				EA8E94241AD3C6840057E979 /* AKPluckedStringInstrument.h */,
				EA8E94251AD3C6840057E979 /* AKPluckedStringInstrument.m */,
				C4C812591AE5CA03003A8B73 /* AKSekereInstrument.h */,
				C4C8125A1AE5CA03003A8B73 /* AKSekereInstrument.m */,
				EA8E94261AD3C6840057E979 /* AKSleighbellsInstrument.h */,
				EA8E94271AD3C6840057E979 /* AKSleighbellsInstrument.m */,
				EA8E94281AD3C6840057E979 /* AKStickInstrument.h */,
				EA8E94291AD3C6840057E979 /* AKStickInstrument.m */,
				EA8E942A1AD3C6840057E979 /* AKStruckMetalBarInstrument.h */,
				EA8E942B1AD3C6840057E979 /* AKStruckMetalBarInstrument.m */,
				EA8E942C1AD3C6840057E979 /* AKTambourineInstrument.h */,
				EA8E942D1AD3C6840057E979 /* AKTambourineInstrument.m */,
				EA8E942E1AD3C6840057E979 /* AKVibraphoneInstrument.h */,
				EA8E942F1AD3C6840057E979 /* AKVibraphoneInstrument.m */,
			);
			path = Emulations;
			sourceTree = "<group>";
		};
		EA8E94301AD3C6840057E979 /* Microphone */ = {
			isa = PBXGroup;
			children = (
				EA8E94311AD3C6840057E979 /* AKMicrophone.h */,
				EA8E94321AD3C6840057E979 /* AKMicrophone.m */,
			);
			path = Microphone;
			sourceTree = "<group>";
		};
		EA8E94331AD3C6840057E979 /* Processors */ = {
			isa = PBXGroup;
			children = (
				C4258E391B3D03D300D91B3D /* AKDelayPedal.h */,
				C4258E3A1B3D03D300D91B3D /* AKDelayPedal.m */,
				C4258E441B3FAF7100D91B3D /* AKPitchShifterPedal.h */,
				C4258E451B3FAF7100D91B3D /* AKPitchShifterPedal.m */,
				EA8E94341AD3C6840057E979 /* AKReverbPedal.h */,
				EA8E94351AD3C6840057E979 /* AKReverbPedal.m */,
			);
			path = Processors;
			sourceTree = "<group>";
		};
		EA8E94361AD3C6840057E979 /* Synthesizers */ = {
			isa = PBXGroup;
			children = (
				EA8E94371AD3C6840057E979 /* AKFMOscillatorInstrument.h */,
				EA8E94381AD3C6840057E979 /* AKFMOscillatorInstrument.m */,
				EA8E94391AD3C6840057E979 /* AKVCOscillatorInstrument.h */,
				EA8E943A1AD3C6840057E979 /* AKVCOscillatorInstrument.m */,
			);
			path = Synthesizers;
			sourceTree = "<group>";
		};
		EA8E943B1AD3C6840057E979 /* Plots */ = {
			isa = PBXGroup;
			children = (
				EA8E944D1AD3C6840057E979 /* AKPlotView.h */,
				EA8E944E1AD3C6840057E979 /* AKPlotView.m */,
				EA321D1B1AEDCA5300DCCABD /* AKAudioFFTPlot.h */,
				EA321D1C1AEDCA5300DCCABD /* AKAudioFFTPlot.m */,
				EA8E943C1AD3C6840057E979 /* AKAudioInputFFTPlot.h */,
				EA8E943D1AD3C6840057E979 /* AKAudioInputFFTPlot.m */,
				EA8E94421AD3C6840057E979 /* AKAudioOutputFFTPlot.h */,
				EA8E94431AD3C6840057E979 /* AKAudioOutputFFTPlot.m */,
				EA89F5711AEEE50900858344 /* AKAudioPlot.h */,
				EA89F5721AEEE50900858344 /* AKAudioPlot.m */,
				EA8E943E1AD3C6840057E979 /* AKAudioInputPlot.h */,
				EA8E943F1AD3C6840057E979 /* AKAudioInputPlot.m */,
				EA8E94441AD3C6840057E979 /* AKAudioOutputPlot.h */,
				EA8E94451AD3C6840057E979 /* AKAudioOutputPlot.m */,
				EA8E944F1AD3C6840057E979 /* AKStereoOutputPlot.h */,
				EA8E94501AD3C6840057E979 /* AKStereoOutputPlot.m */,
				EA89F5691AE99C0500858344 /* AKAudioRollingWaveformPlot.h */,
				EA89F56A1AE99C0500858344 /* AKAudioRollingWaveformPlot.m */,
				EA8E94401AD3C6840057E979 /* AKAudioInputRollingWaveformPlot.h */,
				EA8E94411AD3C6840057E979 /* AKAudioInputRollingWaveformPlot.m */,
				EA8E94461AD3C6840057E979 /* AKAudioOutputRollingWaveformPlot.h */,
				EA8E94471AD3C6840057E979 /* AKAudioOutputRollingWaveformPlot.m */,
				EA8E94481AD3C6840057E979 /* AKFloatPlot.h */,
				EA8E94491AD3C6840057E979 /* AKFloatPlot.m */,
				EA8E944A1AD3C6840057E979 /* AKInstrumentPropertyPlot.h */,
				EA8E944B1AD3C6840057E979 /* AKInstrumentPropertyPlot.m */,
				EA8E94511AD3C6840057E979 /* AKTablePlot.h */,
				EA8E94521AD3C6840057E979 /* AKTablePlot.m */,
				EA8E94531AD3C6840057E979 /* EZAudio */,
			);
			path = Plots;
			sourceTree = "<group>";
		};
		EA8E94531AD3C6840057E979 /* EZAudio */ = {
			isa = PBXGroup;
			children = (
				EA8E94541AD3C6840057E979 /* AEFloatConverter.h */,
				EA8E94551AD3C6840057E979 /* AEFloatConverter.m */,
				EA8E94561AD3C6840057E979 /* EZAudio.h */,
				EA8E94571AD3C6840057E979 /* EZAudio.m */,
				EA8E94581AD3C6840057E979 /* EZAudioPlot.h */,
				EA8E94591AD3C6840057E979 /* EZAudioPlot.m */,
				EA8E945A1AD3C6840057E979 /* LICENSE */,
				EA8E945B1AD3C6840057E979 /* TPCircularBuffer.c */,
				EA8E945C1AD3C6840057E979 /* TPCircularBuffer.h */,
			);
			path = EZAudio;
			sourceTree = "<group>";
		};
		EA8E94641AD3C6840057E979 /* User Interface Elements */ = {
			isa = PBXGroup;
			children = (
				EA8E94651AD3C6840057E979 /* AKPropertyLabel.h */,
				EA8E94661AD3C6840057E979 /* AKPropertyLabel.m */,
				EA8E94671AD3C6840057E979 /* AKPropertySlider.h */,
				EA8E94681AD3C6840057E979 /* AKPropertySlider.m */,
				EA8E94691AD3C6840057E979 /* AKLevelMeter.h */,
				EA8E946A1AD3C6840057E979 /* AKLevelMeter.m */,
			);
			path = "User Interface Elements";
			sourceTree = "<group>";
		};
		EA8E946B1AD3C6840057E979 /* Tables */ = {
			isa = PBXGroup;
			children = (
				EA8E946C1AD3C6840057E979 /* AKSoundFileTable.h */,
				EA8E946D1AD3C6840057E979 /* AKSoundFileTable.m */,
				EA8E946E1AD3C6840057E979 /* AKTable.h */,
				EA8E946F1AD3C6840057E979 /* AKTable.m */,
				EA8E94701AD3C6840057E979 /* Generators */,
			);
			path = Tables;
			sourceTree = "<group>";
		};
		EA8E94701AD3C6840057E979 /* Generators */ = {
			isa = PBXGroup;
			children = (
				EA8E94711AD3C6840057E979 /* AKExponentialTableGenerator.h */,
				EA8E94721AD3C6840057E979 /* AKExponentialTableGenerator.m */,
				EA8E94731AD3C6840057E979 /* AKFourierSeriesTableGenerator.h */,
				EA8E94741AD3C6840057E979 /* AKFourierSeriesTableGenerator.m */,
				EA8E94751AD3C6840057E979 /* AKHarmonicCosineTableGenerator.h */,
				EA8E94761AD3C6840057E979 /* AKHarmonicCosineTableGenerator.m */,
				EA8E94771AD3C6840057E979 /* AKLineTableGenerator.h */,
				EA8E94781AD3C6840057E979 /* AKLineTableGenerator.m */,
				EA8E94791AD3C6840057E979 /* AKRandomDistributionTableGenerator.h */,
				EA8E947A1AD3C6840057E979 /* AKRandomDistributionTableGenerator.m */,
				EA8E947B1AD3C6840057E979 /* AKTableGenerator.h */,
				EA8E947C1AD3C6840057E979 /* AKTableGenerator.m */,
				EA8E947D1AD3C6840057E979 /* AKWindowTableGenerator.h */,
				EA8E947E1AD3C6840057E979 /* AKWindowTableGenerator.m */,
			);
			path = Generators;
			sourceTree = "<group>";
		};
		EA8E947F1AD3C6840057E979 /* Operations */ = {
			isa = PBXGroup;
			children = (
				EA8E94801AD3C6840057E979 /* AKParameter+Operation.h */,
				EA8E94811AD3C6840057E979 /* AKParameter+Operation.m */,
				EA8E94821AD3C6840057E979 /* Analysis */,
				EA8E948B1AD3C6840057E979 /* FFT */,
				EA8E949E1AD3C6840057E979 /* Math */,
				EA8E94B31AD3C6840057E979 /* Signal Generators */,
				EA8E95171AD3C6840057E979 /* Signal Input and Output */,
				EA8E95241AD3C6840057E979 /* Signal Modifiers */,
			);
			path = Operations;
			sourceTree = "<group>";
		};
		EA8E94821AD3C6840057E979 /* Analysis */ = {
			isa = PBXGroup;
			children = (
				EA8E94831AD3C6840057E979 /* AKTrackedAmplitude.h */,
				EA8E94841AD3C6840057E979 /* AKTrackedAmplitude.m */,
				EA8E94851AD3C6840057E979 /* AKTrackedAmplitudeFromFSignal.h */,
				EA8E94861AD3C6840057E979 /* AKTrackedAmplitudeFromFSignal.m */,
				EA8E94871AD3C6840057E979 /* AKTrackedFrequency.h */,
				EA8E94881AD3C6840057E979 /* AKTrackedFrequency.m */,
				EA8E94891AD3C6840057E979 /* AKTrackedFrequencyFromFSignal.h */,
				EA8E948A1AD3C6840057E979 /* AKTrackedFrequencyFromFSignal.m */,
			);
			path = Analysis;
			sourceTree = "<group>";
		};
		EA8E948B1AD3C6840057E979 /* FFT */ = {
			isa = PBXGroup;
			children = (
				EA8E948C1AD3C6840057E979 /* AKCrossSynthesizedFFT.h */,
				EA8E948D1AD3C6840057E979 /* AKCrossSynthesizedFFT.m */,
				EA8E948E1AD3C6840057E979 /* AKFFT.h */,
				EA8E948F1AD3C6840057E979 /* AKFFT.m */,
				EA8E94901AD3C6840057E979 /* AKFFTProcessor.h */,
				EA8E94911AD3C6840057E979 /* AKFFTProcessor.m */,
				EA8E94921AD3C6840057E979 /* AKMixedFFT.h */,
				EA8E94931AD3C6840057E979 /* AKMixedFFT.m */,
				EA8E94941AD3C6840057E979 /* AKPhaseLockedVocoder.h */,
				EA8E94951AD3C6840057E979 /* AKPhaseLockedVocoder.m */,
				EA8E94961AD3C6840057E979 /* AKResynthesizedAudio.h */,
				EA8E94971AD3C6840057E979 /* AKResynthesizedAudio.m */,
				EA8E94981AD3C6840057E979 /* AKScaledFFT.h */,
				EA8E94991AD3C6840057E979 /* AKScaledFFT.m */,
				EA8E949A1AD3C6840057E979 /* AKSpectralVocoder.h */,
				EA8E949B1AD3C6840057E979 /* AKSpectralVocoder.m */,
				EA8E949C1AD3C6840057E979 /* AKWarpedFFT.h */,
				EA8E949D1AD3C6840057E979 /* AKWarpedFFT.m */,
			);
			path = FFT;
			sourceTree = "<group>";
		};
		EA8E949E1AD3C6840057E979 /* Math */ = {
			isa = PBXGroup;
			children = (
				C4C6275E1B1B714900B7AD86 /* AKAdditiveCosines.h */,
				C4C6275F1B1B714900B7AD86 /* AKAdditiveCosines.m */,
				EA8E949F1AD3C6840057E979 /* AKAssignment.h */,
				EA8E94A01AD3C6840057E979 /* AKAssignment.m */,
				EA8E94A11AD3C6840057E979 /* AKDifference.h */,
				EA8E94A21AD3C6840057E979 /* AKDifference.m */,
				EA8E94A31AD3C6840057E979 /* AKInverse.h */,
				EA8E94A41AD3C6840057E979 /* AKInverse.m */,
				EA8E94A51AD3C6840057E979 /* AKMaximum.h */,
				EA8E94A61AD3C6840057E979 /* AKMaximum.m */,
				EA8E94A71AD3C6840057E979 /* AKMinimum.h */,
				EA8E94A81AD3C6840057E979 /* AKMinimum.m */,
				EA8E94A91AD3C6840057E979 /* AKMultipleInputMathOperation.h */,
				EA8E94AA1AD3C6840057E979 /* AKMultipleInputMathOperation.m */,
				EA8E94AB1AD3C6840057E979 /* AKProduct.h */,
				EA8E94AC1AD3C6840057E979 /* AKProduct.m */,
				EA8E94AD1AD3C6840057E979 /* AKSingleInputMathOperation.h */,
				EA8E94AE1AD3C6840057E979 /* AKSingleInputMathOperation.m */,
				EA8E94AF1AD3C6840057E979 /* AKSum.h */,
				EA8E94B01AD3C6840057E979 /* AKSum.m */,
				EA8E94B11AD3C6840057E979 /* AKTableValue.h */,
				EA8E94B21AD3C6840057E979 /* AKTableValue.m */,
			);
			path = Math;
			sourceTree = "<group>";
		};
		EA8E94B31AD3C6840057E979 /* Signal Generators */ = {
			isa = PBXGroup;
			children = (
				EA8E94B41AD3C6840057E979 /* Envelopes */,
				EA8E94BD1AD3C6840057E979 /* Granular Synthesis */,
				EA8E94C41AD3C6840057E979 /* Loopers */,
				EA8E94CB1AD3C6840057E979 /* Musical Controls */,
				EA8E94D01AD3C6840057E979 /* Oscillators */,
				EA8E94DB1AD3C6840057E979 /* Physical Models */,
				EA8E95061AD3C6840057E979 /* Random Generators */,
				EA8E950F1AD3C6840057E979 /* Segment Arrays */,
			);
			path = "Signal Generators";
			sourceTree = "<group>";
		};
		EA8E94B41AD3C6840057E979 /* Envelopes */ = {
			isa = PBXGroup;
			children = (
				EA8E94B51AD3C6840057E979 /* AKADSREnvelope.h */,
				EA8E94B61AD3C6840057E979 /* AKADSREnvelope.m */,
				EA8E94B71AD3C6840057E979 /* AKLine.h */,
				EA8E94B81AD3C6840057E979 /* AKLine.m */,
				EA8E94B91AD3C6840057E979 /* AKLinearADSREnvelope.h */,
				EA8E94BA1AD3C6840057E979 /* AKLinearADSREnvelope.m */,
				EA8E94BB1AD3C6840057E979 /* AKLinearEnvelope.h */,
				EA8E94BC1AD3C6840057E979 /* AKLinearEnvelope.m */,
			);
			path = Envelopes;
			sourceTree = "<group>";
		};
		EA8E94BD1AD3C6840057E979 /* Granular Synthesis */ = {
			isa = PBXGroup;
			children = (
				EA8E94BE1AD3C6840057E979 /* AKGranularSynthesisTexture.h */,
				EA8E94BF1AD3C6840057E979 /* AKGranularSynthesisTexture.m */,
				EA8E94C01AD3C6840057E979 /* AKGranularSynthesizer.h */,
				EA8E94C11AD3C6840057E979 /* AKGranularSynthesizer.m */,
				EA8E94C21AD3C6840057E979 /* AKSinusoidBursts.h */,
				EA8E94C31AD3C6840057E979 /* AKSinusoidBursts.m */,
			);
			path = "Granular Synthesis";
			sourceTree = "<group>";
		};
		EA8E94C41AD3C6840057E979 /* Loopers */ = {
			isa = PBXGroup;
			children = (
				EA8E94C51AD3C6840057E979 /* AKMonoSoundFileLooper.h */,
				EA8E94C61AD3C6840057E979 /* AKMonoSoundFileLooper.m */,
				EA8E94C71AD3C6840057E979 /* AKStereoSoundFileLooper.h */,
				EA8E94C81AD3C6840057E979 /* AKStereoSoundFileLooper.m */,
				EA8E94C91AD3C6840057E979 /* AKTableLooper.h */,
				EA8E94CA1AD3C6840057E979 /* AKTableLooper.m */,
			);
			path = Loopers;
			sourceTree = "<group>";
		};
		EA8E94CB1AD3C6840057E979 /* Musical Controls */ = {
			isa = PBXGroup;
			children = (
				EA8E94CC1AD3C6840057E979 /* AKPortamento.h */,
				EA8E94CD1AD3C6840057E979 /* AKPortamento.m */,
				EA8E94CE1AD3C6840057E979 /* AKVibrato.h */,
				EA8E94CF1AD3C6840057E979 /* AKVibrato.m */,
			);
			path = "Musical Controls";
			sourceTree = "<group>";
		};
		EA8E94D01AD3C6840057E979 /* Oscillators */ = {
			isa = PBXGroup;
			children = (
				EA8E94D11AD3C6840057E979 /* AKFMOscillator.h */,
				EA8E94D21AD3C6840057E979 /* AKFMOscillator.m */,
				EA8E94D31AD3C6840057E979 /* AKLowFrequencyOscillator.h */,
				EA8E94D41AD3C6840057E979 /* AKLowFrequencyOscillator.m */,
				EA8E94D51AD3C6840057E979 /* AKOscillator.h */,
				EA8E94D61AD3C6840057E979 /* AKOscillator.m */,
				EA8E94D71AD3C6840057E979 /* AKPhasor.h */,
				EA8E94D81AD3C6840057E979 /* AKPhasor.m */,
				EA8E94D91AD3C6840057E979 /* AKVCOscillator.h */,
				EA8E94DA1AD3C6840057E979 /* AKVCOscillator.m */,
			);
			path = Oscillators;
			sourceTree = "<group>";
		};
		EA8E94DB1AD3C6840057E979 /* Physical Models */ = {
			isa = PBXGroup;
			children = (
				EA8E94DC1AD3C6840057E979 /* AKMandolin.h */,
				EA8E94DD1AD3C6840057E979 /* AKMandolin.m */,
				EA8E94DE1AD3C6840057E979 /* AKMarimba.h */,
				EA8E94DF1AD3C6840057E979 /* AKMarimba.m */,
				EA8E94E01AD3C6840057E979 /* AKPluckedString.h */,
				EA8E94E11AD3C6840057E979 /* AKPluckedString.m */,
				EA8E94E21AD3C6840057E979 /* AKStruckMetalBar.h */,
				EA8E94E31AD3C6840057E979 /* AKStruckMetalBar.m */,
				EA8E94E41AD3C6840057E979 /* AKVibes.h */,
				EA8E94E51AD3C6840057E979 /* AKVibes.m */,
				EA8E94E61AD3C6840057E979 /* PhISEM */,
				EA8E94FD1AD3C6840057E979 /* Waveguide */,
			);
			path = "Physical Models";
			sourceTree = "<group>";
		};
		EA8E94E61AD3C6840057E979 /* PhISEM */ = {
			isa = PBXGroup;
			children = (
				EA8E94E71AD3C6840057E979 /* AKBambooSticks.h */,
				EA8E94E81AD3C6840057E979 /* AKBambooSticks.m */,
				EA8E94E91AD3C6840057E979 /* AKCabasa.h */,
				EA8E94EA1AD3C6840057E979 /* AKCabasa.m */,
				EA8E94EB1AD3C6840057E979 /* AKCrunch.h */,
				EA8E94EC1AD3C6840057E979 /* AKCrunch.m */,
				EA8E94ED1AD3C6840057E979 /* AKDroplet.h */,
				EA8E94EE1AD3C6840057E979 /* AKDroplet.m */,
				EA8E94EF1AD3C6840057E979 /* AKGuiro.h */,
				EA8E94F01AD3C6840057E979 /* AKGuiro.m */,
				EA8E94F11AD3C6840057E979 /* AKSandPaper.h */,
				EA8E94F21AD3C6840057E979 /* AKSandPaper.m */,
				EA8E94F31AD3C6840057E979 /* AKSekere.h */,
				EA8E94F41AD3C6840057E979 /* AKSekere.m */,
				EA8E94F51AD3C6840057E979 /* AKSleighbells.h */,
				EA8E94F61AD3C6840057E979 /* AKSleighbells.m */,
				EA8E94F71AD3C6840057E979 /* AKStick.h */,
				EA8E94F81AD3C6840057E979 /* AKStick.m */,
				EA8E94F91AD3C6840057E979 /* AKTambourine.h */,
				EA8E94FA1AD3C6840057E979 /* AKTambourine.m */,
			);
			path = PhISEM;
			sourceTree = "<group>";
		};
		EA8E94FD1AD3C6840057E979 /* Waveguide */ = {
			isa = PBXGroup;
			children = (
				EA8E94FE1AD3C6840057E979 /* AKBeatenPlate.h */,
				EA8E94FF1AD3C6840057E979 /* AKBeatenPlate.m */,
				EA8E95001AD3C6840057E979 /* AKBowedString.h */,
				EA8E95011AD3C6840057E979 /* AKBowedString.m */,
				EA8E95021AD3C6840057E979 /* AKFlute.h */,
				EA8E95031AD3C6840057E979 /* AKFlute.m */,
				EA8E95041AD3C6840057E979 /* AKSimpleWaveGuideModel.h */,
				EA8E95051AD3C6840057E979 /* AKSimpleWaveGuideModel.m */,
			);
			path = Waveguide;
			sourceTree = "<group>";
		};
		EA8E95061AD3C6840057E979 /* Random Generators */ = {
			isa = PBXGroup;
			children = (
				EA8E95071AD3C6840057E979 /* AKInterpolatedRandomNumberPulse.h */,
				EA8E95081AD3C6840057E979 /* AKInterpolatedRandomNumberPulse.m */,
				EA8E95091AD3C6840057E979 /* AKJitter.h */,
				EA8E950A1AD3C6840057E979 /* AKJitter.m */,
				EA8E950B1AD3C6840057E979 /* AKNoise.h */,
				EA8E950C1AD3C6840057E979 /* AKNoise.m */,
				EA8E950D1AD3C6840057E979 /* AKRandomNumbers.h */,
				EA8E950E1AD3C6840057E979 /* AKRandomNumbers.m */,
			);
			path = "Random Generators";
			sourceTree = "<group>";
		};
		EA8E950F1AD3C6840057E979 /* Segment Arrays */ = {
			isa = PBXGroup;
			children = (
				EA8E95101AD3C6840057E979 /* AKSegmentArray.h */,
				EA8E95111AD3C6840057E979 /* AKSegmentArray.m */,
				EA8E95121AD3C6840057E979 /* AKSegmentArrayLoop.h */,
				EA8E95131AD3C6840057E979 /* AKSegmentArrayLoop.m */,
			);
			path = "Segment Arrays";
			sourceTree = "<group>";
		};
		EA8E95171AD3C6840057E979 /* Signal Input and Output */ = {
			isa = PBXGroup;
			children = (
				EA8E95181AD3C6840057E979 /* AKAudioInput.h */,
				EA8E95191AD3C6840057E979 /* AKAudioInput.m */,
				EA8E951A1AD3C6840057E979 /* AKAudioOutput.h */,
				EA8E951B1AD3C6840057E979 /* AKAudioOutput.m */,
				EA8E951C1AD3C6840057E979 /* AKFileInput.h */,
				EA8E951D1AD3C6840057E979 /* AKFileInput.m */,
				EA8E951E1AD3C6840057E979 /* AKLog.h */,
				EA8E951F1AD3C6840057E979 /* AKLog.m */,
				EA8E95201AD3C6840057E979 /* AKMonoFileInput.h */,
				EA8E95211AD3C6840057E979 /* AKMonoFileInput.m */,
				EA8E95221AD3C6840057E979 /* AKMP3FileInput.h */,
				EA8E95231AD3C6840057E979 /* AKMP3FileInput.m */,
			);
			path = "Signal Input and Output";
			sourceTree = "<group>";
		};
		EA8E95241AD3C6840057E979 /* Signal Modifiers */ = {
			isa = PBXGroup;
			children = (
				EA8E95251AD3C6840057E979 /* Convolutions */,
				EA8E952A1AD3C6840057E979 /* Delays */,
				EA8E95311AD3C6840057E979 /* Effects */,
				EA8E95381AD3C6840057E979 /* Filters */,
				EA8E955E1AD3C6840057E979 /* Reverbs */,
				EA8E95671AD3C6850057E979 /* Volume and Spatialization */,
			);
			path = "Signal Modifiers";
			sourceTree = "<group>";
		};
		EA8E95251AD3C6840057E979 /* Convolutions */ = {
			isa = PBXGroup;
			children = (
				EA8E95261AD3C6840057E979 /* AKConvolution.h */,
				EA8E95271AD3C6840057E979 /* AKConvolution.m */,
				EA8E95281AD3C6840057E979 /* AKStereoConvolution.h */,
				EA8E95291AD3C6840057E979 /* AKStereoConvolution.m */,
			);
			path = Convolutions;
			sourceTree = "<group>";
		};
		EA8E952A1AD3C6840057E979 /* Delays */ = {
			isa = PBXGroup;
			children = (
				EA8E952B1AD3C6840057E979 /* AKDelay.h */,
				EA8E952C1AD3C6840057E979 /* AKDelay.m */,
				EA8E952D1AD3C6840057E979 /* AKMultitapDelay.h */,
				EA8E952E1AD3C6840057E979 /* AKMultitapDelay.m */,
				EA8E952F1AD3C6840057E979 /* AKVariableDelay.h */,
				EA8E95301AD3C6840057E979 /* AKVariableDelay.m */,
			);
			path = Delays;
			sourceTree = "<group>";
		};
		EA8E95311AD3C6840057E979 /* Effects */ = {
			isa = PBXGroup;
			children = (
				EA8E95321AD3C6840057E979 /* AKCompressor.h */,
				EA8E95331AD3C6840057E979 /* AKCompressor.m */,
				EA8E95341AD3C6840057E979 /* AKDopplerEffect.h */,
				EA8E95351AD3C6840057E979 /* AKDopplerEffect.m */,
				EA8E95361AD3C6840057E979 /* AKFlanger.h */,
				EA8E95371AD3C6840057E979 /* AKFlanger.m */,
				C4258E3E1B3E554D00D91B3D /* AKPitchShifter.h */,
				C4258E3F1B3E554D00D91B3D /* AKPitchShifter.m */,
				C45552461ADF152F000C8D42 /* AKRingModulator.h */,
				C45552471ADF152F000C8D42 /* AKRingModulator.m */,
			);
			path = Effects;
			sourceTree = "<group>";
		};
		EA8E95381AD3C6840057E979 /* Filters */ = {
			isa = PBXGroup;
			children = (
				EA8E95391AD3C6840057E979 /* AKCombFilter.h */,
				EA8E953A1AD3C6840057E979 /* AKCombFilter.m */,
				EA8E953B1AD3C6840057E979 /* AKDCBlock.h */,
				EA8E953C1AD3C6840057E979 /* AKDCBlock.m */,
				EA8E953D1AD3C6840057E979 /* AKDecimator.h */,
				EA8E953E1AD3C6840057E979 /* AKDecimator.m */,
				EA8E953F1AD3C6840057E979 /* AKDeclick.h */,
				EA8E95401AD3C6840057E979 /* AKDeclick.m */,
				EA8E95411AD3C6840057E979 /* AKEqualizerFilter.h */,
				EA8E95421AD3C6840057E979 /* AKEqualizerFilter.m */,
				EA8E95431AD3C6840057E979 /* AKHighPassFilter.h */,
				EA8E95441AD3C6840057E979 /* AKHighPassFilter.m */,
				EA8E95451AD3C6840057E979 /* AKHilbertTransformer.h */,
				EA8E95461AD3C6840057E979 /* AKHilbertTransformer.m */,
				EA8E95471AD3C6840057E979 /* AKLowPassFilter.h */,
				EA8E95481AD3C6840057E979 /* AKLowPassFilter.m */,
				EA8E95491AD3C6840057E979 /* AKMoogLadder.h */,
				EA8E954A1AD3C6840057E979 /* AKMoogLadder.m */,
				EA8E954B1AD3C6840057E979 /* AKMoogVCF.h */,
				EA8E954C1AD3C6840057E979 /* AKMoogVCF.m */,
				EA8E954D1AD3C6840057E979 /* AKResonantFilter.h */,
				EA8E954E1AD3C6840057E979 /* AKResonantFilter.m */,
				EA8E954F1AD3C6840057E979 /* AKStringResonator.h */,
				EA8E95501AD3C6840057E979 /* AKStringResonator.m */,
				EA8E95511AD3C6840057E979 /* AKThreePoleLowpassFilter.h */,
				EA8E95521AD3C6840057E979 /* AKThreePoleLowpassFilter.m */,
				EA8E95531AD3C6840057E979 /* AKVariableFrequencyResponseBandPassFilter.h */,
				EA8E95541AD3C6840057E979 /* AKVariableFrequencyResponseBandPassFilter.m */,
				EA8E95551AD3C6840057E979 /* Butterworth Filters */,
				C43DB12F1B21866300C9E4D5 /* Parametric Equalizers */,
			);
			path = Filters;
			sourceTree = "<group>";
		};
		EA8E95551AD3C6840057E979 /* Butterworth Filters */ = {
			isa = PBXGroup;
			children = (
				EA8E95561AD3C6840057E979 /* AKBandPassButterworthFilter.h */,
				EA8E95571AD3C6840057E979 /* AKBandPassButterworthFilter.m */,
				EA8E95581AD3C6840057E979 /* AKBandRejectButterworthFilter.h */,
				EA8E95591AD3C6840057E979 /* AKBandRejectButterworthFilter.m */,
				EA8E955A1AD3C6840057E979 /* AKHighPassButterworthFilter.h */,
				EA8E955B1AD3C6840057E979 /* AKHighPassButterworthFilter.m */,
				EA8E955C1AD3C6840057E979 /* AKLowPassButterworthFilter.h */,
				EA8E955D1AD3C6840057E979 /* AKLowPassButterworthFilter.m */,
			);
			path = "Butterworth Filters";
			sourceTree = "<group>";
		};
		EA8E955E1AD3C6840057E979 /* Reverbs */ = {
			isa = PBXGroup;
			children = (
				EA8E955F1AD3C6840057E979 /* AKBallWithinTheBoxReverb.h */,
				EA8E95601AD3C6840057E979 /* AKBallWithinTheBoxReverb.m */,
				EA8E95611AD3C6840057E979 /* AKFlatFrequencyResponseReverb.h */,
				EA8E95621AD3C6840057E979 /* AKFlatFrequencyResponseReverb.m */,
				EA8E95631AD3C6850057E979 /* AKParallelCombLowPassFilterReverb.h */,
				EA8E95641AD3C6850057E979 /* AKParallelCombLowPassFilterReverb.m */,
				EA8E95651AD3C6850057E979 /* AKReverb.h */,
				EA8E95661AD3C6850057E979 /* AKReverb.m */,
			);
			path = Reverbs;
			sourceTree = "<group>";
		};
		EA8E95671AD3C6850057E979 /* Volume and Spatialization */ = {
			isa = PBXGroup;
			children = (
				C455523F1ADEFD8A000C8D42 /* AK3DBinauralAudio.h */,
				C45552401ADEFD8A000C8D42 /* AK3DBinauralAudio.m */,
				EA8E95681AD3C6850057E979 /* AKBalance.h */,
				EA8E95691AD3C6850057E979 /* AKBalance.m */,
				EA8E956A1AD3C6850057E979 /* AKMix.h */,
				EA8E956B1AD3C6850057E979 /* AKMix.m */,
				EA8E956C1AD3C6850057E979 /* AKPanner.h */,
				EA8E956D1AD3C6850057E979 /* AKPanner.m */,
			);
			path = "Volume and Spatialization";
			sourceTree = "<group>";
		};
		EA8E956E1AD3C6850057E979 /* Platforms */ = {
			isa = PBXGroup;
			children = (
				EA08B56C1AD8985F00949FD5 /* Common */,
				EA8E956F1AD3C6850057E979 /* iOS */,
				EA8E95921AD3C6850057E979 /* OSX */,
				EA8E95961AD3C6850057E979 /* Swift */,
			);
			path = Platforms;
			sourceTree = "<group>";
		};
		EA8E956F1AD3C6850057E979 /* iOS */ = {
			isa = PBXGroup;
			children = (
				EA9F18871AE78D35009D3DA6 /* Dynamic Frameworks */,
				EA8E958E1AD3C6850057E979 /* Static Libs */,
				EA8E95911AD3C6850057E979 /* LICENSE.TXT */,
			);
			path = iOS;
			sourceTree = "<group>";
		};
		EA8E958E1AD3C6850057E979 /* Static Libs */ = {
			isa = PBXGroup;
			children = (
				EA8E958F1AD3C6850057E979 /* libcsound.a */,
				EA8E95901AD3C6850057E979 /* libsndfile.a */,
			);
			name = "Static Libs";
			path = libs;
			sourceTree = "<group>";
		};
		EA8E95921AD3C6850057E979 /* OSX */ = {
			isa = PBXGroup;
			children = (
				EAF365601ADB414400AA6551 /* CsoundLib.framework */,
			);
			path = OSX;
			sourceTree = "<group>";
		};
		EA8E95961AD3C6850057E979 /* Swift */ = {
			isa = PBXGroup;
			children = (
				EA8E95971AD3C6850057E979 /* AudioKit.swift */,
			);
			path = Swift;
			sourceTree = "<group>";
		};
		EA8E959A1AD3C6850057E979 /* Sequencing */ = {
			isa = PBXGroup;
			children = (
				EA8E959B1AD3C6850057E979 /* AKEvent.h */,
				EA8E959C1AD3C6850057E979 /* AKEvent.m */,
				EA8E959D1AD3C6850057E979 /* AKPhrase.h */,
				EA8E959E1AD3C6850057E979 /* AKPhrase.m */,
				EA8E959F1AD3C6850057E979 /* AKSequence.h */,
				EA8E95A01AD3C6850057E979 /* AKSequence.m */,
			);
			path = Sequencing;
			sourceTree = "<group>";
		};
		EA8E95A11AD3C6850057E979 /* Notes */ = {
			isa = PBXGroup;
			children = (
				EA8E95A21AD3C6850057E979 /* AKNote.h */,
				EA8E95A31AD3C6850057E979 /* AKNote.m */,
				EA8E95A41AD3C6850057E979 /* AKNoteProperty.h */,
				EA8E95A51AD3C6850057E979 /* AKNoteProperty.m */,
			);
			path = Notes;
			sourceTree = "<group>";
		};
		EA8E97191AD3CD130057E979 /* Resources */ = {
			isa = PBXGroup;
			children = (
				EA8E93F81AD3C6840057E979 /* AudioKit.plist */,
				EA8E971A1AD3CF000057E979 /* AKSoundFiles.bundle */,
			);
			name = Resources;
			path = AudioKit/Notes;
			sourceTree = SOURCE_ROOT;
		};
		EA9F18871AE78D35009D3DA6 /* Dynamic Frameworks */ = {
			isa = PBXGroup;
			children = (
				EA9F18821AE789E0009D3DA6 /* libsndfile.framework */,
				EAA0F5951AE71CD1007CD7C9 /* CsoundLib.framework */,
			);
			name = "Dynamic Frameworks";
			sourceTree = "<group>";
		};
		EAF365671ADB5EE400AA6551 /* Csound Headers */ = {
			isa = PBXGroup;
			children = (
				EAF365681ADB5EE400AA6551 /* cfgvar.h */,
				EAF365691ADB5EE400AA6551 /* CppSound.hpp */,
				EAF3656A1ADB5EE400AA6551 /* cs_par_structs.h */,
				EAF3656B1ADB5EE400AA6551 /* cscore.h */,
				EAF3656C1ADB5EE400AA6551 /* csdebug.h */,
				EAF3656D1ADB5EE400AA6551 /* csdl.h */,
				EAF3656E1ADB5EE400AA6551 /* csound.h */,
				EAF3656F1ADB5EE400AA6551 /* csound.hpp */,
				EAF365701ADB5EE400AA6551 /* csound_data_structures.h */,
				EAF365711ADB5EE400AA6551 /* csound_standard_types.h */,
				EAF365721ADB5EE400AA6551 /* csound_type_system.h */,
				EAF365731ADB5EE400AA6551 /* csoundCore.h */,
				EAF365741ADB5EE400AA6551 /* CsoundFile.hpp */,
				EAF365751ADB5EE400AA6551 /* csPerfThread.hpp */,
				EAF365761ADB5EE400AA6551 /* cwindow.h */,
				EAF365771ADB5EE400AA6551 /* filebuilding.h */,
				EAF365781ADB5EE400AA6551 /* float-version.h */,
				EAF365791ADB5EE400AA6551 /* interlocks.h */,
				EAF3657A1ADB5EE400AA6551 /* msg_attr.h */,
				EAF3657B1ADB5EE400AA6551 /* OpcodeBase.hpp */,
				EAF3657C1ADB5EE400AA6551 /* pools.h */,
				EAF3657D1ADB5EE400AA6551 /* pstream.h */,
				EAF3657E1ADB5EE400AA6551 /* pvfileio.h */,
				EAF3657F1ADB5EE400AA6551 /* soundio.h */,
				EAF365801ADB5EE400AA6551 /* sysdep.h */,
				EAF365811ADB5EE400AA6551 /* text.h */,
				EAF365821ADB5EE400AA6551 /* version.h */,
			);
			name = "Csound Headers";
			path = csound;
			sourceTree = "<group>";
		};
/* End PBXGroup section */

/* Begin PBXHeadersBuildPhase section */
		EA8E96571AD3C6FC0057E979 /* Headers */ = {
			isa = PBXHeadersBuildPhase;
			buildActionMask = 2147483647;
			files = (
				C4C627601B1B714900B7AD86 /* AKAdditiveCosines.h in Headers */,
				C47F63771B2BF33600D6FFC8 /* AKSoundFont.h in Headers */,
				EA95E9F11AD5EC50007FC41F /* AKSettings.h in Headers */,
				C4258E461B3FAF7100D91B3D /* AKPitchShifterPedal.h in Headers */,
				EA321D1D1AEDCA5300DCCABD /* AKAudioFFTPlot.h in Headers */,
<<<<<<< HEAD
				C47F637D1B2BF7A100D6FFC8 /* AKSoundFontPlayer.h in Headers */,
=======
				C4258E401B3E554D00D91B3D /* AKPitchShifter.h in Headers */,
>>>>>>> 4e5070b9
				C4C8125B1AE5CA03003A8B73 /* AKSekereInstrument.h in Headers */,
				C4FAE5F11AED6B2600FD71E2 /* AKAudioFilePlayer.h in Headers */,
			);
			runOnlyForDeploymentPostprocessing = 0;
		};
/* End PBXHeadersBuildPhase section */

/* Begin PBXNativeTarget section */
		EA8E93D71AD3C5240057E979 /* AudioKit iOS Static */ = {
			isa = PBXNativeTarget;
			buildConfigurationList = EA8E93EC1AD3C5240057E979 /* Build configuration list for PBXNativeTarget "AudioKit iOS Static" */;
			buildPhases = (
				EA8E93D41AD3C5240057E979 /* Sources */,
				EA8E93D51AD3C5240057E979 /* Frameworks */,
				EA8E93D61AD3C5240057E979 /* CopyFiles */,
			);
			buildRules = (
			);
			dependencies = (
			);
			name = "AudioKit iOS Static";
			productName = AudioKit;
			productReference = EA8E93D81AD3C5240057E979 /* libAudioKit iOS Static.a */;
			productType = "com.apple.product-type.library.static";
		};
		EA8E96581AD3C6FC0057E979 /* AudioKit OS X */ = {
			isa = PBXNativeTarget;
			buildConfigurationList = EA8E966A1AD3C6FC0057E979 /* Build configuration list for PBXNativeTarget "AudioKit OS X" */;
			buildPhases = (
				EA8E96551AD3C6FC0057E979 /* Sources */,
				EA8E96561AD3C6FC0057E979 /* Frameworks */,
				EA8E96571AD3C6FC0057E979 /* Headers */,
			);
			buildRules = (
			);
			dependencies = (
			);
			name = "AudioKit OS X";
			productName = AudioKit;
			productReference = EA8E96591AD3C6FC0057E979 /* libAudioKit OS X.a */;
			productType = "com.apple.product-type.library.static";
		};
		EAA0F4DE1AE71C8F007CD7C9 /* AudioKit iOS Dynamic */ = {
			isa = PBXNativeTarget;
			buildConfigurationList = EAA0F5901AE71C8F007CD7C9 /* Build configuration list for PBXNativeTarget "AudioKit iOS Dynamic" */;
			buildPhases = (
				EAA0F4DF1AE71C8F007CD7C9 /* Sources */,
				EAA0F58C1AE71C8F007CD7C9 /* Frameworks */,
				EAA0F58F1AE71C8F007CD7C9 /* CopyFiles */,
			);
			buildRules = (
			);
			dependencies = (
			);
			name = "AudioKit iOS Dynamic";
			productName = AudioKit;
			productReference = EAA0F5941AE71C8F007CD7C9 /* libAudioKit iOS Dynamic.a */;
			productType = "com.apple.product-type.library.static";
		};
/* End PBXNativeTarget section */

/* Begin PBXProject section */
		EA8E93D01AD3C5240057E979 /* Project object */ = {
			isa = PBXProject;
			attributes = {
				CLASSPREFIX = AK;
				LastUpgradeCheck = 0700;
				ORGANIZATIONNAME = AudioKit;
				TargetAttributes = {
					EA8E93D71AD3C5240057E979 = {
						CreatedOnToolsVersion = 6.2;
					};
					EA8E96581AD3C6FC0057E979 = {
						CreatedOnToolsVersion = 6.2;
					};
				};
			};
			buildConfigurationList = EA8E93D31AD3C5240057E979 /* Build configuration list for PBXProject "AudioKit" */;
			compatibilityVersion = "Xcode 3.2";
			developmentRegion = English;
			hasScannedForEncodings = 0;
			knownRegions = (
				en,
			);
			mainGroup = EA8E93CF1AD3C5240057E979;
			productRefGroup = EA8E93D91AD3C5240057E979 /* Products */;
			projectDirPath = "";
			projectRoot = "";
			targets = (
				EA8E93D71AD3C5240057E979 /* AudioKit iOS Static */,
				EAA0F4DE1AE71C8F007CD7C9 /* AudioKit iOS Dynamic */,
				EA8E96581AD3C6FC0057E979 /* AudioKit OS X */,
			);
		};
/* End PBXProject section */

/* Begin PBXSourcesBuildPhase section */
		EA8E93D41AD3C5240057E979 /* Sources */ = {
			isa = PBXSourcesBuildPhase;
			buildActionMask = 2147483647;
			files = (
				EA8E963F1AD3C6850057E979 /* AKBandRejectButterworthFilter.m in Sources */,
				EA8E96281AD3C6850057E979 /* AKConvolution.m in Sources */,
				EA8E96521AD3C6850057E979 /* AKSequence.m in Sources */,
				EA8E95D61AD3C6850057E979 /* AKTable.m in Sources */,
				EA8E96411AD3C6850057E979 /* AKLowPassButterworthFilter.m in Sources */,
				EA8E95CA1AD3C6850057E979 /* AKInstrumentPropertyPlot.m in Sources */,
				EA8E95F91AD3C6850057E979 /* AKLinearEnvelope.m in Sources */,
				EA8E96361AD3C6850057E979 /* AKHilbertTransformer.m in Sources */,
				EA8E96091AD3C6850057E979 /* AKPluckedString.m in Sources */,
				EA8E961E1AD3C6850057E979 /* AKRandomNumbers.m in Sources */,
				EA8E95EA1AD3C6850057E979 /* AKSpectralVocoder.m in Sources */,
				EA8E962C1AD3C6850057E979 /* AKVariableDelay.m in Sources */,
				EA8E95B51AD3C6850057E979 /* AKAudioAnalyzer.m in Sources */,
				EA8E95B91AD3C6850057E979 /* AKPluckedStringInstrument.m in Sources */,
				EA8E95EC1AD3C6850057E979 /* AKAssignment.m in Sources */,
				EA8E95CD1AD3C6850057E979 /* AKTablePlot.m in Sources */,
				C47F63781B2BF33600D6FFC8 /* AKSoundFont.m in Sources */,
				EA8E95B21AD3C6850057E979 /* AKTools.m in Sources */,
				EA8E95F11AD3C6850057E979 /* AKMultipleInputMathOperation.m in Sources */,
				EA8E95D71AD3C6850057E979 /* AKExponentialTableGenerator.m in Sources */,
				EA8E95B01AD3C6850057E979 /* AKStereoAudio.m in Sources */,
				EA8E95F61AD3C6850057E979 /* AKADSREnvelope.m in Sources */,
				EA8E96081AD3C6850057E979 /* AKMarimba.m in Sources */,
				EA8E961A1AD3C6850057E979 /* AKSimpleWaveGuideModel.m in Sources */,
				EA8E95B71AD3C6850057E979 /* AKMandolinInstrument.m in Sources */,
				EA8E962A1AD3C6850057E979 /* AKDelay.m in Sources */,
				EA8E96351AD3C6850057E979 /* AKHighPassFilter.m in Sources */,
				EA8E960A1AD3C6850057E979 /* AKStruckMetalBar.m in Sources */,
				EA8E96001AD3C6850057E979 /* AKPortamento.m in Sources */,
				EA8E96021AD3C6850057E979 /* AKFMOscillator.m in Sources */,
				EA8E95E01AD3C6850057E979 /* AKTrackedAmplitudeFromFSignal.m in Sources */,
				EA08B5701AD8985F00949FD5 /* CsoundObj.m in Sources */,
				EA8E96471AD3C6850057E979 /* AKMix.m in Sources */,
				EA8E95E81AD3C6850057E979 /* AKResynthesizedAudio.m in Sources */,
				EA8E95BC1AD3C6850057E979 /* AKStruckMetalBarInstrument.m in Sources */,
				C43DB1371B21866300C9E4D5 /* AKHighShelfParametricEqualizerFilter.m in Sources */,
				EA8E96311AD3C6850057E979 /* AKDCBlock.m in Sources */,
				EA8E961C1AD3C6850057E979 /* AKJitter.m in Sources */,
				EA8E963B1AD3C6850057E979 /* AKStringResonator.m in Sources */,
				EA8E96041AD3C6850057E979 /* AKOscillator.m in Sources */,
				EA8E95F41AD3C6850057E979 /* AKSum.m in Sources */,
				EA8E962F1AD3C6850057E979 /* AKFlanger.m in Sources */,
				EA8E95E11AD3C6850057E979 /* AKTrackedFrequency.m in Sources */,
				EA8E95CB1AD3C6850057E979 /* AKPlotView.m in Sources */,
				EA8E95D21AD3C6850057E979 /* AKPropertyLabel.m in Sources */,
				EA8E95D41AD3C6850057E979 /* AKLevelMeter.m in Sources */,
				EA8E95C71AD3C6850057E979 /* AKAudioOutputPlot.m in Sources */,
				EA8E96441AD3C6850057E979 /* AKParallelCombLowPassFilterReverb.m in Sources */,
				EA8E95F81AD3C6850057E979 /* AKLinearADSREnvelope.m in Sources */,
				EA8E95E61AD3C6850057E979 /* AKMixedFFT.m in Sources */,
				EA8E96371AD3C6850057E979 /* AKLowPassFilter.m in Sources */,
				EA8E96461AD3C6850057E979 /* AKBalance.m in Sources */,
				EA8E95A81AD3C6850057E979 /* AKMidi.m in Sources */,
				EA95E9F21AD5EC50007FC41F /* AKSettings.m in Sources */,
				C43DB13F1B21866300C9E4D5 /* AKPeakingParametricEqualizerFilter.m in Sources */,
				EA8E95DB1AD3C6850057E979 /* AKRandomDistributionTableGenerator.m in Sources */,
				EA8E96331AD3C6850057E979 /* AKDeclick.m in Sources */,
				EA8E962E1AD3C6850057E979 /* AKDopplerEffect.m in Sources */,
				EA8E95FC1AD3C6850057E979 /* AKSinusoidBursts.m in Sources */,
				EA8E96141AD3C6850057E979 /* AKStick.m in Sources */,
				EA8E95C21AD3C6850057E979 /* AKVCOscillatorInstrument.m in Sources */,
				EA8E95E71AD3C6850057E979 /* AKPhaseLockedVocoder.m in Sources */,
				EA8E963A1AD3C6850057E979 /* AKResonantFilter.m in Sources */,
				EA8E96301AD3C6850057E979 /* AKCombFilter.m in Sources */,
				EA8E95ED1AD3C6850057E979 /* AKDifference.m in Sources */,
				C4FAE5F21AED6B2600FD71E2 /* AKAudioFilePlayer.m in Sources */,
				EA8E95C11AD3C6850057E979 /* AKFMOscillatorInstrument.m in Sources */,
				EA8E96391AD3C6850057E979 /* AKMoogVCF.m in Sources */,
				EA8E96071AD3C6850057E979 /* AKMandolin.m in Sources */,
				EA8E95DF1AD3C6850057E979 /* AKTrackedAmplitude.m in Sources */,
				EA8E96031AD3C6850057E979 /* AKLowFrequencyOscillator.m in Sources */,
				EA8E962D1AD3C6850057E979 /* AKCompressor.m in Sources */,
				EA8E95AE1AD3C6850057E979 /* AKFSignal.m in Sources */,
				EA8E95D81AD3C6850057E979 /* AKFourierSeriesTableGenerator.m in Sources */,
				EA8E95E51AD3C6850057E979 /* AKFFTProcessor.m in Sources */,
				EA8E95FE1AD3C6850057E979 /* AKStereoSoundFileLooper.m in Sources */,
				EA8E961B1AD3C6850057E979 /* AKInterpolatedRandomNumberPulse.m in Sources */,
				EA8E95D01AD3C6850057E979 /* EZAudioPlot.m in Sources */,
				C45552421ADEFD8A000C8D42 /* AK3DBinauralAudio.m in Sources */,
				EA89F56C1AE99C0500858344 /* AKAudioRollingWaveformPlot.m in Sources */,
				EA8E95E91AD3C6850057E979 /* AKScaledFFT.m in Sources */,
				EA8E95AC1AD3C6850057E979 /* AKConstant.m in Sources */,
				EA8E95C81AD3C6850057E979 /* AKAudioOutputRollingWaveformPlot.m in Sources */,
				EA8E95B31AD3C6850057E979 /* AKAmplifier.m in Sources */,
				EA8E96401AD3C6850057E979 /* AKHighPassButterworthFilter.m in Sources */,
				EA8E96131AD3C6850057E979 /* AKSleighbells.m in Sources */,
				EA8E96061AD3C6850057E979 /* AKVCOscillator.m in Sources */,
				EA8E96421AD3C6850057E979 /* AKBallWithinTheBoxReverb.m in Sources */,
				EA8E95C01AD3C6850057E979 /* AKReverbPedal.m in Sources */,
				EA8E96201AD3C6850057E979 /* AKSegmentArrayLoop.m in Sources */,
				EA8E960D1AD3C6850057E979 /* AKCabasa.m in Sources */,
				C4C627611B1B714900B7AD86 /* AKAdditiveCosines.m in Sources */,
				EA8E96191AD3C6850057E979 /* AKFlute.m in Sources */,
				EA8E95C31AD3C6850057E979 /* AKAudioInputFFTPlot.m in Sources */,
				EA8E96121AD3C6850057E979 /* AKSekere.m in Sources */,
				EA8E95F31AD3C6850057E979 /* AKSingleInputMathOperation.m in Sources */,
				EA321D1E1AEDCA5300DCCABD /* AKAudioFFTPlot.m in Sources */,
				EA8E95F71AD3C6850057E979 /* AKLine.m in Sources */,
				EA8E960F1AD3C6850057E979 /* AKDroplet.m in Sources */,
				EA8E95EE1AD3C6850057E979 /* AKInverse.m in Sources */,
				EA8E95BA1AD3C6850057E979 /* AKSleighbellsInstrument.m in Sources */,
				EA8E95F51AD3C6850057E979 /* AKTableValue.m in Sources */,
				EA8E95B61AD3C6850057E979 /* AKBambooSticksInstrument.m in Sources */,
				EA8E95FD1AD3C6850057E979 /* AKMonoSoundFileLooper.m in Sources */,
				EA8E95D11AD3C6850057E979 /* TPCircularBuffer.c in Sources */,
				C4258E411B3E554D00D91B3D /* AKPitchShifter.m in Sources */,
				EA8E95CF1AD3C6850057E979 /* EZAudio.m in Sources */,
				EA8E96261AD3C6850057E979 /* AKMonoFileInput.m in Sources */,
				EA8E95C61AD3C6850057E979 /* AKAudioOutputFFTPlot.m in Sources */,
				EA8E96291AD3C6850057E979 /* AKStereoConvolution.m in Sources */,
				EA8E96241AD3C6850057E979 /* AKFileInput.m in Sources */,
				EA8E96101AD3C6850057E979 /* AKGuiro.m in Sources */,
				EA8E95B81AD3C6850057E979 /* AKMarimbaInstrument.m in Sources */,
				EA8E95EF1AD3C6850057E979 /* AKMaximum.m in Sources */,
				EA8E96251AD3C6850057E979 /* AKLog.m in Sources */,
				EA8E95BD1AD3C6850057E979 /* AKTambourineInstrument.m in Sources */,
				EA8E96181AD3C6850057E979 /* AKBowedString.m in Sources */,
				EA8E95C91AD3C6850057E979 /* AKFloatPlot.m in Sources */,
				EA8E96111AD3C6850057E979 /* AKSandPaper.m in Sources */,
				EA8E95A61AD3C6850057E979 /* AKManager.m in Sources */,
				C4258E3B1B3D03D300D91B3D /* AKDelayPedal.m in Sources */,
				EA8E96151AD3C6850057E979 /* AKTambourine.m in Sources */,
				EA8E95FF1AD3C6850057E979 /* AKTableLooper.m in Sources */,
				EA8E95F01AD3C6850057E979 /* AKMinimum.m in Sources */,
				EA8E96431AD3C6850057E979 /* AKFlatFrequencyResponseReverb.m in Sources */,
				EA8E96341AD3C6850057E979 /* AKEqualizerFilter.m in Sources */,
				EA8E95CE1AD3C6850057E979 /* AEFloatConverter.m in Sources */,
				EA8E96541AD3C6850057E979 /* AKNoteProperty.m in Sources */,
				EA8E95AD1AD3C6850057E979 /* AKControl.m in Sources */,
				EA8E95DA1AD3C6850057E979 /* AKLineTableGenerator.m in Sources */,
				EA8E95DD1AD3C6850057E979 /* AKWindowTableGenerator.m in Sources */,
				EA8E96481AD3C6850057E979 /* AKPanner.m in Sources */,
				C4258E471B3FAF7100D91B3D /* AKPitchShifterPedal.m in Sources */,
				EA8E95BB1AD3C6850057E979 /* AKStickInstrument.m in Sources */,
				EA8E95E21AD3C6850057E979 /* AKTrackedFrequencyFromFSignal.m in Sources */,
				C45552481ADF152F000C8D42 /* AKRingModulator.m in Sources */,
				EA8E96451AD3C6850057E979 /* AKReverb.m in Sources */,
				EA8E96221AD3C6850057E979 /* AKAudioInput.m in Sources */,
				EA8E96381AD3C6850057E979 /* AKMoogLadder.m in Sources */,
				EA8E963D1AD3C6850057E979 /* AKVariableFrequencyResponseBandPassFilter.m in Sources */,
				C47F637E1B2BF7A100D6FFC8 /* AKSoundFontPlayer.m in Sources */,
				EA8E95C51AD3C6850057E979 /* AKAudioInputRollingWaveformPlot.m in Sources */,
				EA8E95B11AD3C6850057E979 /* AKSampler.m in Sources */,
				EA8E96501AD3C6850057E979 /* AKEvent.m in Sources */,
				EA8E95AA1AD3C6850057E979 /* AKInstrumentProperty.m in Sources */,
				EA8E960B1AD3C6850057E979 /* AKVibes.m in Sources */,
				EA8E96271AD3C6850057E979 /* AKMP3FileInput.m in Sources */,
				EA8E962B1AD3C6850057E979 /* AKMultitapDelay.m in Sources */,
				C4C8125C1AE5CA03003A8B73 /* AKSekereInstrument.m in Sources */,
				EA8E95D91AD3C6850057E979 /* AKHarmonicCosineTableGenerator.m in Sources */,
				EA8E95BE1AD3C6850057E979 /* AKVibraphoneInstrument.m in Sources */,
				EA8E95C41AD3C6850057E979 /* AKAudioInputPlot.m in Sources */,
				EA8E95E31AD3C6850057E979 /* AKCrossSynthesizedFFT.m in Sources */,
				EA8E95B41AD3C6850057E979 /* AKStereoAmplifier.m in Sources */,
				EA8E95F21AD3C6850057E979 /* AKProduct.m in Sources */,
				EA8E963C1AD3C6850057E979 /* AKThreePoleLowpassFilter.m in Sources */,
				EA89F5741AEEE50900858344 /* AKAudioPlot.m in Sources */,
				EA8E96321AD3C6850057E979 /* AKDecimator.m in Sources */,
				EA8E95FB1AD3C6850057E979 /* AKGranularSynthesizer.m in Sources */,
				EA8E95D31AD3C6850057E979 /* AKPropertySlider.m in Sources */,
				EA8E95DC1AD3C6850057E979 /* AKTableGenerator.m in Sources */,
				EA8E95A91AD3C6850057E979 /* AKInstrument.m in Sources */,
				EA8E95D51AD3C6850057E979 /* AKSoundFileTable.m in Sources */,
				EA8E95FA1AD3C6850057E979 /* AKGranularSynthesisTexture.m in Sources */,
				C43DB13B1B21866300C9E4D5 /* AKLowShelfParametricEqualizerFilter.m in Sources */,
				EA8E95AB1AD3C6850057E979 /* AKAudio.m in Sources */,
				EA8E96511AD3C6850057E979 /* AKPhrase.m in Sources */,
				EA8E96531AD3C6850057E979 /* AKNote.m in Sources */,
				EA8E95EB1AD3C6850057E979 /* AKWarpedFFT.m in Sources */,
				EA8E961F1AD3C6850057E979 /* AKSegmentArray.m in Sources */,
				EA8E96231AD3C6850057E979 /* AKAudioOutput.m in Sources */,
				EA8E96171AD3C6850057E979 /* AKBeatenPlate.m in Sources */,
				EA8E96011AD3C6850057E979 /* AKVibrato.m in Sources */,
				EA8E95CC1AD3C6850057E979 /* AKStereoOutputPlot.m in Sources */,
				EA8E95BF1AD3C6850057E979 /* AKMicrophone.m in Sources */,
				EA8E95A71AD3C6850057E979 /* AKOrchestra.m in Sources */,
				EA8E95E41AD3C6850057E979 /* AKFFT.m in Sources */,
				EA8E960E1AD3C6850057E979 /* AKCrunch.m in Sources */,
				EA8E963E1AD3C6850057E979 /* AKBandPassButterworthFilter.m in Sources */,
				EA8E960C1AD3C6850057E979 /* AKBambooSticks.m in Sources */,
				EA8E95AF1AD3C6850057E979 /* AKParameter.m in Sources */,
				EA8E96051AD3C6850057E979 /* AKPhasor.m in Sources */,
				EA8E961D1AD3C6850057E979 /* AKNoise.m in Sources */,
				EA8E95DE1AD3C6850057E979 /* AKParameter+Operation.m in Sources */,
			);
			runOnlyForDeploymentPostprocessing = 0;
		};
		EA8E96551AD3C6FC0057E979 /* Sources */ = {
			isa = PBXSourcesBuildPhase;
			buildActionMask = 2147483647;
			files = (
				EAF365BF1ADCEA8200AA6551 /* AKRandomNumbers.m in Sources */,
				EAF365BE1ADCEA6F00AA6551 /* AKNoise.m in Sources */,
				EAF365BD1ADCEA6400AA6551 /* AKJitter.m in Sources */,
				EAF365BC1ADCEA2500AA6551 /* AKInterpolatedRandomNumberPulse.m in Sources */,
				EA8E96C01AD3CA4B0057E979 /* AKADSREnvelope.m in Sources */,
				EA8E96C11AD3CA4B0057E979 /* AKLine.m in Sources */,
				EA8E96C21AD3CA4B0057E979 /* AKLinearADSREnvelope.m in Sources */,
				EA8E96C31AD3CA4B0057E979 /* AKLinearEnvelope.m in Sources */,
				EA8E96C41AD3CA4B0057E979 /* AKGranularSynthesisTexture.m in Sources */,
				EA8E96C51AD3CA4B0057E979 /* AKGranularSynthesizer.m in Sources */,
				EA8E96C61AD3CA4B0057E979 /* AKSinusoidBursts.m in Sources */,
				EA8E96C71AD3CA4B0057E979 /* AKMonoSoundFileLooper.m in Sources */,
				EA8E96C81AD3CA4B0057E979 /* AKStereoSoundFileLooper.m in Sources */,
				EA8E96C91AD3CA4B0057E979 /* AKTableLooper.m in Sources */,
				EA8E96CA1AD3CA4B0057E979 /* AKPortamento.m in Sources */,
				EA8E96CB1AD3CA4B0057E979 /* AKVibrato.m in Sources */,
				C47F637A1B2BF33600D6FFC8 /* AKSoundFont.m in Sources */,
				EA8E96CC1AD3CA4B0057E979 /* AKFMOscillator.m in Sources */,
				EA8E96CD1AD3CA4B0057E979 /* AKLowFrequencyOscillator.m in Sources */,
				EA8E96CE1AD3CA4B0057E979 /* AKOscillator.m in Sources */,
				EA8E96CF1AD3CA4B0057E979 /* AKPhasor.m in Sources */,
				EA8E96D01AD3CA4B0057E979 /* AKVCOscillator.m in Sources */,
				EA8E96D11AD3CA4B0057E979 /* AKMandolin.m in Sources */,
				EA8E96D21AD3CA4B0057E979 /* AKMarimba.m in Sources */,
				EA8E96D31AD3CA4B0057E979 /* AKPluckedString.m in Sources */,
				EA8E96D41AD3CA4B0057E979 /* AKStruckMetalBar.m in Sources */,
				EA8E96D51AD3CA4B0057E979 /* AKVibes.m in Sources */,
				EA8E96D61AD3CA4B0057E979 /* AKBambooSticks.m in Sources */,
				EA8E96D71AD3CA4B0057E979 /* AKCabasa.m in Sources */,
				EA8E96D81AD3CA4B0057E979 /* AKCrunch.m in Sources */,
				EA8E96D91AD3CA4B0057E979 /* AKDroplet.m in Sources */,
				EA8E96DA1AD3CA4B0057E979 /* AKGuiro.m in Sources */,
				EA8E96DB1AD3CA4B0057E979 /* AKSandPaper.m in Sources */,
				EA8E96DC1AD3CA4B0057E979 /* AKSekere.m in Sources */,
				EA8E96DD1AD3CA4B0057E979 /* AKSleighbells.m in Sources */,
				C43DB1391B21866300C9E4D5 /* AKHighShelfParametricEqualizerFilter.m in Sources */,
				EA8E96DE1AD3CA4B0057E979 /* AKStick.m in Sources */,
				EA8E96DF1AD3CA4B0057E979 /* AKTambourine.m in Sources */,
				EA8E96E11AD3CA4B0057E979 /* AKBeatenPlate.m in Sources */,
				EA8E96E21AD3CA4B0057E979 /* AKBowedString.m in Sources */,
				EA8E96E31AD3CA4B0057E979 /* AKFlute.m in Sources */,
				EA8E96E41AD3CA4B0057E979 /* AKSimpleWaveGuideModel.m in Sources */,
				EA8E96E51AD3CA4B0057E979 /* AKSegmentArray.m in Sources */,
				EA8E96E61AD3CA4B0057E979 /* AKSegmentArrayLoop.m in Sources */,
				EA8E96E81AD3CA4B0057E979 /* AKAudioInput.m in Sources */,
				EA8E96E91AD3CA4B0057E979 /* AKAudioOutput.m in Sources */,
				EA8E96EA1AD3CA4B0057E979 /* AKFileInput.m in Sources */,
				EA8E96EB1AD3CA4B0057E979 /* AKLog.m in Sources */,
				EA8E96EC1AD3CA4B0057E979 /* AKMonoFileInput.m in Sources */,
				EA8E96ED1AD3CA4B0057E979 /* AKMP3FileInput.m in Sources */,
				EA8E96EE1AD3CA4B0057E979 /* AKConvolution.m in Sources */,
				EA8E96EF1AD3CA4B0057E979 /* AKStereoConvolution.m in Sources */,
				EA8E96F01AD3CA4C0057E979 /* AKDelay.m in Sources */,
				EA8E96F11AD3CA4C0057E979 /* AKMultitapDelay.m in Sources */,
				C43DB1411B21866300C9E4D5 /* AKPeakingParametricEqualizerFilter.m in Sources */,
				EA8E96F21AD3CA4C0057E979 /* AKVariableDelay.m in Sources */,
				EA8E96F31AD3CA4C0057E979 /* AKCompressor.m in Sources */,
				EA8E96F41AD3CA4C0057E979 /* AKDopplerEffect.m in Sources */,
				EA8E96F51AD3CA4C0057E979 /* AKFlanger.m in Sources */,
				EA8E96F61AD3CA4C0057E979 /* AKCombFilter.m in Sources */,
				EA8E96F71AD3CA4C0057E979 /* AKDCBlock.m in Sources */,
				EA8E96F81AD3CA4C0057E979 /* AKDecimator.m in Sources */,
				EA8E96F91AD3CA4C0057E979 /* AKDeclick.m in Sources */,
				EA8E96FA1AD3CA4C0057E979 /* AKEqualizerFilter.m in Sources */,
				EA8E96FB1AD3CA4C0057E979 /* AKHighPassFilter.m in Sources */,
				C4FAE5F41AED6B2600FD71E2 /* AKAudioFilePlayer.m in Sources */,
				EA8E96FC1AD3CA4C0057E979 /* AKHilbertTransformer.m in Sources */,
				EA8E96FD1AD3CA4C0057E979 /* AKLowPassFilter.m in Sources */,
				EA8E96FE1AD3CA4C0057E979 /* AKMoogLadder.m in Sources */,
				EA8E96FF1AD3CA4C0057E979 /* AKMoogVCF.m in Sources */,
				EA8E97001AD3CA4C0057E979 /* AKResonantFilter.m in Sources */,
				EA8E97011AD3CA4C0057E979 /* AKStringResonator.m in Sources */,
				EA95E9F31AD5EC50007FC41F /* AKSettings.m in Sources */,
				EA8E97021AD3CA4C0057E979 /* AKThreePoleLowpassFilter.m in Sources */,
				EA8E97031AD3CA4C0057E979 /* AKVariableFrequencyResponseBandPassFilter.m in Sources */,
				EA8E97041AD3CA4C0057E979 /* AKBandPassButterworthFilter.m in Sources */,
				EA8E97051AD3CA4C0057E979 /* AKBandRejectButterworthFilter.m in Sources */,
				EA8E97061AD3CA4C0057E979 /* AKHighPassButterworthFilter.m in Sources */,
				C45552431ADEFD8A000C8D42 /* AK3DBinauralAudio.m in Sources */,
				EA89F56E1AE99C0500858344 /* AKAudioRollingWaveformPlot.m in Sources */,
				EA8E97071AD3CA4C0057E979 /* AKLowPassButterworthFilter.m in Sources */,
				EA8E97081AD3CA4C0057E979 /* AKBallWithinTheBoxReverb.m in Sources */,
				EA8E97091AD3CA4C0057E979 /* AKFlatFrequencyResponseReverb.m in Sources */,
				EA8E970A1AD3CA4C0057E979 /* AKParallelCombLowPassFilterReverb.m in Sources */,
				EA8E970B1AD3CA4C0057E979 /* AKReverb.m in Sources */,
				EA8E970C1AD3CA4C0057E979 /* AKBalance.m in Sources */,
				EA8E970D1AD3CA4C0057E979 /* AKMix.m in Sources */,
				EA8E970E1AD3CA4C0057E979 /* AKPanner.m in Sources */,
				EA8E97101AD3CA4C0057E979 /* AKEvent.m in Sources */,
				EA8E97111AD3CA4C0057E979 /* AKPhrase.m in Sources */,
				EA8E97121AD3CA4C0057E979 /* AKSequence.m in Sources */,
				C4C627631B1B714900B7AD86 /* AKAdditiveCosines.m in Sources */,
				EA8E97131AD3CA4C0057E979 /* AKNote.m in Sources */,
				EA8E97141AD3CA4C0057E979 /* AKNoteProperty.m in Sources */,
				EA8E96A81AD3C9B20057E979 /* AKParameter+Operation.m in Sources */,
				EA8E96A91AD3C9B20057E979 /* AKTrackedAmplitude.m in Sources */,
				EA321D201AEDCA5300DCCABD /* AKAudioFFTPlot.m in Sources */,
				EA8E96AA1AD3C9B20057E979 /* AKTrackedAmplitudeFromFSignal.m in Sources */,
				EA8E96AB1AD3C9B20057E979 /* AKTrackedFrequency.m in Sources */,
				EA8E96AC1AD3C9B20057E979 /* AKTrackedFrequencyFromFSignal.m in Sources */,
				EA8E96AD1AD3C9B20057E979 /* AKCrossSynthesizedFFT.m in Sources */,
				EA8E96AE1AD3C9B20057E979 /* AKFFT.m in Sources */,
				EA8E96AF1AD3C9B20057E979 /* AKFFTProcessor.m in Sources */,
				EA8E96B01AD3C9B20057E979 /* AKMixedFFT.m in Sources */,
				EA8E96B11AD3C9B20057E979 /* AKPhaseLockedVocoder.m in Sources */,
				C4258E431B3E554D00D91B3D /* AKPitchShifter.m in Sources */,
				EA8E96B21AD3C9B20057E979 /* AKResynthesizedAudio.m in Sources */,
				EA8E96B31AD3C9B20057E979 /* AKScaledFFT.m in Sources */,
				EA8E96B41AD3C9B20057E979 /* AKSpectralVocoder.m in Sources */,
				EA8E96B51AD3C9B20057E979 /* AKWarpedFFT.m in Sources */,
				EA8E96B61AD3C9B20057E979 /* AKAssignment.m in Sources */,
				EA8E96B71AD3C9B20057E979 /* AKDifference.m in Sources */,
				EA8E96B81AD3C9B20057E979 /* AKInverse.m in Sources */,
				EA8E96B91AD3C9B20057E979 /* AKMaximum.m in Sources */,
				EA8E96BA1AD3C9B20057E979 /* AKMinimum.m in Sources */,
				EA8E96BB1AD3C9B20057E979 /* AKMultipleInputMathOperation.m in Sources */,
				EA8E96BC1AD3C9B20057E979 /* AKProduct.m in Sources */,
				EA8E96BD1AD3C9B20057E979 /* AKSingleInputMathOperation.m in Sources */,
				EA8E96BE1AD3C9B20057E979 /* AKSum.m in Sources */,
				EA8E96BF1AD3C9B20057E979 /* AKTableValue.m in Sources */,
				C4258E3D1B3D03F400D91B3D /* AKDelayPedal.m in Sources */,
				EA08B5711AD8985F00949FD5 /* CsoundObj.m in Sources */,
				EA8E96A01AD3C9580057E979 /* AKTable.m in Sources */,
				EA8E96941AD3C92B0057E979 /* AKInstrumentPropertyPlot.m in Sources */,
				EA8E967F1AD3C89F0057E979 /* AKAudioAnalyzer.m in Sources */,
				EA8E96831AD3C89F0057E979 /* AKPluckedStringInstrument.m in Sources */,
				EA8E96971AD3C92B0057E979 /* AKTablePlot.m in Sources */,
				EA8E967C1AD3C8810057E979 /* AKTools.m in Sources */,
				EA8E96A11AD3C9640057E979 /* AKExponentialTableGenerator.m in Sources */,
				EA8E967A1AD3C8790057E979 /* AKStereoAudio.m in Sources */,
				EA8E96811AD3C89F0057E979 /* AKMandolinInstrument.m in Sources */,
				EA8E96861AD3C89F0057E979 /* AKStruckMetalBarInstrument.m in Sources */,
				C4258E491B3FAF7100D91B3D /* AKPitchShifterPedal.m in Sources */,
				EA8E96951AD3C92B0057E979 /* AKPlotView.m in Sources */,
				EA8E969C1AD3C94F0057E979 /* AKPropertyLabel.m in Sources */,
				C45552491ADF155A000C8D42 /* AKRingModulator.m in Sources */,
				EA8E969E1AD3C94F0057E979 /* AKLevelMeter.m in Sources */,
				EA8E96911AD3C92B0057E979 /* AKAudioOutputPlot.m in Sources */,
				EA8E96721AD3C85D0057E979 /* AKMidi.m in Sources */,
				EA8E96A51AD3C9640057E979 /* AKRandomDistributionTableGenerator.m in Sources */,
				C47F63801B2BF7A100D6FFC8 /* AKSoundFontPlayer.m in Sources */,
				EA8E968C1AD3C9090057E979 /* AKVCOscillatorInstrument.m in Sources */,
				EA8E968B1AD3C9090057E979 /* AKFMOscillatorInstrument.m in Sources */,
				EA8E96781AD3C8790057E979 /* AKFSignal.m in Sources */,
				EA8E96A21AD3C9640057E979 /* AKFourierSeriesTableGenerator.m in Sources */,
				EA8E969A1AD3C92B0057E979 /* EZAudioPlot.m in Sources */,
				EA8E96761AD3C8790057E979 /* AKConstant.m in Sources */,
				EA8E96921AD3C92B0057E979 /* AKAudioOutputRollingWaveformPlot.m in Sources */,
				C4C8125D1AE5CA03003A8B73 /* AKSekereInstrument.m in Sources */,
				EA8E967D1AD3C88A0057E979 /* AKAmplifier.m in Sources */,
				EA8E968A1AD3C9090057E979 /* AKReverbPedal.m in Sources */,
				EA8E968D1AD3C92B0057E979 /* AKAudioInputFFTPlot.m in Sources */,
				EA8E96841AD3C89F0057E979 /* AKSleighbellsInstrument.m in Sources */,
				EA8E96801AD3C89F0057E979 /* AKBambooSticksInstrument.m in Sources */,
				EA8E969B1AD3C92B0057E979 /* TPCircularBuffer.c in Sources */,
				EA8E96991AD3C92B0057E979 /* EZAudio.m in Sources */,
				EA89F5761AEEE50900858344 /* AKAudioPlot.m in Sources */,
				EA8E96901AD3C92B0057E979 /* AKAudioOutputFFTPlot.m in Sources */,
				EA8E96821AD3C89F0057E979 /* AKMarimbaInstrument.m in Sources */,
				EA8E96871AD3C89F0057E979 /* AKTambourineInstrument.m in Sources */,
				EA8E96931AD3C92B0057E979 /* AKFloatPlot.m in Sources */,
				EA8E96701AD3C8400057E979 /* AKManager.m in Sources */,
				EA8E96981AD3C92B0057E979 /* AEFloatConverter.m in Sources */,
				EA8E96771AD3C8790057E979 /* AKControl.m in Sources */,
				C43DB13D1B21866300C9E4D5 /* AKLowShelfParametricEqualizerFilter.m in Sources */,
				EA8E96A41AD3C9640057E979 /* AKLineTableGenerator.m in Sources */,
				EA8E96A71AD3C9640057E979 /* AKWindowTableGenerator.m in Sources */,
				EA8E96851AD3C89F0057E979 /* AKStickInstrument.m in Sources */,
				EA8E968F1AD3C92B0057E979 /* AKAudioInputRollingWaveformPlot.m in Sources */,
				EA8E967B1AD3C8810057E979 /* AKSampler.m in Sources */,
				EA8E96741AD3C8660057E979 /* AKInstrumentProperty.m in Sources */,
				EA8E96A31AD3C9640057E979 /* AKHarmonicCosineTableGenerator.m in Sources */,
				EA8E96881AD3C89F0057E979 /* AKVibraphoneInstrument.m in Sources */,
				EA8E968E1AD3C92B0057E979 /* AKAudioInputPlot.m in Sources */,
				EA8E967E1AD3C88A0057E979 /* AKStereoAmplifier.m in Sources */,
				EA8E969D1AD3C94F0057E979 /* AKPropertySlider.m in Sources */,
				EA8E96A61AD3C9640057E979 /* AKTableGenerator.m in Sources */,
				EA8E96731AD3C8620057E979 /* AKInstrument.m in Sources */,
				EA8E969F1AD3C9580057E979 /* AKSoundFileTable.m in Sources */,
				EA8E96751AD3C8790057E979 /* AKAudio.m in Sources */,
				EA8E96961AD3C92B0057E979 /* AKStereoOutputPlot.m in Sources */,
				EA8E96891AD3C9090057E979 /* AKMicrophone.m in Sources */,
				EA8E96711AD3C8430057E979 /* AKOrchestra.m in Sources */,
				EA8E96791AD3C8790057E979 /* AKParameter.m in Sources */,
			);
			runOnlyForDeploymentPostprocessing = 0;
		};
		EAA0F4DF1AE71C8F007CD7C9 /* Sources */ = {
			isa = PBXSourcesBuildPhase;
			buildActionMask = 2147483647;
			files = (
				EAA0F4E01AE71C8F007CD7C9 /* AKBandRejectButterworthFilter.m in Sources */,
				EAA0F4E11AE71C8F007CD7C9 /* AKConvolution.m in Sources */,
				EAA0F4E21AE71C8F007CD7C9 /* AKSequence.m in Sources */,
				EAA0F4E41AE71C8F007CD7C9 /* AKTable.m in Sources */,
				EAA0F4E51AE71C8F007CD7C9 /* AKLowPassButterworthFilter.m in Sources */,
				EAA0F4E61AE71C8F007CD7C9 /* AKInstrumentPropertyPlot.m in Sources */,
				EAA0F4E71AE71C8F007CD7C9 /* AKLinearEnvelope.m in Sources */,
				EAA0F4E81AE71C8F007CD7C9 /* AKHilbertTransformer.m in Sources */,
				EAA0F4E91AE71C8F007CD7C9 /* AKPluckedString.m in Sources */,
				EAA0F4EA1AE71C8F007CD7C9 /* AKRandomNumbers.m in Sources */,
				EAA0F4EB1AE71C8F007CD7C9 /* AKSpectralVocoder.m in Sources */,
				EAA0F4EC1AE71C8F007CD7C9 /* AKVariableDelay.m in Sources */,
				EAA0F4ED1AE71C8F007CD7C9 /* AKAudioAnalyzer.m in Sources */,
				EAA0F4EE1AE71C8F007CD7C9 /* AKPluckedStringInstrument.m in Sources */,
				EAA0F4EF1AE71C8F007CD7C9 /* AKAssignment.m in Sources */,
				EAA0F4F01AE71C8F007CD7C9 /* AKTablePlot.m in Sources */,
				C47F63791B2BF33600D6FFC8 /* AKSoundFont.m in Sources */,
				EAA0F4F11AE71C8F007CD7C9 /* AKTools.m in Sources */,
				EAA0F4F21AE71C8F007CD7C9 /* AKMultipleInputMathOperation.m in Sources */,
				EAA0F4F31AE71C8F007CD7C9 /* AKExponentialTableGenerator.m in Sources */,
				EAA0F4F41AE71C8F007CD7C9 /* AKStereoAudio.m in Sources */,
				EAA0F4F51AE71C8F007CD7C9 /* AKADSREnvelope.m in Sources */,
				EAA0F4F61AE71C8F007CD7C9 /* AKMarimba.m in Sources */,
				EAA0F4F71AE71C8F007CD7C9 /* AKSimpleWaveGuideModel.m in Sources */,
				EAA0F4F81AE71C8F007CD7C9 /* AKMandolinInstrument.m in Sources */,
				EAA0F4F91AE71C8F007CD7C9 /* AKDelay.m in Sources */,
				EAA0F4FA1AE71C8F007CD7C9 /* AKHighPassFilter.m in Sources */,
				EAA0F4FB1AE71C8F007CD7C9 /* AKStruckMetalBar.m in Sources */,
				EAA0F4FC1AE71C8F007CD7C9 /* AKPortamento.m in Sources */,
				EAA0F4FD1AE71C8F007CD7C9 /* AKFMOscillator.m in Sources */,
				EAA0F4FE1AE71C8F007CD7C9 /* AKTrackedAmplitudeFromFSignal.m in Sources */,
				EAA0F4FF1AE71C8F007CD7C9 /* CsoundObj.m in Sources */,
				EAA0F5001AE71C8F007CD7C9 /* AKMix.m in Sources */,
				EAA0F5011AE71C8F007CD7C9 /* AKResynthesizedAudio.m in Sources */,
				EAA0F5021AE71C8F007CD7C9 /* AKStruckMetalBarInstrument.m in Sources */,
				C43DB1381B21866300C9E4D5 /* AKHighShelfParametricEqualizerFilter.m in Sources */,
				EAA0F5031AE71C8F007CD7C9 /* AKDCBlock.m in Sources */,
				EAA0F5041AE71C8F007CD7C9 /* AKJitter.m in Sources */,
				EAA0F5051AE71C8F007CD7C9 /* AKStringResonator.m in Sources */,
				EAA0F5061AE71C8F007CD7C9 /* AKOscillator.m in Sources */,
				EAA0F5071AE71C8F007CD7C9 /* AKSum.m in Sources */,
				EAA0F5081AE71C8F007CD7C9 /* AKFlanger.m in Sources */,
				EAA0F5091AE71C8F007CD7C9 /* AKTrackedFrequency.m in Sources */,
				EAA0F50A1AE71C8F007CD7C9 /* AKPlotView.m in Sources */,
				EAA0F50B1AE71C8F007CD7C9 /* AKPropertyLabel.m in Sources */,
				EAA0F50C1AE71C8F007CD7C9 /* AKLevelMeter.m in Sources */,
				EAA0F50D1AE71C8F007CD7C9 /* AKAudioOutputPlot.m in Sources */,
				EAA0F50E1AE71C8F007CD7C9 /* AKParallelCombLowPassFilterReverb.m in Sources */,
				EAA0F50F1AE71C8F007CD7C9 /* AKLinearADSREnvelope.m in Sources */,
				EAA0F5101AE71C8F007CD7C9 /* AKMixedFFT.m in Sources */,
				EAA0F5111AE71C8F007CD7C9 /* AKLowPassFilter.m in Sources */,
				EAA0F5121AE71C8F007CD7C9 /* AKBalance.m in Sources */,
				EAA0F5131AE71C8F007CD7C9 /* AKMidi.m in Sources */,
				EAA0F5141AE71C8F007CD7C9 /* AKSettings.m in Sources */,
				C43DB1401B21866300C9E4D5 /* AKPeakingParametricEqualizerFilter.m in Sources */,
				EAA0F5151AE71C8F007CD7C9 /* AKRandomDistributionTableGenerator.m in Sources */,
				EAA0F5161AE71C8F007CD7C9 /* AKDeclick.m in Sources */,
				EAA0F5171AE71C8F007CD7C9 /* AKDopplerEffect.m in Sources */,
				EAA0F5181AE71C8F007CD7C9 /* AKSinusoidBursts.m in Sources */,
				EAA0F5191AE71C8F007CD7C9 /* AKStick.m in Sources */,
				EAA0F51A1AE71C8F007CD7C9 /* AKVCOscillatorInstrument.m in Sources */,
				EAA0F51B1AE71C8F007CD7C9 /* AKPhaseLockedVocoder.m in Sources */,
				EAA0F51C1AE71C8F007CD7C9 /* AKResonantFilter.m in Sources */,
				EAA0F51D1AE71C8F007CD7C9 /* AKCombFilter.m in Sources */,
				EAA0F51E1AE71C8F007CD7C9 /* AKDifference.m in Sources */,
				C4FAE5F31AED6B2600FD71E2 /* AKAudioFilePlayer.m in Sources */,
				EAA0F51F1AE71C8F007CD7C9 /* AKFMOscillatorInstrument.m in Sources */,
				EAA0F5201AE71C8F007CD7C9 /* AKMoogVCF.m in Sources */,
				EAA0F5211AE71C8F007CD7C9 /* AKMandolin.m in Sources */,
				EAA0F5221AE71C8F007CD7C9 /* AKTrackedAmplitude.m in Sources */,
				EAA0F5231AE71C8F007CD7C9 /* AKLowFrequencyOscillator.m in Sources */,
				EAA0F5241AE71C8F007CD7C9 /* AKCompressor.m in Sources */,
				EAA0F5251AE71C8F007CD7C9 /* AKFSignal.m in Sources */,
				EAA0F5261AE71C8F007CD7C9 /* AKFourierSeriesTableGenerator.m in Sources */,
				EAA0F5271AE71C8F007CD7C9 /* AKFFTProcessor.m in Sources */,
				EAA0F5281AE71C8F007CD7C9 /* AKStereoSoundFileLooper.m in Sources */,
				EAA0F5291AE71C8F007CD7C9 /* AKInterpolatedRandomNumberPulse.m in Sources */,
				EAA0F52A1AE71C8F007CD7C9 /* EZAudioPlot.m in Sources */,
				EAA0F52B1AE71C8F007CD7C9 /* AK3DBinauralAudio.m in Sources */,
				EA89F56D1AE99C0500858344 /* AKAudioRollingWaveformPlot.m in Sources */,
				EAA0F52C1AE71C8F007CD7C9 /* AKScaledFFT.m in Sources */,
				EAA0F52D1AE71C8F007CD7C9 /* AKConstant.m in Sources */,
				EAA0F52E1AE71C8F007CD7C9 /* AKAudioOutputRollingWaveformPlot.m in Sources */,
				EAA0F52F1AE71C8F007CD7C9 /* AKAmplifier.m in Sources */,
				EAA0F5301AE71C8F007CD7C9 /* AKHighPassButterworthFilter.m in Sources */,
				EAA0F5311AE71C8F007CD7C9 /* AKSleighbells.m in Sources */,
				EAA0F5321AE71C8F007CD7C9 /* AKVCOscillator.m in Sources */,
				EAA0F5331AE71C8F007CD7C9 /* AKBallWithinTheBoxReverb.m in Sources */,
				EAA0F5341AE71C8F007CD7C9 /* AKReverbPedal.m in Sources */,
				EAA0F5351AE71C8F007CD7C9 /* AKSegmentArrayLoop.m in Sources */,
				EAA0F5361AE71C8F007CD7C9 /* AKCabasa.m in Sources */,
				C4C627621B1B714900B7AD86 /* AKAdditiveCosines.m in Sources */,
				EAA0F5371AE71C8F007CD7C9 /* AKFlute.m in Sources */,
				EAA0F5381AE71C8F007CD7C9 /* AKAudioInputFFTPlot.m in Sources */,
				EAA0F5391AE71C8F007CD7C9 /* AKSekere.m in Sources */,
				EAA0F53A1AE71C8F007CD7C9 /* AKSingleInputMathOperation.m in Sources */,
				EA321D1F1AEDCA5300DCCABD /* AKAudioFFTPlot.m in Sources */,
				EAA0F53B1AE71C8F007CD7C9 /* AKLine.m in Sources */,
				EAA0F53C1AE71C8F007CD7C9 /* AKDroplet.m in Sources */,
				EAA0F53D1AE71C8F007CD7C9 /* AKInverse.m in Sources */,
				EAA0F53E1AE71C8F007CD7C9 /* AKSleighbellsInstrument.m in Sources */,
				EAA0F53F1AE71C8F007CD7C9 /* AKTableValue.m in Sources */,
				EAA0F5401AE71C8F007CD7C9 /* AKBambooSticksInstrument.m in Sources */,
				EAA0F5411AE71C8F007CD7C9 /* AKMonoSoundFileLooper.m in Sources */,
				EAA0F5421AE71C8F007CD7C9 /* TPCircularBuffer.c in Sources */,
				C4258E421B3E554D00D91B3D /* AKPitchShifter.m in Sources */,
				EAA0F5431AE71C8F007CD7C9 /* EZAudio.m in Sources */,
				EAA0F5441AE71C8F007CD7C9 /* AKMonoFileInput.m in Sources */,
				EAA0F5451AE71C8F007CD7C9 /* AKAudioOutputFFTPlot.m in Sources */,
				EAA0F5461AE71C8F007CD7C9 /* AKStereoConvolution.m in Sources */,
				EAA0F5471AE71C8F007CD7C9 /* AKFileInput.m in Sources */,
				EAA0F5481AE71C8F007CD7C9 /* AKGuiro.m in Sources */,
				EAA0F5491AE71C8F007CD7C9 /* AKMarimbaInstrument.m in Sources */,
				EAA0F54A1AE71C8F007CD7C9 /* AKMaximum.m in Sources */,
				EAA0F54B1AE71C8F007CD7C9 /* AKLog.m in Sources */,
				EAA0F54C1AE71C8F007CD7C9 /* AKTambourineInstrument.m in Sources */,
				EAA0F54D1AE71C8F007CD7C9 /* AKBowedString.m in Sources */,
				EAA0F54E1AE71C8F007CD7C9 /* AKFloatPlot.m in Sources */,
				EAA0F54F1AE71C8F007CD7C9 /* AKSandPaper.m in Sources */,
				EAA0F5501AE71C8F007CD7C9 /* AKManager.m in Sources */,
				C4258E3C1B3D03F400D91B3D /* AKDelayPedal.m in Sources */,
				EAA0F5511AE71C8F007CD7C9 /* AKTambourine.m in Sources */,
				EAA0F5521AE71C8F007CD7C9 /* AKTableLooper.m in Sources */,
				EAA0F5531AE71C8F007CD7C9 /* AKMinimum.m in Sources */,
				EAA0F5541AE71C8F007CD7C9 /* AKFlatFrequencyResponseReverb.m in Sources */,
				EAA0F5551AE71C8F007CD7C9 /* AKEqualizerFilter.m in Sources */,
				EAA0F5561AE71C8F007CD7C9 /* AEFloatConverter.m in Sources */,
				EAA0F5571AE71C8F007CD7C9 /* AKNoteProperty.m in Sources */,
				EAA0F5581AE71C8F007CD7C9 /* AKControl.m in Sources */,
				EAA0F5591AE71C8F007CD7C9 /* AKLineTableGenerator.m in Sources */,
				EAA0F55A1AE71C8F007CD7C9 /* AKWindowTableGenerator.m in Sources */,
				EAA0F55B1AE71C8F007CD7C9 /* AKPanner.m in Sources */,
				C4258E481B3FAF7100D91B3D /* AKPitchShifterPedal.m in Sources */,
				EAA0F55C1AE71C8F007CD7C9 /* AKStickInstrument.m in Sources */,
				EAA0F55D1AE71C8F007CD7C9 /* AKTrackedFrequencyFromFSignal.m in Sources */,
				EAA0F55E1AE71C8F007CD7C9 /* AKRingModulator.m in Sources */,
				EAA0F55F1AE71C8F007CD7C9 /* AKReverb.m in Sources */,
				EAA0F5601AE71C8F007CD7C9 /* AKAudioInput.m in Sources */,
				EAA0F5611AE71C8F007CD7C9 /* AKMoogLadder.m in Sources */,
				EAA0F5621AE71C8F007CD7C9 /* AKVariableFrequencyResponseBandPassFilter.m in Sources */,
				C47F637F1B2BF7A100D6FFC8 /* AKSoundFontPlayer.m in Sources */,
				EAA0F5631AE71C8F007CD7C9 /* AKAudioInputRollingWaveformPlot.m in Sources */,
				EAA0F5641AE71C8F007CD7C9 /* AKSampler.m in Sources */,
				EAA0F5651AE71C8F007CD7C9 /* AKEvent.m in Sources */,
				EAA0F5661AE71C8F007CD7C9 /* AKInstrumentProperty.m in Sources */,
				EAA0F5671AE71C8F007CD7C9 /* AKVibes.m in Sources */,
				EAA0F5681AE71C8F007CD7C9 /* AKMP3FileInput.m in Sources */,
				EAA0F5691AE71C8F007CD7C9 /* AKMultitapDelay.m in Sources */,
				EAA0F56A1AE71C8F007CD7C9 /* AKSekereInstrument.m in Sources */,
				EAA0F56B1AE71C8F007CD7C9 /* AKHarmonicCosineTableGenerator.m in Sources */,
				EAA0F56C1AE71C8F007CD7C9 /* AKVibraphoneInstrument.m in Sources */,
				EAA0F56D1AE71C8F007CD7C9 /* AKAudioInputPlot.m in Sources */,
				EAA0F56E1AE71C8F007CD7C9 /* AKCrossSynthesizedFFT.m in Sources */,
				EAA0F56F1AE71C8F007CD7C9 /* AKStereoAmplifier.m in Sources */,
				EAA0F5701AE71C8F007CD7C9 /* AKProduct.m in Sources */,
				EAA0F5711AE71C8F007CD7C9 /* AKThreePoleLowpassFilter.m in Sources */,
				EA89F5751AEEE50900858344 /* AKAudioPlot.m in Sources */,
				EAA0F5721AE71C8F007CD7C9 /* AKDecimator.m in Sources */,
				EAA0F5731AE71C8F007CD7C9 /* AKGranularSynthesizer.m in Sources */,
				EAA0F5741AE71C8F007CD7C9 /* AKPropertySlider.m in Sources */,
				EAA0F5751AE71C8F007CD7C9 /* AKTableGenerator.m in Sources */,
				EAA0F5761AE71C8F007CD7C9 /* AKInstrument.m in Sources */,
				EAA0F5771AE71C8F007CD7C9 /* AKSoundFileTable.m in Sources */,
				EAA0F5781AE71C8F007CD7C9 /* AKGranularSynthesisTexture.m in Sources */,
				C43DB13C1B21866300C9E4D5 /* AKLowShelfParametricEqualizerFilter.m in Sources */,
				EAA0F5791AE71C8F007CD7C9 /* AKAudio.m in Sources */,
				EAA0F57A1AE71C8F007CD7C9 /* AKPhrase.m in Sources */,
				EAA0F57B1AE71C8F007CD7C9 /* AKNote.m in Sources */,
				EAA0F57C1AE71C8F007CD7C9 /* AKWarpedFFT.m in Sources */,
				EAA0F57D1AE71C8F007CD7C9 /* AKSegmentArray.m in Sources */,
				EAA0F57E1AE71C8F007CD7C9 /* AKAudioOutput.m in Sources */,
				EAA0F57F1AE71C8F007CD7C9 /* AKBeatenPlate.m in Sources */,
				EAA0F5801AE71C8F007CD7C9 /* AKVibrato.m in Sources */,
				EAA0F5811AE71C8F007CD7C9 /* AKStereoOutputPlot.m in Sources */,
				EAA0F5821AE71C8F007CD7C9 /* AKMicrophone.m in Sources */,
				EAA0F5831AE71C8F007CD7C9 /* AKOrchestra.m in Sources */,
				EAA0F5841AE71C8F007CD7C9 /* AKFFT.m in Sources */,
				EAA0F5851AE71C8F007CD7C9 /* AKCrunch.m in Sources */,
				EAA0F5861AE71C8F007CD7C9 /* AKBandPassButterworthFilter.m in Sources */,
				EAA0F5871AE71C8F007CD7C9 /* AKBambooSticks.m in Sources */,
				EAA0F5881AE71C8F007CD7C9 /* AKParameter.m in Sources */,
				EAA0F5891AE71C8F007CD7C9 /* AKPhasor.m in Sources */,
				EAA0F58A1AE71C8F007CD7C9 /* AKNoise.m in Sources */,
				EAA0F58B1AE71C8F007CD7C9 /* AKParameter+Operation.m in Sources */,
			);
			runOnlyForDeploymentPostprocessing = 0;
		};
/* End PBXSourcesBuildPhase section */

/* Begin XCBuildConfiguration section */
		EA15CDFB1AE46B1600BA279F /* Testing */ = {
			isa = XCBuildConfiguration;
			buildSettings = {
				ALWAYS_SEARCH_USER_PATHS = NO;
				CLANG_CXX_LANGUAGE_STANDARD = "gnu++0x";
				CLANG_CXX_LIBRARY = "libc++";
				CLANG_ENABLE_MODULES = YES;
				CLANG_ENABLE_OBJC_ARC = YES;
				CLANG_WARN_BOOL_CONVERSION = YES;
				CLANG_WARN_CONSTANT_CONVERSION = YES;
				CLANG_WARN_DIRECT_OBJC_ISA_USAGE = YES_ERROR;
				CLANG_WARN_EMPTY_BODY = YES;
				CLANG_WARN_ENUM_CONVERSION = YES;
				CLANG_WARN_INT_CONVERSION = YES;
				CLANG_WARN_OBJC_ROOT_CLASS = YES_ERROR;
				CLANG_WARN_UNREACHABLE_CODE = YES;
				CLANG_WARN__DUPLICATE_METHOD_MATCH = YES;
				COPY_PHASE_STRIP = NO;
				ENABLE_STRICT_OBJC_MSGSEND = YES;
				GCC_C_LANGUAGE_STANDARD = gnu99;
				GCC_DYNAMIC_NO_PIC = NO;
				GCC_OPTIMIZATION_LEVEL = 0;
				GCC_PREPROCESSOR_DEFINITIONS = (
					"DEBUG=1",
					"$(inherited)",
					"AK_TESTING=1",
				);
				GCC_SYMBOLS_PRIVATE_EXTERN = NO;
				GCC_TREAT_WARNINGS_AS_ERRORS = YES;
				GCC_WARN_64_TO_32_BIT_CONVERSION = YES;
				GCC_WARN_ABOUT_RETURN_TYPE = YES_ERROR;
				GCC_WARN_UNDECLARED_SELECTOR = YES;
				GCC_WARN_UNINITIALIZED_AUTOS = YES_AGGRESSIVE;
				GCC_WARN_UNUSED_FUNCTION = YES;
				GCC_WARN_UNUSED_VARIABLE = YES;
				IPHONEOS_DEPLOYMENT_TARGET = 8.2;
				MTL_ENABLE_DEBUG_INFO = YES;
				ONLY_ACTIVE_ARCH = YES;
				SDKROOT = iphoneos;
				SWIFT_OBJC_BRIDGING_HEADER = "";
			};
			name = Testing;
		};
		EA15CDFC1AE46B1600BA279F /* Testing */ = {
			isa = XCBuildConfiguration;
			buildSettings = {
				FRAMEWORK_SEARCH_PATHS = (
					"$(inherited)",
					"$(PROJECT_DIR)/AudioKit/Platforms/OSX",
				);
				IPHONEOS_DEPLOYMENT_TARGET = 7.0;
				LIBRARY_SEARCH_PATHS = (
					"$(inherited)",
					"$(PROJECT_DIR)/AudioKit/Platforms/iOS/libs",
				);
				OTHER_LDFLAGS = "-ObjC";
				PRODUCT_NAME = "$(TARGET_NAME)";
				SKIP_INSTALL = YES;
			};
			name = Testing;
		};
		EA15CDFD1AE46B1600BA279F /* Testing */ = {
			isa = XCBuildConfiguration;
			buildSettings = {
				COMBINE_HIDPI_IMAGES = YES;
				EXECUTABLE_PREFIX = lib;
				FRAMEWORK_SEARCH_PATHS = (
					"$(inherited)",
					"$(PROJECT_DIR)/AudioKit/Platforms/OSX",
				);
				GCC_PREPROCESSOR_DEFINITIONS = (
					"DEBUG=1",
					"$(inherited)",
				);
				MACOSX_DEPLOYMENT_TARGET = 10.8;
				PRODUCT_NAME = "$(TARGET_NAME)";
				SDKROOT = macosx;
			};
			name = Testing;
		};
		EA8E93EA1AD3C5240057E979 /* Debug */ = {
			isa = XCBuildConfiguration;
			buildSettings = {
				ALWAYS_SEARCH_USER_PATHS = NO;
				CLANG_CXX_LANGUAGE_STANDARD = "gnu++0x";
				CLANG_CXX_LIBRARY = "libc++";
				CLANG_ENABLE_MODULES = YES;
				CLANG_ENABLE_OBJC_ARC = YES;
				CLANG_WARN_BOOL_CONVERSION = YES;
				CLANG_WARN_CONSTANT_CONVERSION = YES;
				CLANG_WARN_DIRECT_OBJC_ISA_USAGE = YES_ERROR;
				CLANG_WARN_EMPTY_BODY = YES;
				CLANG_WARN_ENUM_CONVERSION = YES;
				CLANG_WARN_INT_CONVERSION = YES;
				CLANG_WARN_OBJC_ROOT_CLASS = YES_ERROR;
				CLANG_WARN_UNREACHABLE_CODE = YES;
				CLANG_WARN__DUPLICATE_METHOD_MATCH = YES;
				COPY_PHASE_STRIP = NO;
				ENABLE_STRICT_OBJC_MSGSEND = YES;
				ENABLE_TESTABILITY = YES;
				GCC_C_LANGUAGE_STANDARD = gnu99;
				GCC_DYNAMIC_NO_PIC = NO;
				GCC_OPTIMIZATION_LEVEL = 0;
				GCC_PREPROCESSOR_DEFINITIONS = (
					"DEBUG=1",
					"$(inherited)",
				);
				GCC_SYMBOLS_PRIVATE_EXTERN = NO;
				GCC_WARN_64_TO_32_BIT_CONVERSION = YES;
				GCC_WARN_ABOUT_RETURN_TYPE = YES_ERROR;
				GCC_WARN_UNDECLARED_SELECTOR = YES;
				GCC_WARN_UNINITIALIZED_AUTOS = YES_AGGRESSIVE;
				GCC_WARN_UNUSED_FUNCTION = YES;
				GCC_WARN_UNUSED_VARIABLE = YES;
				IPHONEOS_DEPLOYMENT_TARGET = 8.2;
				MTL_ENABLE_DEBUG_INFO = YES;
				ONLY_ACTIVE_ARCH = YES;
				SDKROOT = iphoneos;
				SWIFT_OBJC_BRIDGING_HEADER = "";
			};
			name = Debug;
		};
		EA8E93EB1AD3C5240057E979 /* Release */ = {
			isa = XCBuildConfiguration;
			buildSettings = {
				ALWAYS_SEARCH_USER_PATHS = NO;
				CLANG_CXX_LANGUAGE_STANDARD = "gnu++0x";
				CLANG_CXX_LIBRARY = "libc++";
				CLANG_ENABLE_MODULES = YES;
				CLANG_ENABLE_OBJC_ARC = YES;
				CLANG_WARN_BOOL_CONVERSION = YES;
				CLANG_WARN_CONSTANT_CONVERSION = YES;
				CLANG_WARN_DIRECT_OBJC_ISA_USAGE = YES_ERROR;
				CLANG_WARN_EMPTY_BODY = YES;
				CLANG_WARN_ENUM_CONVERSION = YES;
				CLANG_WARN_INT_CONVERSION = YES;
				CLANG_WARN_OBJC_ROOT_CLASS = YES_ERROR;
				CLANG_WARN_UNREACHABLE_CODE = YES;
				CLANG_WARN__DUPLICATE_METHOD_MATCH = YES;
				COPY_PHASE_STRIP = NO;
				ENABLE_NS_ASSERTIONS = NO;
				ENABLE_STRICT_OBJC_MSGSEND = YES;
				GCC_C_LANGUAGE_STANDARD = gnu99;
				GCC_PREPROCESSOR_DEFINITIONS = "";
				GCC_WARN_64_TO_32_BIT_CONVERSION = YES;
				GCC_WARN_ABOUT_RETURN_TYPE = YES_ERROR;
				GCC_WARN_UNDECLARED_SELECTOR = YES;
				GCC_WARN_UNINITIALIZED_AUTOS = YES_AGGRESSIVE;
				GCC_WARN_UNUSED_FUNCTION = YES;
				GCC_WARN_UNUSED_VARIABLE = YES;
				IPHONEOS_DEPLOYMENT_TARGET = 8.2;
				MTL_ENABLE_DEBUG_INFO = NO;
				SDKROOT = iphoneos;
				SWIFT_OBJC_BRIDGING_HEADER = "";
				VALIDATE_PRODUCT = YES;
			};
			name = Release;
		};
		EA8E93ED1AD3C5240057E979 /* Debug */ = {
			isa = XCBuildConfiguration;
			buildSettings = {
				FRAMEWORK_SEARCH_PATHS = (
					"$(inherited)",
					"$(PROJECT_DIR)/AudioKit/Platforms/OSX",
				);
				IPHONEOS_DEPLOYMENT_TARGET = 7.0;
				LIBRARY_SEARCH_PATHS = (
					"$(inherited)",
					"$(PROJECT_DIR)/AudioKit/Platforms/iOS/libs",
				);
				OTHER_LDFLAGS = "-ObjC";
				PRODUCT_NAME = "$(TARGET_NAME)";
				SKIP_INSTALL = YES;
			};
			name = Debug;
		};
		EA8E93EE1AD3C5240057E979 /* Release */ = {
			isa = XCBuildConfiguration;
			buildSettings = {
				FRAMEWORK_SEARCH_PATHS = (
					"$(inherited)",
					"$(PROJECT_DIR)/AudioKit/Platforms/OSX",
				);
				IPHONEOS_DEPLOYMENT_TARGET = 7.0;
				LIBRARY_SEARCH_PATHS = (
					"$(inherited)",
					"$(PROJECT_DIR)/AudioKit/Platforms/iOS/libs",
				);
				OTHER_LDFLAGS = "-ObjC";
				PRODUCT_NAME = "$(TARGET_NAME)";
				SKIP_INSTALL = YES;
			};
			name = Release;
		};
		EA8E966B1AD3C6FC0057E979 /* Debug */ = {
			isa = XCBuildConfiguration;
			buildSettings = {
				COMBINE_HIDPI_IMAGES = YES;
				EXECUTABLE_PREFIX = lib;
				FRAMEWORK_SEARCH_PATHS = (
					"$(inherited)",
					"$(PROJECT_DIR)/AudioKit/Platforms/OSX",
				);
				GCC_PREPROCESSOR_DEFINITIONS = (
					"DEBUG=1",
					"$(inherited)",
				);
				MACOSX_DEPLOYMENT_TARGET = 10.8;
				PRODUCT_NAME = "$(TARGET_NAME)";
				SDKROOT = macosx;
			};
			name = Debug;
		};
		EA8E966C1AD3C6FC0057E979 /* Release */ = {
			isa = XCBuildConfiguration;
			buildSettings = {
				COMBINE_HIDPI_IMAGES = YES;
				DEBUG_INFORMATION_FORMAT = "dwarf-with-dsym";
				EXECUTABLE_PREFIX = lib;
				FRAMEWORK_SEARCH_PATHS = (
					"$(inherited)",
					"$(PROJECT_DIR)/AudioKit/Platforms/OSX",
				);
				MACOSX_DEPLOYMENT_TARGET = 10.8;
				PRODUCT_NAME = "$(TARGET_NAME)";
				SDKROOT = macosx;
			};
			name = Release;
		};
		EAA0F5911AE71C8F007CD7C9 /* Debug */ = {
			isa = XCBuildConfiguration;
			buildSettings = {
				FRAMEWORK_SEARCH_PATHS = (
					"$(inherited)",
					"$(PROJECT_DIR)/AudioKit/Platforms/iOS",
				);
				IPHONEOS_DEPLOYMENT_TARGET = 8.0;
				LIBRARY_SEARCH_PATHS = "$(inherited)";
				OTHER_LDFLAGS = "-ObjC";
				PRODUCT_NAME = "AudioKit iOS Dynamic";
				SKIP_INSTALL = YES;
			};
			name = Debug;
		};
		EAA0F5921AE71C8F007CD7C9 /* Testing */ = {
			isa = XCBuildConfiguration;
			buildSettings = {
				FRAMEWORK_SEARCH_PATHS = (
					"$(inherited)",
					"$(PROJECT_DIR)/AudioKit/Platforms/iOS",
				);
				IPHONEOS_DEPLOYMENT_TARGET = 8.0;
				LIBRARY_SEARCH_PATHS = "$(inherited)";
				OTHER_LDFLAGS = "-ObjC";
				PRODUCT_NAME = "AudioKit iOS Dynamic";
				SKIP_INSTALL = YES;
			};
			name = Testing;
		};
		EAA0F5931AE71C8F007CD7C9 /* Release */ = {
			isa = XCBuildConfiguration;
			buildSettings = {
				FRAMEWORK_SEARCH_PATHS = (
					"$(inherited)",
					"$(PROJECT_DIR)/AudioKit/Platforms/iOS",
				);
				IPHONEOS_DEPLOYMENT_TARGET = 8.0;
				LIBRARY_SEARCH_PATHS = "$(inherited)";
				OTHER_LDFLAGS = "-ObjC";
				PRODUCT_NAME = "AudioKit iOS Dynamic";
				SKIP_INSTALL = YES;
			};
			name = Release;
		};
/* End XCBuildConfiguration section */

/* Begin XCConfigurationList section */
		EA8E93D31AD3C5240057E979 /* Build configuration list for PBXProject "AudioKit" */ = {
			isa = XCConfigurationList;
			buildConfigurations = (
				EA8E93EA1AD3C5240057E979 /* Debug */,
				EA15CDFB1AE46B1600BA279F /* Testing */,
				EA8E93EB1AD3C5240057E979 /* Release */,
			);
			defaultConfigurationIsVisible = 0;
			defaultConfigurationName = Release;
		};
		EA8E93EC1AD3C5240057E979 /* Build configuration list for PBXNativeTarget "AudioKit iOS Static" */ = {
			isa = XCConfigurationList;
			buildConfigurations = (
				EA8E93ED1AD3C5240057E979 /* Debug */,
				EA15CDFC1AE46B1600BA279F /* Testing */,
				EA8E93EE1AD3C5240057E979 /* Release */,
			);
			defaultConfigurationIsVisible = 0;
			defaultConfigurationName = Release;
		};
		EA8E966A1AD3C6FC0057E979 /* Build configuration list for PBXNativeTarget "AudioKit OS X" */ = {
			isa = XCConfigurationList;
			buildConfigurations = (
				EA8E966B1AD3C6FC0057E979 /* Debug */,
				EA15CDFD1AE46B1600BA279F /* Testing */,
				EA8E966C1AD3C6FC0057E979 /* Release */,
			);
			defaultConfigurationIsVisible = 0;
			defaultConfigurationName = Release;
		};
		EAA0F5901AE71C8F007CD7C9 /* Build configuration list for PBXNativeTarget "AudioKit iOS Dynamic" */ = {
			isa = XCConfigurationList;
			buildConfigurations = (
				EAA0F5911AE71C8F007CD7C9 /* Debug */,
				EAA0F5921AE71C8F007CD7C9 /* Testing */,
				EAA0F5931AE71C8F007CD7C9 /* Release */,
			);
			defaultConfigurationIsVisible = 0;
			defaultConfigurationName = Release;
		};
/* End XCConfigurationList section */
	};
	rootObject = EA8E93D01AD3C5240057E979 /* Project object */;
}<|MERGE_RESOLUTION|>--- conflicted
+++ resolved
@@ -1925,11 +1925,8 @@
 				EA95E9F11AD5EC50007FC41F /* AKSettings.h in Headers */,
 				C4258E461B3FAF7100D91B3D /* AKPitchShifterPedal.h in Headers */,
 				EA321D1D1AEDCA5300DCCABD /* AKAudioFFTPlot.h in Headers */,
-<<<<<<< HEAD
 				C47F637D1B2BF7A100D6FFC8 /* AKSoundFontPlayer.h in Headers */,
-=======
 				C4258E401B3E554D00D91B3D /* AKPitchShifter.h in Headers */,
->>>>>>> 4e5070b9
 				C4C8125B1AE5CA03003A8B73 /* AKSekereInstrument.h in Headers */,
 				C4FAE5F11AED6B2600FD71E2 /* AKAudioFilePlayer.h in Headers */,
 			);
