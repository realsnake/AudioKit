#!/bin/bash
BUILDCONF=${BUILDCONF:-Debug}
for i in Tests/*
  do
    cp $i AudioKitTest/AudioKitTest/main.swift
    name=${i/Tests\//}
    echo ""
    echo ""
    echo "======================================"
    echo " $name "
    echo "======================================"
    echo ""
    cd AudioKitTest
<<<<<<< HEAD
    xcodebuild | xcpretty
    cd ./build/Release/
=======
    xcodebuild
    cd ./build/$BUILDCONF/
>>>>>>> d453a3a8
    mkdir -p built
    execfile=$i
    execfile=${execfile/Tests/}
    execfile=${execfile/.swift/}
    cp ./AudioKitTest built/$execfile
    cd ../../..
  done<|MERGE_RESOLUTION|>--- conflicted
+++ resolved
@@ -11,13 +11,8 @@
     echo "======================================"
     echo ""
     cd AudioKitTest
-<<<<<<< HEAD
     xcodebuild | xcpretty
-    cd ./build/Release/
-=======
-    xcodebuild
     cd ./build/$BUILDCONF/
->>>>>>> d453a3a8
     mkdir -p built
     execfile=$i
     execfile=${execfile/Tests/}
