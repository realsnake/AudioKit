--- conflicted
+++ resolved
@@ -94,13 +94,9 @@
         player.stop()
         inputPlot.node = mic
         micBooster.gain = 0
-<<<<<<< HEAD
-        tape = recorder.audioFile!
-=======
 
         guard let audioFile = recorder.audioFile else { return }
         tape = audioFile
->>>>>>> 890618f6
         try? player.load(audioFile: tape)
 
         if let _ = player.audioFile?.duration {
