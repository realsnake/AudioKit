//
//  AudioUnitGenericView.swift
//  AudioUnitManagerExample-iOS
//
//  Created by Ryan Francesconi on 8/14/17.
//  Copyright © 2017 Ryan Francesconi. All rights reserved.
//

import UIKit
import AVFoundation
import AudioKit
import AudioKitUI

/// Creates a simple list of parameters linked to sliders
class AudioUnitGenericView: UIView {

    convenience init(au: AVAudioUnit) {
        self.init()

        guard let tree = au.auAudioUnit.parameterTree else { return }

        var y = 5
        for param in tree.allParameters {
            let slider = AKPropertySlider(property: param.displayName,
                                          value: Double(param.value),
                                          range: Double(param.minValue) ... Double(param.maxValue),
                                          format: "%0.1f",
                                          color: UIColor.darkGray,
                                          frame: CGRect(x: 20, y: y, width: 250, height: 50),
                                          callback: { (value) -> Void in

                // AUParameter references aren't persistent, so we need to refetch them
                // addresses aren't guarenteed either, but this is working right now
                if let p = au.auAudioUnit.parameterTree?.parameter(withAddress: param.address) {
                    p.value = AUValue(value)
                }

            })

            slider.textColor = UIColor.black
            slider.fontSize = 10
<<<<<<< HEAD
            slider.sliderBorderColor = UIColor.random()
            
=======
            slider.sliderColor = UIColor.random()

>>>>>>> 34e2f8fa
            addSubview(slider)

            y += 50

        }

        self.frame = CGRect(x: 0, y: 0, width: 270, height: y)
    }

}<|MERGE_RESOLUTION|>--- conflicted
+++ resolved
@@ -39,13 +39,8 @@
 
             slider.textColor = UIColor.black
             slider.fontSize = 10
-<<<<<<< HEAD
             slider.sliderBorderColor = UIColor.random()
-            
-=======
-            slider.sliderColor = UIColor.random()
 
->>>>>>> 34e2f8fa
             addSubview(slider)
 
             y += 50
