// !$*UTF8*$!
{
	archiveVersion = 1;
	classes = {
	};
	objectVersion = 46;
	objects = {

/* Begin PBXBuildFile section */
		524B77BA1CC4B060001D82D1 /* AKNotifications.swift in Sources */ = {isa = PBXBuildFile; fileRef = 524B77B91CC4B060001D82D1 /* AKNotifications.swift */; };
		6520FFC41D361B840052410C /* resonantFilter.swift in Sources */ = {isa = PBXBuildFile; fileRef = 6520FFC31D361B840052410C /* resonantFilter.swift */; };
		6520FFCA1D362D440052410C /* reson.c in Sources */ = {isa = PBXBuildFile; fileRef = 6520FFC91D362D440052410C /* reson.c */; };
		C40718281D211AB400665C02 /* ADSR.h in Headers */ = {isa = PBXBuildFile; fileRef = C407181B1D211AB400665C02 /* ADSR.h */; };
		C40718291D211AB400665C02 /* DelayA.h in Headers */ = {isa = PBXBuildFile; fileRef = C407181C1D211AB400665C02 /* DelayA.h */; };
		C407182A1D211AB400665C02 /* DelayL.h in Headers */ = {isa = PBXBuildFile; fileRef = C407181D1D211AB400665C02 /* DelayL.h */; };
		C407182B1D211AB400665C02 /* FileRead.h in Headers */ = {isa = PBXBuildFile; fileRef = C407181E1D211AB400665C02 /* FileRead.h */; };
		C407182C1D211AB400665C02 /* FileWvIn.h in Headers */ = {isa = PBXBuildFile; fileRef = C407181F1D211AB400665C02 /* FileWvIn.h */; };
		C407182D1D211AB400665C02 /* Fir.h in Headers */ = {isa = PBXBuildFile; fileRef = C40718201D211AB400665C02 /* Fir.h */; };
		C407182E1D211AB400665C02 /* Noise.h in Headers */ = {isa = PBXBuildFile; fileRef = C40718211D211AB400665C02 /* Noise.h */; };
		C407182F1D211AB400665C02 /* OnePole.h in Headers */ = {isa = PBXBuildFile; fileRef = C40718221D211AB400665C02 /* OnePole.h */; };
		C40718301D211AB400665C02 /* PoleZero.h in Headers */ = {isa = PBXBuildFile; fileRef = C40718231D211AB400665C02 /* PoleZero.h */; };
		C40718311D211AB400665C02 /* SineWave.h in Headers */ = {isa = PBXBuildFile; fileRef = C40718241D211AB400665C02 /* SineWave.h */; };
		C40718321D211AB400665C02 /* SKINImsg.h in Headers */ = {isa = PBXBuildFile; fileRef = C40718251D211AB400665C02 /* SKINImsg.h */; };
		C40718331D211AB400665C02 /* Stk.h in Headers */ = {isa = PBXBuildFile; fileRef = C40718261D211AB400665C02 /* Stk.h */; };
		C40718341D211AB400665C02 /* Twang.h in Headers */ = {isa = PBXBuildFile; fileRef = C40718271D211AB400665C02 /* Twang.h */; };
		C40BB0921C4717C2004C138D /* AKCombFilterReverb.swift in Sources */ = {isa = PBXBuildFile; fileRef = C40BB08E1C4717C2004C138D /* AKCombFilterReverb.swift */; };
		C40BB0931C4717C2004C138D /* AKCombFilterReverbAudioUnit.h in Headers */ = {isa = PBXBuildFile; fileRef = C40BB08F1C4717C2004C138D /* AKCombFilterReverbAudioUnit.h */; settings = {ATTRIBUTES = (Public, ); }; };
		C40BB0941C4717C2004C138D /* AKCombFilterReverbAudioUnit.mm in Sources */ = {isa = PBXBuildFile; fileRef = C40BB0901C4717C2004C138D /* AKCombFilterReverbAudioUnit.mm */; };
		C40BB0951C4717C2004C138D /* AKCombFilterReverbDSPKernel.hpp in Headers */ = {isa = PBXBuildFile; fileRef = C40BB0911C4717C2004C138D /* AKCombFilterReverbDSPKernel.hpp */; };
		C40BB09D1C471C6F004C138D /* gen_padsynth.c in Sources */ = {isa = PBXBuildFile; fileRef = C40BB09C1C471C6F004C138D /* gen_padsynth.c */; };
		C40BB09F1C471C7B004C138D /* maytrig.c in Sources */ = {isa = PBXBuildFile; fileRef = C40BB09E1C471C7B004C138D /* maytrig.c */; };
		C40C42111C40E5C2009D870B /* AKTable.swift in Sources */ = {isa = PBXBuildFile; fileRef = C40C41E21C40E5C2009D870B /* AKTable.swift */; };
		C40C42121C40E5C2009D870B /* AudioKitHelpers.swift in Sources */ = {isa = PBXBuildFile; fileRef = C40C41E31C40E5C2009D870B /* AudioKitHelpers.swift */; };
		C40C42161C40E5C2009D870B /* AKGetAUParams.swift in Sources */ = {isa = PBXBuildFile; fileRef = C40C41E81C40E5C2009D870B /* AKGetAUParams.swift */; };
		C40C42181C40E5C2009D870B /* EZAudio.h in Headers */ = {isa = PBXBuildFile; fileRef = C40C41EB1C40E5C2009D870B /* EZAudio.h */; settings = {ATTRIBUTES = (Public, ); }; };
		C40C42191C40E5C2009D870B /* EZAudio.m in Sources */ = {isa = PBXBuildFile; fileRef = C40C41EC1C40E5C2009D870B /* EZAudio.m */; };
		C40C421A1C40E5C2009D870B /* EZAudioDevice.h in Headers */ = {isa = PBXBuildFile; fileRef = C40C41ED1C40E5C2009D870B /* EZAudioDevice.h */; settings = {ATTRIBUTES = (Public, ); }; };
		C40C421B1C40E5C2009D870B /* EZAudioDevice.m in Sources */ = {isa = PBXBuildFile; fileRef = C40C41EE1C40E5C2009D870B /* EZAudioDevice.m */; };
		C40C421C1C40E5C2009D870B /* EZAudioDisplayLink.h in Headers */ = {isa = PBXBuildFile; fileRef = C40C41EF1C40E5C2009D870B /* EZAudioDisplayLink.h */; settings = {ATTRIBUTES = (Public, ); }; };
		C40C421D1C40E5C2009D870B /* EZAudioDisplayLink.m in Sources */ = {isa = PBXBuildFile; fileRef = C40C41F01C40E5C2009D870B /* EZAudioDisplayLink.m */; };
		C40C421E1C40E5C2009D870B /* EZAudioFFT.h in Headers */ = {isa = PBXBuildFile; fileRef = C40C41F11C40E5C2009D870B /* EZAudioFFT.h */; settings = {ATTRIBUTES = (Public, ); }; };
		C40C421F1C40E5C2009D870B /* EZAudioFFT.m in Sources */ = {isa = PBXBuildFile; fileRef = C40C41F21C40E5C2009D870B /* EZAudioFFT.m */; };
		C40C42201C40E5C2009D870B /* EZAudioFile.h in Headers */ = {isa = PBXBuildFile; fileRef = C40C41F31C40E5C2009D870B /* EZAudioFile.h */; settings = {ATTRIBUTES = (Public, ); }; };
		C40C42211C40E5C2009D870B /* EZAudioFile.m in Sources */ = {isa = PBXBuildFile; fileRef = C40C41F41C40E5C2009D870B /* EZAudioFile.m */; };
		C40C42221C40E5C2009D870B /* EZAudioFloatConverter.h in Headers */ = {isa = PBXBuildFile; fileRef = C40C41F51C40E5C2009D870B /* EZAudioFloatConverter.h */; settings = {ATTRIBUTES = (Public, ); }; };
		C40C42231C40E5C2009D870B /* EZAudioFloatConverter.m in Sources */ = {isa = PBXBuildFile; fileRef = C40C41F61C40E5C2009D870B /* EZAudioFloatConverter.m */; };
		C40C42241C40E5C2009D870B /* EZAudioFloatData.h in Headers */ = {isa = PBXBuildFile; fileRef = C40C41F71C40E5C2009D870B /* EZAudioFloatData.h */; settings = {ATTRIBUTES = (Public, ); }; };
		C40C42251C40E5C2009D870B /* EZAudioFloatData.m in Sources */ = {isa = PBXBuildFile; fileRef = C40C41F81C40E5C2009D870B /* EZAudioFloatData.m */; };
		C40C42261C40E5C2009D870B /* EZAudioPlayer.h in Headers */ = {isa = PBXBuildFile; fileRef = C40C41F91C40E5C2009D870B /* EZAudioPlayer.h */; settings = {ATTRIBUTES = (Public, ); }; };
		C40C42271C40E5C2009D870B /* EZAudioPlayer.m in Sources */ = {isa = PBXBuildFile; fileRef = C40C41FA1C40E5C2009D870B /* EZAudioPlayer.m */; };
		C40C42281C40E5C2009D870B /* EZAudioPlot.h in Headers */ = {isa = PBXBuildFile; fileRef = C40C41FB1C40E5C2009D870B /* EZAudioPlot.h */; settings = {ATTRIBUTES = (Public, ); }; };
		C40C42291C40E5C2009D870B /* EZAudioPlot.m in Sources */ = {isa = PBXBuildFile; fileRef = C40C41FC1C40E5C2009D870B /* EZAudioPlot.m */; };
		C40C422A1C40E5C2009D870B /* EZAudioPlotGL.h in Headers */ = {isa = PBXBuildFile; fileRef = C40C41FD1C40E5C2009D870B /* EZAudioPlotGL.h */; settings = {ATTRIBUTES = (Public, ); }; };
		C40C422B1C40E5C2009D870B /* EZAudioPlotGL.m in Sources */ = {isa = PBXBuildFile; fileRef = C40C41FE1C40E5C2009D870B /* EZAudioPlotGL.m */; };
		C40C422C1C40E5C2009D870B /* EZAudioUtilities.h in Headers */ = {isa = PBXBuildFile; fileRef = C40C41FF1C40E5C2009D870B /* EZAudioUtilities.h */; settings = {ATTRIBUTES = (Public, ); }; };
		C40C422D1C40E5C2009D870B /* EZAudioUtilities.m in Sources */ = {isa = PBXBuildFile; fileRef = C40C42001C40E5C2009D870B /* EZAudioUtilities.m */; };
		C40C422E1C40E5C2009D870B /* EZMicrophone.h in Headers */ = {isa = PBXBuildFile; fileRef = C40C42011C40E5C2009D870B /* EZMicrophone.h */; settings = {ATTRIBUTES = (Public, ); }; };
		C40C422F1C40E5C2009D870B /* EZMicrophone.m in Sources */ = {isa = PBXBuildFile; fileRef = C40C42021C40E5C2009D870B /* EZMicrophone.m */; };
		C40C42301C40E5C2009D870B /* EZOutput.h in Headers */ = {isa = PBXBuildFile; fileRef = C40C42031C40E5C2009D870B /* EZOutput.h */; settings = {ATTRIBUTES = (Public, ); }; };
		C40C42311C40E5C2009D870B /* EZOutput.m in Sources */ = {isa = PBXBuildFile; fileRef = C40C42041C40E5C2009D870B /* EZOutput.m */; };
		C40C42321C40E5C2009D870B /* EZPlot.h in Headers */ = {isa = PBXBuildFile; fileRef = C40C42051C40E5C2009D870B /* EZPlot.h */; settings = {ATTRIBUTES = (Public, ); }; };
		C40C42331C40E5C2009D870B /* EZPlot.m in Sources */ = {isa = PBXBuildFile; fileRef = C40C42061C40E5C2009D870B /* EZPlot.m */; };
		C40C42341C40E5C2009D870B /* EZRecorder.h in Headers */ = {isa = PBXBuildFile; fileRef = C40C42071C40E5C2009D870B /* EZRecorder.h */; settings = {ATTRIBUTES = (Public, ); }; };
		C40C42351C40E5C2009D870B /* EZRecorder.m in Sources */ = {isa = PBXBuildFile; fileRef = C40C42081C40E5C2009D870B /* EZRecorder.m */; };
		C40C42361C40E5C2009D870B /* TPCircularBuffer.c in Sources */ = {isa = PBXBuildFile; fileRef = C40C42091C40E5C2009D870B /* TPCircularBuffer.c */; };
		C40C42371C40E5C2009D870B /* TPCircularBuffer.h in Headers */ = {isa = PBXBuildFile; fileRef = C40C420A1C40E5C2009D870B /* TPCircularBuffer.h */; settings = {ATTRIBUTES = (Public, ); }; };
		C40C42381C40E5C2009D870B /* AKTester.swift in Sources */ = {isa = PBXBuildFile; fileRef = C40C420C1C40E5C2009D870B /* AKTester.swift */; };
		C40C42391C40E5C2009D870B /* AKTesterAudioUnit.h in Headers */ = {isa = PBXBuildFile; fileRef = C40C420D1C40E5C2009D870B /* AKTesterAudioUnit.h */; settings = {ATTRIBUTES = (Public, ); }; };
		C40C423A1C40E5C2009D870B /* AKTesterAudioUnit.mm in Sources */ = {isa = PBXBuildFile; fileRef = C40C420E1C40E5C2009D870B /* AKTesterAudioUnit.mm */; };
		C40C423B1C40E5C2009D870B /* AKTesterDSPKernel.hpp in Headers */ = {isa = PBXBuildFile; fileRef = C40C420F1C40E5C2009D870B /* AKTesterDSPKernel.hpp */; };
		C40C42601C40F1F2009D870B /* AKInstrument.swift in Sources */ = {isa = PBXBuildFile; fileRef = C40C42591C40F1F2009D870B /* AKInstrument.swift */; };
		C40C42831C41BF00009D870B /* AKPluckedString.swift in Sources */ = {isa = PBXBuildFile; fileRef = C40C427F1C41BF00009D870B /* AKPluckedString.swift */; };
		C40C42841C41BF00009D870B /* AKPluckedStringAudioUnit.h in Headers */ = {isa = PBXBuildFile; fileRef = C40C42801C41BF00009D870B /* AKPluckedStringAudioUnit.h */; settings = {ATTRIBUTES = (Public, ); }; };
		C40C42851C41BF00009D870B /* AKPluckedStringAudioUnit.mm in Sources */ = {isa = PBXBuildFile; fileRef = C40C42811C41BF00009D870B /* AKPluckedStringAudioUnit.mm */; };
		C40C42861C41BF00009D870B /* AKPluckedStringDSPKernel.hpp in Headers */ = {isa = PBXBuildFile; fileRef = C40C42821C41BF00009D870B /* AKPluckedStringDSPKernel.hpp */; };
		C40C429F1C41CB7D009D870B /* AKDrip.swift in Sources */ = {isa = PBXBuildFile; fileRef = C40C429B1C41CB7D009D870B /* AKDrip.swift */; };
		C40C42A01C41CB7D009D870B /* AKDripAudioUnit.h in Headers */ = {isa = PBXBuildFile; fileRef = C40C429C1C41CB7D009D870B /* AKDripAudioUnit.h */; settings = {ATTRIBUTES = (Public, ); }; };
		C40C42A11C41CB7D009D870B /* AKDripAudioUnit.mm in Sources */ = {isa = PBXBuildFile; fileRef = C40C429D1C41CB7D009D870B /* AKDripAudioUnit.mm */; };
		C40C42A21C41CB7D009D870B /* AKDripDSPKernel.hpp in Headers */ = {isa = PBXBuildFile; fileRef = C40C429E1C41CB7D009D870B /* AKDripDSPKernel.hpp */; };
		C42823CF1D13E852004288EA /* butbp.c in Sources */ = {isa = PBXBuildFile; fileRef = C42823CD1D13E852004288EA /* butbp.c */; };
		C42823D01D13E852004288EA /* butbr.c in Sources */ = {isa = PBXBuildFile; fileRef = C42823CE1D13E852004288EA /* butbr.c */; };
		C42AE0071C2DF681000CEED2 /* AKOutputWaveformPlot.swift in Sources */ = {isa = PBXBuildFile; fileRef = C42AE0051C2DF681000CEED2 /* AKOutputWaveformPlot.swift */; };
		C42AE0081C2DF681000CEED2 /* AKRollingOutputPlot.swift in Sources */ = {isa = PBXBuildFile; fileRef = C42AE0061C2DF681000CEED2 /* AKRollingOutputPlot.swift */; };
		C42BF6CE1CE80E9800155BE7 /* Numeric.swift in Sources */ = {isa = PBXBuildFile; fileRef = C42BF6CD1CE80E9800155BE7 /* Numeric.swift */; };
		C42FFBCE1C3D039C00823BD4 /* AKBalancer.swift in Sources */ = {isa = PBXBuildFile; fileRef = C42FFBBB1C3D039C00823BD4 /* AKBalancer.swift */; };
		C42FFBCF1C3D039C00823BD4 /* AKBalancerAudioUnit.h in Headers */ = {isa = PBXBuildFile; fileRef = C42FFBBC1C3D039C00823BD4 /* AKBalancerAudioUnit.h */; settings = {ATTRIBUTES = (Public, ); }; };
		C42FFBD01C3D039C00823BD4 /* AKBalancerAudioUnit.mm in Sources */ = {isa = PBXBuildFile; fileRef = C42FFBBD1C3D039C00823BD4 /* AKBalancerAudioUnit.mm */; };
		C42FFBD11C3D039C00823BD4 /* AKBalancerDSPKernel.hpp in Headers */ = {isa = PBXBuildFile; fileRef = C42FFBBE1C3D039C00823BD4 /* AKBalancerDSPKernel.hpp */; };
		C42FFBD21C3D039C00823BD4 /* AKBooster.swift in Sources */ = {isa = PBXBuildFile; fileRef = C42FFBC01C3D039C00823BD4 /* AKBooster.swift */; };
		C42FFBD61C3D039C00823BD4 /* AKDryWetMixer.swift in Sources */ = {isa = PBXBuildFile; fileRef = C42FFBC51C3D039C00823BD4 /* AKDryWetMixer.swift */; };
		C42FFBDA1C3D039C00823BD4 /* AKPanner.swift in Sources */ = {isa = PBXBuildFile; fileRef = C42FFBCA1C3D039C00823BD4 /* AKPanner.swift */; };
		C42FFBDB1C3D039C00823BD4 /* AKPannerAudioUnit.h in Headers */ = {isa = PBXBuildFile; fileRef = C42FFBCB1C3D039C00823BD4 /* AKPannerAudioUnit.h */; settings = {ATTRIBUTES = (Public, ); }; };
		C42FFBDC1C3D039C00823BD4 /* AKPannerAudioUnit.mm in Sources */ = {isa = PBXBuildFile; fileRef = C42FFBCC1C3D039C00823BD4 /* AKPannerAudioUnit.mm */; };
		C42FFBDD1C3D039C00823BD4 /* AKPannerDSPKernel.hpp in Headers */ = {isa = PBXBuildFile; fileRef = C42FFBCD1C3D039C00823BD4 /* AKPannerDSPKernel.hpp */; };
		C4362F141C2F5FCD00D17352 /* reverberateWithCostello.swift in Sources */ = {isa = PBXBuildFile; fileRef = C4362F131C2F5FCD00D17352 /* reverberateWithCostello.swift */; };
		C4362F161C2F5FD500D17352 /* variableDelay.swift in Sources */ = {isa = PBXBuildFile; fileRef = C4362F151C2F5FD500D17352 /* variableDelay.swift */; };
		C43E42A01D066DD30066BF7A /* AK3DPanner.swift in Sources */ = {isa = PBXBuildFile; fileRef = C43E429F1D066DD30066BF7A /* AK3DPanner.swift */; };
		C43FF29B1CBDA00600B3C05A /* AKFMOscillatorPresets.swift in Sources */ = {isa = PBXBuildFile; fileRef = C43FF29A1CBDA00600B3C05A /* AKFMOscillatorPresets.swift */; };
		C45381831C3A5CBD00A51738 /* AKAmplitudeTracker.swift in Sources */ = {isa = PBXBuildFile; fileRef = C45380971C3A5CBD00A51738 /* AKAmplitudeTracker.swift */; };
		C45381841C3A5CBD00A51738 /* AKAmplitudeTrackerAudioUnit.h in Headers */ = {isa = PBXBuildFile; fileRef = C45380981C3A5CBD00A51738 /* AKAmplitudeTrackerAudioUnit.h */; settings = {ATTRIBUTES = (Public, ); }; };
		C45381851C3A5CBD00A51738 /* AKAmplitudeTrackerAudioUnit.mm in Sources */ = {isa = PBXBuildFile; fileRef = C45380991C3A5CBD00A51738 /* AKAmplitudeTrackerAudioUnit.mm */; };
		C45381861C3A5CBD00A51738 /* AKAmplitudeTrackerDSPKernel.hpp in Headers */ = {isa = PBXBuildFile; fileRef = C453809A1C3A5CBD00A51738 /* AKAmplitudeTrackerDSPKernel.hpp */; };
		C45381881C3A5CBD00A51738 /* AKFrequencyTracker.swift in Sources */ = {isa = PBXBuildFile; fileRef = C453809E1C3A5CBD00A51738 /* AKFrequencyTracker.swift */; };
		C45381891C3A5CBD00A51738 /* AKFrequencyTrackerAudioUnit.h in Headers */ = {isa = PBXBuildFile; fileRef = C453809F1C3A5CBD00A51738 /* AKFrequencyTrackerAudioUnit.h */; settings = {ATTRIBUTES = (Public, ); }; };
		C453818A1C3A5CBD00A51738 /* AKFrequencyTrackerAudioUnit.mm in Sources */ = {isa = PBXBuildFile; fileRef = C45380A01C3A5CBD00A51738 /* AKFrequencyTrackerAudioUnit.mm */; };
		C453818B1C3A5CBD00A51738 /* AKFrequencyTrackerDSPKernel.hpp in Headers */ = {isa = PBXBuildFile; fileRef = C45380A11C3A5CBD00A51738 /* AKFrequencyTrackerDSPKernel.hpp */; };
		C453818C1C3A5CBD00A51738 /* AKOperationEffect.swift in Sources */ = {isa = PBXBuildFile; fileRef = C45380A41C3A5CBD00A51738 /* AKOperationEffect.swift */; };
		C453818D1C3A5CBD00A51738 /* AKOperationEffectAudioUnit.h in Headers */ = {isa = PBXBuildFile; fileRef = C45380A51C3A5CBD00A51738 /* AKOperationEffectAudioUnit.h */; settings = {ATTRIBUTES = (Public, ); }; };
		C453818E1C3A5CBD00A51738 /* AKOperationEffectAudioUnit.mm in Sources */ = {isa = PBXBuildFile; fileRef = C45380A61C3A5CBD00A51738 /* AKOperationEffectAudioUnit.mm */; };
		C453818F1C3A5CBD00A51738 /* AKOperationEffectDSPKernel.hpp in Headers */ = {isa = PBXBuildFile; fileRef = C45380A71C3A5CBD00A51738 /* AKOperationEffectDSPKernel.hpp */; };
		C45381901C3A5CBD00A51738 /* AKDelay.swift in Sources */ = {isa = PBXBuildFile; fileRef = C45380AA1C3A5CBD00A51738 /* AKDelay.swift */; };
		C45381911C3A5CBD00A51738 /* AKVariableDelay.swift in Sources */ = {isa = PBXBuildFile; fileRef = C45380AC1C3A5CBD00A51738 /* AKVariableDelay.swift */; };
		C45381921C3A5CBD00A51738 /* AKVariableDelayAudioUnit.h in Headers */ = {isa = PBXBuildFile; fileRef = C45380AD1C3A5CBD00A51738 /* AKVariableDelayAudioUnit.h */; settings = {ATTRIBUTES = (Public, ); }; };
		C45381931C3A5CBD00A51738 /* AKVariableDelayAudioUnit.mm in Sources */ = {isa = PBXBuildFile; fileRef = C45380AE1C3A5CBD00A51738 /* AKVariableDelayAudioUnit.mm */; };
		C45381941C3A5CBD00A51738 /* AKVariableDelayDSPKernel.hpp in Headers */ = {isa = PBXBuildFile; fileRef = C45380AF1C3A5CBD00A51738 /* AKVariableDelayDSPKernel.hpp */; };
		C45381951C3A5CBD00A51738 /* AKBitCrusher.swift in Sources */ = {isa = PBXBuildFile; fileRef = C45380B21C3A5CBD00A51738 /* AKBitCrusher.swift */; };
		C45381961C3A5CBD00A51738 /* AKBitCrusherAudioUnit.h in Headers */ = {isa = PBXBuildFile; fileRef = C45380B31C3A5CBD00A51738 /* AKBitCrusherAudioUnit.h */; settings = {ATTRIBUTES = (Public, ); }; };
		C45381971C3A5CBD00A51738 /* AKBitCrusherAudioUnit.mm in Sources */ = {isa = PBXBuildFile; fileRef = C45380B41C3A5CBD00A51738 /* AKBitCrusherAudioUnit.mm */; };
		C45381981C3A5CBD00A51738 /* AKBitCrusherDSPKernel.hpp in Headers */ = {isa = PBXBuildFile; fileRef = C45380B51C3A5CBD00A51738 /* AKBitCrusherDSPKernel.hpp */; };
		C45381991C3A5CBD00A51738 /* AKClipper.swift in Sources */ = {isa = PBXBuildFile; fileRef = C45380B71C3A5CBD00A51738 /* AKClipper.swift */; };
		C453819A1C3A5CBD00A51738 /* AKClipperAudioUnit.h in Headers */ = {isa = PBXBuildFile; fileRef = C45380B81C3A5CBD00A51738 /* AKClipperAudioUnit.h */; settings = {ATTRIBUTES = (Public, ); }; };
		C453819B1C3A5CBD00A51738 /* AKClipperAudioUnit.mm in Sources */ = {isa = PBXBuildFile; fileRef = C45380B91C3A5CBD00A51738 /* AKClipperAudioUnit.mm */; };
		C453819C1C3A5CBD00A51738 /* AKClipperDSPKernel.hpp in Headers */ = {isa = PBXBuildFile; fileRef = C45380BA1C3A5CBD00A51738 /* AKClipperDSPKernel.hpp */; };
		C453819D1C3A5CBD00A51738 /* AKDistortion.swift in Sources */ = {isa = PBXBuildFile; fileRef = C45380BC1C3A5CBD00A51738 /* AKDistortion.swift */; };
		C453819E1C3A5CBD00A51738 /* AKDecimator.swift in Sources */ = {isa = PBXBuildFile; fileRef = C45380BE1C3A5CBD00A51738 /* AKDecimator.swift */; };
		C453819F1C3A5CBD00A51738 /* AKRingModulator.swift in Sources */ = {isa = PBXBuildFile; fileRef = C45380C01C3A5CBD00A51738 /* AKRingModulator.swift */; };
		C45381A01C3A5CBD00A51738 /* AKTanhDistortion.swift in Sources */ = {isa = PBXBuildFile; fileRef = C45380C21C3A5CBD00A51738 /* AKTanhDistortion.swift */; };
		C45381A11C3A5CBD00A51738 /* AKTanhDistortionAudioUnit.h in Headers */ = {isa = PBXBuildFile; fileRef = C45380C31C3A5CBD00A51738 /* AKTanhDistortionAudioUnit.h */; settings = {ATTRIBUTES = (Public, ); }; };
		C45381A21C3A5CBD00A51738 /* AKTanhDistortionAudioUnit.mm in Sources */ = {isa = PBXBuildFile; fileRef = C45380C41C3A5CBD00A51738 /* AKTanhDistortionAudioUnit.mm */; };
		C45381A31C3A5CBD00A51738 /* AKTanhDistortionDSPKernel.hpp in Headers */ = {isa = PBXBuildFile; fileRef = C45380C51C3A5CBD00A51738 /* AKTanhDistortionDSPKernel.hpp */; };
		C45381A41C3A5CBD00A51738 /* AKDynamicsProcessor.swift in Sources */ = {isa = PBXBuildFile; fileRef = C45380C81C3A5CBD00A51738 /* AKDynamicsProcessor.swift */; };
		C45381A51C3A5CBD00A51738 /* AKPeakLimiter.swift in Sources */ = {isa = PBXBuildFile; fileRef = C45380CA1C3A5CBD00A51738 /* AKPeakLimiter.swift */; };
		C45381A61C3A5CBD00A51738 /* AKAutoWah.swift in Sources */ = {isa = PBXBuildFile; fileRef = C45380CD1C3A5CBD00A51738 /* AKAutoWah.swift */; };
		C45381A71C3A5CBD00A51738 /* AKAutoWahAudioUnit.h in Headers */ = {isa = PBXBuildFile; fileRef = C45380CE1C3A5CBD00A51738 /* AKAutoWahAudioUnit.h */; settings = {ATTRIBUTES = (Public, ); }; };
		C45381A81C3A5CBD00A51738 /* AKAutoWahAudioUnit.mm in Sources */ = {isa = PBXBuildFile; fileRef = C45380CF1C3A5CBD00A51738 /* AKAutoWahAudioUnit.mm */; };
		C45381A91C3A5CBD00A51738 /* AKAutoWahDSPKernel.hpp in Headers */ = {isa = PBXBuildFile; fileRef = C45380D01C3A5CBD00A51738 /* AKAutoWahDSPKernel.hpp */; };
		C45381AA1C3A5CBD00A51738 /* AKBandPassButterworthFilter.swift in Sources */ = {isa = PBXBuildFile; fileRef = C45380D21C3A5CBD00A51738 /* AKBandPassButterworthFilter.swift */; };
		C45381AB1C3A5CBD00A51738 /* AKBandPassButterworthFilterAudioUnit.h in Headers */ = {isa = PBXBuildFile; fileRef = C45380D31C3A5CBD00A51738 /* AKBandPassButterworthFilterAudioUnit.h */; settings = {ATTRIBUTES = (Public, ); }; };
		C45381AC1C3A5CBD00A51738 /* AKBandPassButterworthFilterAudioUnit.mm in Sources */ = {isa = PBXBuildFile; fileRef = C45380D41C3A5CBD00A51738 /* AKBandPassButterworthFilterAudioUnit.mm */; };
		C45381AD1C3A5CBD00A51738 /* AKBandPassButterworthFilterDSPKernel.hpp in Headers */ = {isa = PBXBuildFile; fileRef = C45380D51C3A5CBD00A51738 /* AKBandPassButterworthFilterDSPKernel.hpp */; };
		C45381AE1C3A5CBD00A51738 /* AKBandPassFilter.swift in Sources */ = {isa = PBXBuildFile; fileRef = C45380D71C3A5CBD00A51738 /* AKBandPassFilter.swift */; };
		C45381AF1C3A5CBD00A51738 /* AKBandRejectButterworthFilter.swift in Sources */ = {isa = PBXBuildFile; fileRef = C45380D91C3A5CBD00A51738 /* AKBandRejectButterworthFilter.swift */; };
		C45381B01C3A5CBD00A51738 /* AKBandRejectButterworthFilterAudioUnit.h in Headers */ = {isa = PBXBuildFile; fileRef = C45380DA1C3A5CBD00A51738 /* AKBandRejectButterworthFilterAudioUnit.h */; settings = {ATTRIBUTES = (Public, ); }; };
		C45381B11C3A5CBD00A51738 /* AKBandRejectButterworthFilterAudioUnit.mm in Sources */ = {isa = PBXBuildFile; fileRef = C45380DB1C3A5CBD00A51738 /* AKBandRejectButterworthFilterAudioUnit.mm */; };
		C45381B21C3A5CBD00A51738 /* AKBandRejectButterworthFilterDSPKernel.hpp in Headers */ = {isa = PBXBuildFile; fileRef = C45380DC1C3A5CBD00A51738 /* AKBandRejectButterworthFilterDSPKernel.hpp */; };
		C45381B71C3A5CBD00A51738 /* AKDCBlock.swift in Sources */ = {isa = PBXBuildFile; fileRef = C45380E31C3A5CBD00A51738 /* AKDCBlock.swift */; };
		C45381B81C3A5CBD00A51738 /* AKDCBlockAudioUnit.h in Headers */ = {isa = PBXBuildFile; fileRef = C45380E41C3A5CBD00A51738 /* AKDCBlockAudioUnit.h */; settings = {ATTRIBUTES = (Public, ); }; };
		C45381B91C3A5CBD00A51738 /* AKDCBlockAudioUnit.mm in Sources */ = {isa = PBXBuildFile; fileRef = C45380E51C3A5CBD00A51738 /* AKDCBlockAudioUnit.mm */; };
		C45381BA1C3A5CBD00A51738 /* AKDCBlockDSPKernel.hpp in Headers */ = {isa = PBXBuildFile; fileRef = C45380E61C3A5CBD00A51738 /* AKDCBlockDSPKernel.hpp */; };
		C45381BB1C3A5CBD00A51738 /* AKEqualizerFilter.swift in Sources */ = {isa = PBXBuildFile; fileRef = C45380E81C3A5CBD00A51738 /* AKEqualizerFilter.swift */; };
		C45381BC1C3A5CBD00A51738 /* AKEqualizerFilterAudioUnit.h in Headers */ = {isa = PBXBuildFile; fileRef = C45380E91C3A5CBD00A51738 /* AKEqualizerFilterAudioUnit.h */; settings = {ATTRIBUTES = (Public, ); }; };
		C45381BD1C3A5CBD00A51738 /* AKEqualizerFilterAudioUnit.mm in Sources */ = {isa = PBXBuildFile; fileRef = C45380EA1C3A5CBD00A51738 /* AKEqualizerFilterAudioUnit.mm */; };
		C45381BE1C3A5CBD00A51738 /* AKEqualizerFilterDSPKernel.hpp in Headers */ = {isa = PBXBuildFile; fileRef = C45380EB1C3A5CBD00A51738 /* AKEqualizerFilterDSPKernel.hpp */; };
		C45381BF1C3A5CBD00A51738 /* AKFormantFilter.swift in Sources */ = {isa = PBXBuildFile; fileRef = C45380ED1C3A5CBD00A51738 /* AKFormantFilter.swift */; };
		C45381C01C3A5CBD00A51738 /* AKFormantFilterAudioUnit.h in Headers */ = {isa = PBXBuildFile; fileRef = C45380EE1C3A5CBD00A51738 /* AKFormantFilterAudioUnit.h */; settings = {ATTRIBUTES = (Public, ); }; };
		C45381C11C3A5CBD00A51738 /* AKFormantFilterAudioUnit.mm in Sources */ = {isa = PBXBuildFile; fileRef = C45380EF1C3A5CBD00A51738 /* AKFormantFilterAudioUnit.mm */; };
		C45381C21C3A5CBD00A51738 /* AKFormantFilterDSPKernel.hpp in Headers */ = {isa = PBXBuildFile; fileRef = C45380F01C3A5CBD00A51738 /* AKFormantFilterDSPKernel.hpp */; };
		C45381C31C3A5CBD00A51738 /* AKHighPassButterworthFilter.swift in Sources */ = {isa = PBXBuildFile; fileRef = C45380F21C3A5CBD00A51738 /* AKHighPassButterworthFilter.swift */; };
		C45381C41C3A5CBD00A51738 /* AKHighPassButterworthFilterAudioUnit.h in Headers */ = {isa = PBXBuildFile; fileRef = C45380F31C3A5CBD00A51738 /* AKHighPassButterworthFilterAudioUnit.h */; settings = {ATTRIBUTES = (Public, ); }; };
		C45381C51C3A5CBD00A51738 /* AKHighPassButterworthFilterAudioUnit.mm in Sources */ = {isa = PBXBuildFile; fileRef = C45380F41C3A5CBD00A51738 /* AKHighPassButterworthFilterAudioUnit.mm */; };
		C45381C61C3A5CBD00A51738 /* AKHighPassButterworthFilterDSPKernel.hpp in Headers */ = {isa = PBXBuildFile; fileRef = C45380F51C3A5CBD00A51738 /* AKHighPassButterworthFilterDSPKernel.hpp */; };
		C45381C71C3A5CBD00A51738 /* AKHighPassFilter.swift in Sources */ = {isa = PBXBuildFile; fileRef = C45380F71C3A5CBD00A51738 /* AKHighPassFilter.swift */; };
		C45381C81C3A5CBD00A51738 /* AKHighShelfFilter.swift in Sources */ = {isa = PBXBuildFile; fileRef = C45380F91C3A5CBD00A51738 /* AKHighShelfFilter.swift */; };
		C45381C91C3A5CBD00A51738 /* AKHighShelfParametricEqualizerFilter.swift in Sources */ = {isa = PBXBuildFile; fileRef = C45380FB1C3A5CBD00A51738 /* AKHighShelfParametricEqualizerFilter.swift */; };
		C45381CA1C3A5CBD00A51738 /* AKHighShelfParametricEqualizerFilterAudioUnit.h in Headers */ = {isa = PBXBuildFile; fileRef = C45380FC1C3A5CBD00A51738 /* AKHighShelfParametricEqualizerFilterAudioUnit.h */; settings = {ATTRIBUTES = (Public, ); }; };
		C45381CB1C3A5CBD00A51738 /* AKHighShelfParametricEqualizerFilterAudioUnit.mm in Sources */ = {isa = PBXBuildFile; fileRef = C45380FD1C3A5CBD00A51738 /* AKHighShelfParametricEqualizerFilterAudioUnit.mm */; };
		C45381CC1C3A5CBD00A51738 /* AKHighShelfParametricEqualizerFilterDSPKernel.hpp in Headers */ = {isa = PBXBuildFile; fileRef = C45380FE1C3A5CBD00A51738 /* AKHighShelfParametricEqualizerFilterDSPKernel.hpp */; };
		C45381CD1C3A5CBD00A51738 /* AKLowPassButterworthFilter.swift in Sources */ = {isa = PBXBuildFile; fileRef = C45381001C3A5CBD00A51738 /* AKLowPassButterworthFilter.swift */; };
		C45381CE1C3A5CBD00A51738 /* AKLowPassButterworthFilterAudioUnit.h in Headers */ = {isa = PBXBuildFile; fileRef = C45381011C3A5CBD00A51738 /* AKLowPassButterworthFilterAudioUnit.h */; settings = {ATTRIBUTES = (Public, ); }; };
		C45381CF1C3A5CBD00A51738 /* AKLowPassButterworthFilterAudioUnit.mm in Sources */ = {isa = PBXBuildFile; fileRef = C45381021C3A5CBD00A51738 /* AKLowPassButterworthFilterAudioUnit.mm */; };
		C45381D01C3A5CBD00A51738 /* AKLowPassButterworthFilterDSPKernel.hpp in Headers */ = {isa = PBXBuildFile; fileRef = C45381031C3A5CBD00A51738 /* AKLowPassButterworthFilterDSPKernel.hpp */; };
		C45381D11C3A5CBD00A51738 /* AKLowPassFilter.swift in Sources */ = {isa = PBXBuildFile; fileRef = C45381051C3A5CBD00A51738 /* AKLowPassFilter.swift */; };
		C45381D21C3A5CBD00A51738 /* AKLowShelfFilter.swift in Sources */ = {isa = PBXBuildFile; fileRef = C45381071C3A5CBD00A51738 /* AKLowShelfFilter.swift */; };
		C45381D31C3A5CBD00A51738 /* AKLowShelfParametricEqualizerFilter.swift in Sources */ = {isa = PBXBuildFile; fileRef = C45381091C3A5CBD00A51738 /* AKLowShelfParametricEqualizerFilter.swift */; };
		C45381D41C3A5CBD00A51738 /* AKLowShelfParametricEqualizerFilterAudioUnit.h in Headers */ = {isa = PBXBuildFile; fileRef = C453810A1C3A5CBD00A51738 /* AKLowShelfParametricEqualizerFilterAudioUnit.h */; settings = {ATTRIBUTES = (Public, ); }; };
		C45381D51C3A5CBD00A51738 /* AKLowShelfParametricEqualizerFilterAudioUnit.mm in Sources */ = {isa = PBXBuildFile; fileRef = C453810B1C3A5CBD00A51738 /* AKLowShelfParametricEqualizerFilterAudioUnit.mm */; };
		C45381D61C3A5CBD00A51738 /* AKLowShelfParametricEqualizerFilterDSPKernel.hpp in Headers */ = {isa = PBXBuildFile; fileRef = C453810C1C3A5CBD00A51738 /* AKLowShelfParametricEqualizerFilterDSPKernel.hpp */; };
		C45381D71C3A5CBD00A51738 /* AKModalResonanceFilter.swift in Sources */ = {isa = PBXBuildFile; fileRef = C453810E1C3A5CBD00A51738 /* AKModalResonanceFilter.swift */; };
		C45381D81C3A5CBD00A51738 /* AKModalResonanceFilterAudioUnit.h in Headers */ = {isa = PBXBuildFile; fileRef = C453810F1C3A5CBD00A51738 /* AKModalResonanceFilterAudioUnit.h */; settings = {ATTRIBUTES = (Public, ); }; };
		C45381D91C3A5CBD00A51738 /* AKModalResonanceFilterAudioUnit.mm in Sources */ = {isa = PBXBuildFile; fileRef = C45381101C3A5CBD00A51738 /* AKModalResonanceFilterAudioUnit.mm */; };
		C45381DA1C3A5CBD00A51738 /* AKModalResonanceFilterDSPKernel.hpp in Headers */ = {isa = PBXBuildFile; fileRef = C45381111C3A5CBD00A51738 /* AKModalResonanceFilterDSPKernel.hpp */; };
		C45381DB1C3A5CBD00A51738 /* AKMoogLadder.swift in Sources */ = {isa = PBXBuildFile; fileRef = C45381131C3A5CBD00A51738 /* AKMoogLadder.swift */; };
		C45381DC1C3A5CBD00A51738 /* AKMoogLadderAudioUnit.h in Headers */ = {isa = PBXBuildFile; fileRef = C45381141C3A5CBD00A51738 /* AKMoogLadderAudioUnit.h */; settings = {ATTRIBUTES = (Public, ); }; };
		C45381DD1C3A5CBD00A51738 /* AKMoogLadderAudioUnit.mm in Sources */ = {isa = PBXBuildFile; fileRef = C45381151C3A5CBD00A51738 /* AKMoogLadderAudioUnit.mm */; };
		C45381DE1C3A5CBD00A51738 /* AKMoogLadderDSPKernel.hpp in Headers */ = {isa = PBXBuildFile; fileRef = C45381161C3A5CBD00A51738 /* AKMoogLadderDSPKernel.hpp */; };
		C45381DF1C3A5CBD00A51738 /* AKParametricEQ.swift in Sources */ = {isa = PBXBuildFile; fileRef = C45381181C3A5CBD00A51738 /* AKParametricEQ.swift */; };
		C45381E01C3A5CBD00A51738 /* AKPeakingParametricEqualizerFilter.swift in Sources */ = {isa = PBXBuildFile; fileRef = C453811A1C3A5CBD00A51738 /* AKPeakingParametricEqualizerFilter.swift */; };
		C45381E11C3A5CBD00A51738 /* AKPeakingParametricEqualizerFilterAudioUnit.h in Headers */ = {isa = PBXBuildFile; fileRef = C453811B1C3A5CBD00A51738 /* AKPeakingParametricEqualizerFilterAudioUnit.h */; settings = {ATTRIBUTES = (Public, ); }; };
		C45381E21C3A5CBD00A51738 /* AKPeakingParametricEqualizerFilterAudioUnit.mm in Sources */ = {isa = PBXBuildFile; fileRef = C453811C1C3A5CBD00A51738 /* AKPeakingParametricEqualizerFilterAudioUnit.mm */; };
		C45381E31C3A5CBD00A51738 /* AKPeakingParametricEqualizerFilterDSPKernel.hpp in Headers */ = {isa = PBXBuildFile; fileRef = C453811D1C3A5CBD00A51738 /* AKPeakingParametricEqualizerFilterDSPKernel.hpp */; };
		C45381E41C3A5CBD00A51738 /* AKRolandTB303Filter.swift in Sources */ = {isa = PBXBuildFile; fileRef = C453811F1C3A5CBD00A51738 /* AKRolandTB303Filter.swift */; };
		C45381E51C3A5CBD00A51738 /* AKRolandTB303FilterAudioUnit.h in Headers */ = {isa = PBXBuildFile; fileRef = C45381201C3A5CBD00A51738 /* AKRolandTB303FilterAudioUnit.h */; settings = {ATTRIBUTES = (Public, ); }; };
		C45381E61C3A5CBD00A51738 /* AKRolandTB303FilterAudioUnit.mm in Sources */ = {isa = PBXBuildFile; fileRef = C45381211C3A5CBD00A51738 /* AKRolandTB303FilterAudioUnit.mm */; };
		C45381E71C3A5CBD00A51738 /* AKRolandTB303FilterDSPKernel.hpp in Headers */ = {isa = PBXBuildFile; fileRef = C45381221C3A5CBD00A51738 /* AKRolandTB303FilterDSPKernel.hpp */; };
		C45381E81C3A5CBD00A51738 /* AKStringResonator.swift in Sources */ = {isa = PBXBuildFile; fileRef = C45381241C3A5CBD00A51738 /* AKStringResonator.swift */; };
		C45381E91C3A5CBD00A51738 /* AKStringResonatorAudioUnit.h in Headers */ = {isa = PBXBuildFile; fileRef = C45381251C3A5CBD00A51738 /* AKStringResonatorAudioUnit.h */; settings = {ATTRIBUTES = (Public, ); }; };
		C45381EA1C3A5CBD00A51738 /* AKStringResonatorAudioUnit.mm in Sources */ = {isa = PBXBuildFile; fileRef = C45381261C3A5CBD00A51738 /* AKStringResonatorAudioUnit.mm */; };
		C45381EB1C3A5CBD00A51738 /* AKStringResonatorDSPKernel.hpp in Headers */ = {isa = PBXBuildFile; fileRef = C45381271C3A5CBD00A51738 /* AKStringResonatorDSPKernel.hpp */; };
		C45381EC1C3A5CBD00A51738 /* AKThreePoleLowpassFilter.swift in Sources */ = {isa = PBXBuildFile; fileRef = C45381291C3A5CBD00A51738 /* AKThreePoleLowpassFilter.swift */; };
		C45381ED1C3A5CBD00A51738 /* AKThreePoleLowpassFilterAudioUnit.h in Headers */ = {isa = PBXBuildFile; fileRef = C453812A1C3A5CBD00A51738 /* AKThreePoleLowpassFilterAudioUnit.h */; settings = {ATTRIBUTES = (Public, ); }; };
		C45381EE1C3A5CBD00A51738 /* AKThreePoleLowpassFilterAudioUnit.mm in Sources */ = {isa = PBXBuildFile; fileRef = C453812B1C3A5CBD00A51738 /* AKThreePoleLowpassFilterAudioUnit.mm */; };
		C45381EF1C3A5CBD00A51738 /* AKThreePoleLowpassFilterDSPKernel.hpp in Headers */ = {isa = PBXBuildFile; fileRef = C453812C1C3A5CBD00A51738 /* AKThreePoleLowpassFilterDSPKernel.hpp */; };
		C45381F01C3A5CBD00A51738 /* AKToneComplementFilter.swift in Sources */ = {isa = PBXBuildFile; fileRef = C453812E1C3A5CBD00A51738 /* AKToneComplementFilter.swift */; };
		C45381F11C3A5CBD00A51738 /* AKToneComplementFilterAudioUnit.h in Headers */ = {isa = PBXBuildFile; fileRef = C453812F1C3A5CBD00A51738 /* AKToneComplementFilterAudioUnit.h */; settings = {ATTRIBUTES = (Public, ); }; };
		C45381F21C3A5CBD00A51738 /* AKToneComplementFilterAudioUnit.mm in Sources */ = {isa = PBXBuildFile; fileRef = C45381301C3A5CBD00A51738 /* AKToneComplementFilterAudioUnit.mm */; };
		C45381F31C3A5CBD00A51738 /* AKToneComplementFilterDSPKernel.hpp in Headers */ = {isa = PBXBuildFile; fileRef = C45381311C3A5CBD00A51738 /* AKToneComplementFilterDSPKernel.hpp */; };
		C45381F41C3A5CBD00A51738 /* AKToneFilter.swift in Sources */ = {isa = PBXBuildFile; fileRef = C45381331C3A5CBD00A51738 /* AKToneFilter.swift */; };
		C45381F51C3A5CBD00A51738 /* AKToneFilterAudioUnit.h in Headers */ = {isa = PBXBuildFile; fileRef = C45381341C3A5CBD00A51738 /* AKToneFilterAudioUnit.h */; settings = {ATTRIBUTES = (Public, ); }; };
		C45381F61C3A5CBD00A51738 /* AKToneFilterAudioUnit.mm in Sources */ = {isa = PBXBuildFile; fileRef = C45381351C3A5CBD00A51738 /* AKToneFilterAudioUnit.mm */; };
		C45381F71C3A5CBD00A51738 /* AKToneFilterDSPKernel.hpp in Headers */ = {isa = PBXBuildFile; fileRef = C45381361C3A5CBD00A51738 /* AKToneFilterDSPKernel.hpp */; };
		C45381F81C3A5CBD00A51738 /* AKReverb.swift in Sources */ = {isa = PBXBuildFile; fileRef = C45381391C3A5CBD00A51738 /* AKReverb.swift */; };
		C45381F91C3A5CBD00A51738 /* AKReverb2.swift in Sources */ = {isa = PBXBuildFile; fileRef = C453813A1C3A5CBD00A51738 /* AKReverb2.swift */; };
		C45381FA1C3A5CBD00A51738 /* AKChowningReverb.swift in Sources */ = {isa = PBXBuildFile; fileRef = C453813C1C3A5CBD00A51738 /* AKChowningReverb.swift */; };
		C45381FB1C3A5CBD00A51738 /* AKChowningReverbAudioUnit.h in Headers */ = {isa = PBXBuildFile; fileRef = C453813D1C3A5CBD00A51738 /* AKChowningReverbAudioUnit.h */; settings = {ATTRIBUTES = (Public, ); }; };
		C45381FC1C3A5CBD00A51738 /* AKChowningReverbAudioUnit.mm in Sources */ = {isa = PBXBuildFile; fileRef = C453813E1C3A5CBD00A51738 /* AKChowningReverbAudioUnit.mm */; };
		C45381FD1C3A5CBD00A51738 /* AKChowningReverbDSPKernel.hpp in Headers */ = {isa = PBXBuildFile; fileRef = C453813F1C3A5CBD00A51738 /* AKChowningReverbDSPKernel.hpp */; };
		C45381FE1C3A5CBD00A51738 /* AKCostelloReverb.swift in Sources */ = {isa = PBXBuildFile; fileRef = C45381411C3A5CBD00A51738 /* AKCostelloReverb.swift */; };
		C45381FF1C3A5CBD00A51738 /* AKCostelloReverbAudioUnit.h in Headers */ = {isa = PBXBuildFile; fileRef = C45381421C3A5CBD00A51738 /* AKCostelloReverbAudioUnit.h */; settings = {ATTRIBUTES = (Public, ); }; };
		C45382001C3A5CBD00A51738 /* AKCostelloReverbAudioUnit.mm in Sources */ = {isa = PBXBuildFile; fileRef = C45381431C3A5CBD00A51738 /* AKCostelloReverbAudioUnit.mm */; };
		C45382011C3A5CBD00A51738 /* AKCostelloReverbDSPKernel.hpp in Headers */ = {isa = PBXBuildFile; fileRef = C45381441C3A5CBD00A51738 /* AKCostelloReverbDSPKernel.hpp */; };
		C45382021C3A5CBD00A51738 /* AKFlatFrequencyResponseReverb.swift in Sources */ = {isa = PBXBuildFile; fileRef = C45381461C3A5CBD00A51738 /* AKFlatFrequencyResponseReverb.swift */; };
		C45382031C3A5CBD00A51738 /* AKFlatFrequencyResponseReverbAudioUnit.h in Headers */ = {isa = PBXBuildFile; fileRef = C45381471C3A5CBD00A51738 /* AKFlatFrequencyResponseReverbAudioUnit.h */; settings = {ATTRIBUTES = (Public, ); }; };
		C45382041C3A5CBD00A51738 /* AKFlatFrequencyResponseReverbAudioUnit.mm in Sources */ = {isa = PBXBuildFile; fileRef = C45381481C3A5CBD00A51738 /* AKFlatFrequencyResponseReverbAudioUnit.mm */; };
		C45382051C3A5CBD00A51738 /* AKFlatFrequencyResponseReverbDSPKernel.hpp in Headers */ = {isa = PBXBuildFile; fileRef = C45381491C3A5CBD00A51738 /* AKFlatFrequencyResponseReverbDSPKernel.hpp */; };
		C45382071C3A5CBD00A51738 /* AKOperationGenerator.swift in Sources */ = {isa = PBXBuildFile; fileRef = C453814D1C3A5CBD00A51738 /* AKOperationGenerator.swift */; };
		C45382081C3A5CBD00A51738 /* AKOperationGeneratorAudioUnit.h in Headers */ = {isa = PBXBuildFile; fileRef = C453814E1C3A5CBD00A51738 /* AKOperationGeneratorAudioUnit.h */; settings = {ATTRIBUTES = (Public, ); }; };
		C45382091C3A5CBD00A51738 /* AKOperationGeneratorAudioUnit.mm in Sources */ = {isa = PBXBuildFile; fileRef = C453814F1C3A5CBD00A51738 /* AKOperationGeneratorAudioUnit.mm */; };
		C453820A1C3A5CBD00A51738 /* AKOperationGeneratorDSPKernel.hpp in Headers */ = {isa = PBXBuildFile; fileRef = C45381501C3A5CBD00A51738 /* AKOperationGeneratorDSPKernel.hpp */; };
		C453820B1C3A5CBD00A51738 /* AKPinkNoise.swift in Sources */ = {isa = PBXBuildFile; fileRef = C45381531C3A5CBD00A51738 /* AKPinkNoise.swift */; };
		C453820C1C3A5CBD00A51738 /* AKPinkNoiseAudioUnit.h in Headers */ = {isa = PBXBuildFile; fileRef = C45381541C3A5CBD00A51738 /* AKPinkNoiseAudioUnit.h */; settings = {ATTRIBUTES = (Public, ); }; };
		C453820D1C3A5CBD00A51738 /* AKPinkNoiseAudioUnit.mm in Sources */ = {isa = PBXBuildFile; fileRef = C45381551C3A5CBD00A51738 /* AKPinkNoiseAudioUnit.mm */; };
		C453820E1C3A5CBD00A51738 /* AKPinkNoiseDSPKernel.hpp in Headers */ = {isa = PBXBuildFile; fileRef = C45381561C3A5CBD00A51738 /* AKPinkNoiseDSPKernel.hpp */; };
		C453820F1C3A5CBD00A51738 /* AKWhiteNoise.swift in Sources */ = {isa = PBXBuildFile; fileRef = C45381581C3A5CBD00A51738 /* AKWhiteNoise.swift */; };
		C45382101C3A5CBD00A51738 /* AKWhiteNoiseAudioUnit.h in Headers */ = {isa = PBXBuildFile; fileRef = C45381591C3A5CBD00A51738 /* AKWhiteNoiseAudioUnit.h */; settings = {ATTRIBUTES = (Public, ); }; };
		C45382111C3A5CBD00A51738 /* AKWhiteNoiseAudioUnit.mm in Sources */ = {isa = PBXBuildFile; fileRef = C453815A1C3A5CBD00A51738 /* AKWhiteNoiseAudioUnit.mm */; };
		C45382121C3A5CBD00A51738 /* AKWhiteNoiseDSPKernel.hpp in Headers */ = {isa = PBXBuildFile; fileRef = C453815B1C3A5CBD00A51738 /* AKWhiteNoiseDSPKernel.hpp */; };
		C45382131C3A5CBD00A51738 /* AKFMOscillator.swift in Sources */ = {isa = PBXBuildFile; fileRef = C453815E1C3A5CBD00A51738 /* AKFMOscillator.swift */; };
		C45382141C3A5CBD00A51738 /* AKFMOscillatorAudioUnit.h in Headers */ = {isa = PBXBuildFile; fileRef = C453815F1C3A5CBD00A51738 /* AKFMOscillatorAudioUnit.h */; settings = {ATTRIBUTES = (Public, ); }; };
		C45382151C3A5CBD00A51738 /* AKFMOscillatorAudioUnit.mm in Sources */ = {isa = PBXBuildFile; fileRef = C45381601C3A5CBD00A51738 /* AKFMOscillatorAudioUnit.mm */; };
		C45382161C3A5CBD00A51738 /* AKFMOscillatorDSPKernel.hpp in Headers */ = {isa = PBXBuildFile; fileRef = C45381611C3A5CBD00A51738 /* AKFMOscillatorDSPKernel.hpp */; };
		C45382171C3A5CBD00A51738 /* AKOscillator.swift in Sources */ = {isa = PBXBuildFile; fileRef = C45381631C3A5CBD00A51738 /* AKOscillator.swift */; };
		C45382181C3A5CBD00A51738 /* AKOscillatorAudioUnit.h in Headers */ = {isa = PBXBuildFile; fileRef = C45381641C3A5CBD00A51738 /* AKOscillatorAudioUnit.h */; settings = {ATTRIBUTES = (Public, ); }; };
		C45382191C3A5CBD00A51738 /* AKOscillatorAudioUnit.mm in Sources */ = {isa = PBXBuildFile; fileRef = C45381651C3A5CBD00A51738 /* AKOscillatorAudioUnit.mm */; };
		C453821A1C3A5CBD00A51738 /* AKOscillatorDSPKernel.hpp in Headers */ = {isa = PBXBuildFile; fileRef = C45381661C3A5CBD00A51738 /* AKOscillatorDSPKernel.hpp */; };
		C453822F1C3A5CBD00A51738 /* AKMixer.swift in Sources */ = {isa = PBXBuildFile; fileRef = C45381821C3A5CBD00A51738 /* AKMixer.swift */; };
		C45464021C6978240087394B /* AKVariSpeed.swift in Sources */ = {isa = PBXBuildFile; fileRef = C45464011C6978240087394B /* AKVariSpeed.swift */; };
		C46781AA1C1C277B0000BF29 /* AKNodeFFTPlot.swift in Sources */ = {isa = PBXBuildFile; fileRef = C46781A81C1C277B0000BF29 /* AKNodeFFTPlot.swift */; };
		C46781AB1C1C277B0000BF29 /* AKNodeOutputPlot.swift in Sources */ = {isa = PBXBuildFile; fileRef = C46781A91C1C277B0000BF29 /* AKNodeOutputPlot.swift */; };
		C46809811CEED72800ADFC05 /* AKPitchShifter.swift in Sources */ = {isa = PBXBuildFile; fileRef = C468097D1CEED72800ADFC05 /* AKPitchShifter.swift */; };
		C46809821CEED72800ADFC05 /* AKPitchShifterAudioUnit.h in Headers */ = {isa = PBXBuildFile; fileRef = C468097E1CEED72800ADFC05 /* AKPitchShifterAudioUnit.h */; settings = {ATTRIBUTES = (Public, ); }; };
		C46809831CEED72800ADFC05 /* AKPitchShifterAudioUnit.mm in Sources */ = {isa = PBXBuildFile; fileRef = C468097F1CEED72800ADFC05 /* AKPitchShifterAudioUnit.mm */; };
		C46809841CEED72800ADFC05 /* AKPitchShifterDSPKernel.hpp in Headers */ = {isa = PBXBuildFile; fileRef = C46809801CEED72800ADFC05 /* AKPitchShifterDSPKernel.hpp */; };
		C46809861CEED77A00ADFC05 /* pshift.c in Sources */ = {isa = PBXBuildFile; fileRef = C46809851CEED77A00ADFC05 /* pshift.c */; };
		C46C79791C4CF9F000F6CE3D /* AKDrumSynths.swift in Sources */ = {isa = PBXBuildFile; fileRef = C46C79731C4CF9F000F6CE3D /* AKDrumSynths.swift */; };
		C474B16F1CE43BF300EB8D8E /* AKAmplitudeTap.swift in Sources */ = {isa = PBXBuildFile; fileRef = C474B16D1CE43BF300EB8D8E /* AKAmplitudeTap.swift */; };
		C474B1701CE43BF300EB8D8E /* AKFFTTap.swift in Sources */ = {isa = PBXBuildFile; fileRef = C474B16E1CE43BF300EB8D8E /* AKFFTTap.swift */; };
		C484438A1C311C4F007BE794 /* triggeredWithEnvelope.swift in Sources */ = {isa = PBXBuildFile; fileRef = C48443891C311C4F007BE794 /* triggeredWithEnvelope.swift */; };
		C484438D1C311C59007BE794 /* AKParameter.swift in Sources */ = {isa = PBXBuildFile; fileRef = C484438B1C311C59007BE794 /* AKParameter.swift */; };
		C484438E1C311C59007BE794 /* AKStereoOperation.swift in Sources */ = {isa = PBXBuildFile; fileRef = C484438C1C311C59007BE794 /* AKStereoOperation.swift */; };
		C48444F81C370329007BE794 /* sawtooth.swift in Sources */ = {isa = PBXBuildFile; fileRef = C48444F51C370329007BE794 /* sawtooth.swift */; };
		C48444F91C370329007BE794 /* square.swift in Sources */ = {isa = PBXBuildFile; fileRef = C48444F61C370329007BE794 /* square.swift */; };
		C48444FA1C370329007BE794 /* triangle.swift in Sources */ = {isa = PBXBuildFile; fileRef = C48444F71C370329007BE794 /* triangle.swift */; };
		C48444FD1C370339007BE794 /* pluckedString.swift in Sources */ = {isa = PBXBuildFile; fileRef = C48444FC1C370339007BE794 /* pluckedString.swift */; };
		C49DCD411D2100AB00BF018A /* AKFMOscillatorBank.swift in Sources */ = {isa = PBXBuildFile; fileRef = C49DCD3D1D2100AB00BF018A /* AKFMOscillatorBank.swift */; };
		C49DCD421D2100AB00BF018A /* AKFMOscillatorBankAudioUnit.h in Headers */ = {isa = PBXBuildFile; fileRef = C49DCD3E1D2100AB00BF018A /* AKFMOscillatorBankAudioUnit.h */; settings = {ATTRIBUTES = (Public, ); }; };
		C49DCD431D2100AB00BF018A /* AKFMOscillatorBankAudioUnit.mm in Sources */ = {isa = PBXBuildFile; fileRef = C49DCD3F1D2100AB00BF018A /* AKFMOscillatorBankAudioUnit.mm */; };
		C49DCD441D2100AB00BF018A /* AKFMOscillatorBankDSPKernel.hpp in Headers */ = {isa = PBXBuildFile; fileRef = C49DCD401D2100AB00BF018A /* AKFMOscillatorBankDSPKernel.hpp */; };
		C49DCD4A1D2100B400BF018A /* AKMorphingOscillatorBank.swift in Sources */ = {isa = PBXBuildFile; fileRef = C49DCD461D2100B400BF018A /* AKMorphingOscillatorBank.swift */; };
		C49DCD4B1D2100B400BF018A /* AKMorphingOscillatorBankAudioUnit.h in Headers */ = {isa = PBXBuildFile; fileRef = C49DCD471D2100B400BF018A /* AKMorphingOscillatorBankAudioUnit.h */; settings = {ATTRIBUTES = (Public, ); }; };
		C49DCD4C1D2100B400BF018A /* AKMorphingOscillatorBankAudioUnit.mm in Sources */ = {isa = PBXBuildFile; fileRef = C49DCD481D2100B400BF018A /* AKMorphingOscillatorBankAudioUnit.mm */; };
		C49DCD4D1D2100B400BF018A /* AKMorphingOscillatorBankDSPKernel.hpp in Headers */ = {isa = PBXBuildFile; fileRef = C49DCD491D2100B400BF018A /* AKMorphingOscillatorBankDSPKernel.hpp */; };
		C49DCD5D1D2100BF00BF018A /* AKOscillatorBank.swift in Sources */ = {isa = PBXBuildFile; fileRef = C49DCD4F1D2100BF00BF018A /* AKOscillatorBank.swift */; };
		C49DCD5E1D2100BF00BF018A /* AKOscillatorBankAudioUnit.h in Headers */ = {isa = PBXBuildFile; fileRef = C49DCD501D2100BF00BF018A /* AKOscillatorBankAudioUnit.h */; settings = {ATTRIBUTES = (Public, ); }; };
		C49DCD5F1D2100BF00BF018A /* AKOscillatorBankAudioUnit.mm in Sources */ = {isa = PBXBuildFile; fileRef = C49DCD511D2100BF00BF018A /* AKOscillatorBankAudioUnit.mm */; };
		C49DCD601D2100BF00BF018A /* AKOscillatorBankDSPKernel.hpp in Headers */ = {isa = PBXBuildFile; fileRef = C49DCD521D2100BF00BF018A /* AKOscillatorBankDSPKernel.hpp */; };
		C49DCD611D2100BF00BF018A /* AKPWMOscillator.swift in Sources */ = {isa = PBXBuildFile; fileRef = C49DCD541D2100BF00BF018A /* AKPWMOscillator.swift */; };
		C49DCD621D2100BF00BF018A /* AKPWMOscillatorAudioUnit.h in Headers */ = {isa = PBXBuildFile; fileRef = C49DCD551D2100BF00BF018A /* AKPWMOscillatorAudioUnit.h */; settings = {ATTRIBUTES = (Public, ); }; };
		C49DCD631D2100BF00BF018A /* AKPWMOscillatorAudioUnit.mm in Sources */ = {isa = PBXBuildFile; fileRef = C49DCD561D2100BF00BF018A /* AKPWMOscillatorAudioUnit.mm */; };
		C49DCD641D2100BF00BF018A /* AKPWMOscillatorDSPKernel.hpp in Headers */ = {isa = PBXBuildFile; fileRef = C49DCD571D2100BF00BF018A /* AKPWMOscillatorDSPKernel.hpp */; };
		C49DCD651D2100BF00BF018A /* AKPWMOscillatorBank.swift in Sources */ = {isa = PBXBuildFile; fileRef = C49DCD591D2100BF00BF018A /* AKPWMOscillatorBank.swift */; };
		C49DCD661D2100BF00BF018A /* AKPWMOscillatorBankAudioUnit.h in Headers */ = {isa = PBXBuildFile; fileRef = C49DCD5A1D2100BF00BF018A /* AKPWMOscillatorBankAudioUnit.h */; settings = {ATTRIBUTES = (Public, ); }; };
		C49DCD671D2100BF00BF018A /* AKPWMOscillatorBankAudioUnit.mm in Sources */ = {isa = PBXBuildFile; fileRef = C49DCD5B1D2100BF00BF018A /* AKPWMOscillatorBankAudioUnit.mm */; };
		C49DCD681D2100BF00BF018A /* AKPWMOscillatorBankDSPKernel.hpp in Headers */ = {isa = PBXBuildFile; fileRef = C49DCD5C1D2100BF00BF018A /* AKPWMOscillatorBankDSPKernel.hpp */; };
		C49E9E171D2B4BE600E5E8BF /* AKAudioFile+ConvenienceInitializers.swift in Sources */ = {isa = PBXBuildFile; fileRef = C49E9E131D2B4BE600E5E8BF /* AKAudioFile+ConvenienceInitializers.swift */; };
		C49E9E181D2B4BE600E5E8BF /* AKAudioFile+Exporting.swift in Sources */ = {isa = PBXBuildFile; fileRef = C49E9E141D2B4BE600E5E8BF /* AKAudioFile+Exporting.swift */; };
		C49E9E191D2B4BE600E5E8BF /* AKAudioFile+Processing.swift in Sources */ = {isa = PBXBuildFile; fileRef = C49E9E151D2B4BE600E5E8BF /* AKAudioFile+Processing.swift */; };
		C49E9E1A1D2B4BE600E5E8BF /* AKAudioFile.swift in Sources */ = {isa = PBXBuildFile; fileRef = C49E9E161D2B4BE600E5E8BF /* AKAudioFile.swift */; };
		C49F29341D1626B9000A2D2F /* AKFlute.swift in Sources */ = {isa = PBXBuildFile; fileRef = C49F29301D1626B9000A2D2F /* AKFlute.swift */; };
		C49F29351D1626B9000A2D2F /* AKFluteAudioUnit.h in Headers */ = {isa = PBXBuildFile; fileRef = C49F29311D1626B9000A2D2F /* AKFluteAudioUnit.h */; settings = {ATTRIBUTES = (Public, ); }; };
		C49F29361D1626B9000A2D2F /* AKFluteAudioUnit.mm in Sources */ = {isa = PBXBuildFile; fileRef = C49F29321D1626B9000A2D2F /* AKFluteAudioUnit.mm */; };
		C49F29371D1626B9000A2D2F /* AKFluteDSPKernel.hpp in Headers */ = {isa = PBXBuildFile; fileRef = C49F29331D1626B9000A2D2F /* AKFluteDSPKernel.hpp */; };
		C4A662901CCB146A00A38B90 /* BufferedAudioBus.hpp in Headers */ = {isa = PBXBuildFile; fileRef = C4A6628C1CCB146A00A38B90 /* BufferedAudioBus.hpp */; };
		C4A662911CCB146A00A38B90 /* DSPKernel.hpp in Headers */ = {isa = PBXBuildFile; fileRef = C4A6628D1CCB146A00A38B90 /* DSPKernel.hpp */; };
		C4A662921CCB146A00A38B90 /* DSPKernel.mm in Sources */ = {isa = PBXBuildFile; fileRef = C4A6628E1CCB146A00A38B90 /* DSPKernel.mm */; };
		C4A662931CCB146A00A38B90 /* ParameterRamper.hpp in Headers */ = {isa = PBXBuildFile; fileRef = C4A6628F1CCB146A00A38B90 /* ParameterRamper.hpp */; };
		C4A916961C25083A006C1A15 /* metronome.swift in Sources */ = {isa = PBXBuildFile; fileRef = C4A916921C25083A006C1A15 /* metronome.swift */; };
		C4A916971C25083A006C1A15 /* periodicTrigger.swift in Sources */ = {isa = PBXBuildFile; fileRef = C4A916931C25083A006C1A15 /* periodicTrigger.swift */; };
		C4A916981C25083A006C1A15 /* portamento.swift in Sources */ = {isa = PBXBuildFile; fileRef = C4A916941C25083A006C1A15 /* portamento.swift */; };
		C4ABF5371C82AEC00078EE8E /* AKMetalBar.swift in Sources */ = {isa = PBXBuildFile; fileRef = C4ABF5331C82AEC00078EE8E /* AKMetalBar.swift */; };
		C4ABF5381C82AEC00078EE8E /* AKMetalBarAudioUnit.h in Headers */ = {isa = PBXBuildFile; fileRef = C4ABF5341C82AEC00078EE8E /* AKMetalBarAudioUnit.h */; settings = {ATTRIBUTES = (Public, ); }; };
		C4ABF5391C82AEC00078EE8E /* AKMetalBarAudioUnit.mm in Sources */ = {isa = PBXBuildFile; fileRef = C4ABF5351C82AEC00078EE8E /* AKMetalBarAudioUnit.mm */; };
		C4ABF53A1C82AEC00078EE8E /* AKMetalBarDSPKernel.hpp in Headers */ = {isa = PBXBuildFile; fileRef = C4ABF5361C82AEC00078EE8E /* AKMetalBarDSPKernel.hpp */; };
		C4AC8BCA1C4E292D009EA58E /* AKCompressor.swift in Sources */ = {isa = PBXBuildFile; fileRef = C4AC8BC71C4E292D009EA58E /* AKCompressor.swift */; };
		C4AC8BCB1C4E292D009EA58E /* AKExpander.swift in Sources */ = {isa = PBXBuildFile; fileRef = C4AC8BC91C4E292D009EA58E /* AKExpander.swift */; };
		C4B191FA1C3B342800C0F330 /* CUI.h in Headers */ = {isa = PBXBuildFile; fileRef = C4B191351C3B342800C0F330 /* CUI.h */; };
		C4B191FB1C3B342800C0F330 /* fft.c in Sources */ = {isa = PBXBuildFile; fileRef = C4B191371C3B342800C0F330 /* fft.c */; };
		C4B191FC1C3B342800C0F330 /* ini.c in Sources */ = {isa = PBXBuildFile; fileRef = C4B191391C3B342800C0F330 /* ini.c */; };
		C4B191FD1C3B342800C0F330 /* ini.h in Headers */ = {isa = PBXBuildFile; fileRef = C4B1913A1C3B342800C0F330 /* ini.h */; };
		C4B191FF1C3B342800C0F330 /* _kiss_fft_guts.h in Headers */ = {isa = PBXBuildFile; fileRef = C4B1913D1C3B342800C0F330 /* _kiss_fft_guts.h */; };
		C4B192011C3B342800C0F330 /* kiss_fft.c in Sources */ = {isa = PBXBuildFile; fileRef = C4B1913F1C3B342800C0F330 /* kiss_fft.c */; };
		C4B192021C3B342800C0F330 /* kiss_fft.h in Headers */ = {isa = PBXBuildFile; fileRef = C4B191401C3B342800C0F330 /* kiss_fft.h */; };
		C4B192031C3B342800C0F330 /* kiss_fftr.c in Sources */ = {isa = PBXBuildFile; fileRef = C4B191411C3B342800C0F330 /* kiss_fftr.c */; };
		C4B192041C3B342800C0F330 /* kiss_fftr.h in Headers */ = {isa = PBXBuildFile; fileRef = C4B191421C3B342800C0F330 /* kiss_fftr.h */; };
		C4B192061C3B342800C0F330 /* allpass.c in Sources */ = {isa = PBXBuildFile; fileRef = C4B191451C3B342800C0F330 /* allpass.c */; };
		C4B192071C3B342800C0F330 /* atone.c in Sources */ = {isa = PBXBuildFile; fileRef = C4B191461C3B342800C0F330 /* atone.c */; };
		C4B192081C3B342800C0F330 /* autowah.c in Sources */ = {isa = PBXBuildFile; fileRef = C4B191471C3B342800C0F330 /* autowah.c */; };
		C4B192091C3B342800C0F330 /* bal.c in Sources */ = {isa = PBXBuildFile; fileRef = C4B191481C3B342800C0F330 /* bal.c */; };
		C4B1920A1C3B342800C0F330 /* bar.c in Sources */ = {isa = PBXBuildFile; fileRef = C4B191491C3B342800C0F330 /* bar.c */; };
		C4B1920B1C3B342800C0F330 /* base.c in Sources */ = {isa = PBXBuildFile; fileRef = C4B1914A1C3B342800C0F330 /* base.c */; };
		C4B1920C1C3B342800C0F330 /* biquad.c in Sources */ = {isa = PBXBuildFile; fileRef = C4B1914B1C3B342800C0F330 /* biquad.c */; };
		C4B1920D1C3B342800C0F330 /* biscale.c in Sources */ = {isa = PBXBuildFile; fileRef = C4B1914C1C3B342800C0F330 /* biscale.c */; };
		C4B1920E1C3B342800C0F330 /* bitcrush.c in Sources */ = {isa = PBXBuildFile; fileRef = C4B1914D1C3B342800C0F330 /* bitcrush.c */; };
		C4B1920F1C3B342800C0F330 /* blsaw.c in Sources */ = {isa = PBXBuildFile; fileRef = C4B1914E1C3B342800C0F330 /* blsaw.c */; };
		C4B192101C3B342800C0F330 /* blsquare.c in Sources */ = {isa = PBXBuildFile; fileRef = C4B1914F1C3B342800C0F330 /* blsquare.c */; };
		C4B192111C3B342800C0F330 /* bltriangle.c in Sources */ = {isa = PBXBuildFile; fileRef = C4B191501C3B342800C0F330 /* bltriangle.c */; };
		C4B192121C3B342800C0F330 /* butbp.c in Sources */ = {isa = PBXBuildFile; fileRef = C4B191511C3B342800C0F330 /* butbp.c */; };
		C4B192131C3B342800C0F330 /* butbr.c in Sources */ = {isa = PBXBuildFile; fileRef = C4B191521C3B342800C0F330 /* butbr.c */; };
		C4B192141C3B342800C0F330 /* buthp.c in Sources */ = {isa = PBXBuildFile; fileRef = C4B191531C3B342800C0F330 /* buthp.c */; };
		C4B192151C3B342800C0F330 /* butlp.c in Sources */ = {isa = PBXBuildFile; fileRef = C4B191541C3B342800C0F330 /* butlp.c */; };
		C4B192161C3B342800C0F330 /* clip.c in Sources */ = {isa = PBXBuildFile; fileRef = C4B191551C3B342800C0F330 /* clip.c */; };
		C4B192171C3B342800C0F330 /* comb.c in Sources */ = {isa = PBXBuildFile; fileRef = C4B191561C3B342800C0F330 /* comb.c */; };
		C4B192181C3B342800C0F330 /* conv.c in Sources */ = {isa = PBXBuildFile; fileRef = C4B191571C3B342800C0F330 /* conv.c */; };
		C4B192191C3B342800C0F330 /* count.c in Sources */ = {isa = PBXBuildFile; fileRef = C4B191581C3B342800C0F330 /* count.c */; };
		C4B1921A1C3B342800C0F330 /* dcblock.c in Sources */ = {isa = PBXBuildFile; fileRef = C4B191591C3B342800C0F330 /* dcblock.c */; };
		C4B1921B1C3B342800C0F330 /* delay.c in Sources */ = {isa = PBXBuildFile; fileRef = C4B1915A1C3B342800C0F330 /* delay.c */; };
		C4B1921C1C3B342800C0F330 /* dist.c in Sources */ = {isa = PBXBuildFile; fileRef = C4B1915B1C3B342800C0F330 /* dist.c */; };
		C4B1921D1C3B342800C0F330 /* dmetro.c in Sources */ = {isa = PBXBuildFile; fileRef = C4B1915C1C3B342800C0F330 /* dmetro.c */; };
		C4B1921E1C3B342800C0F330 /* drip.c in Sources */ = {isa = PBXBuildFile; fileRef = C4B1915D1C3B342800C0F330 /* drip.c */; };
		C4B1921F1C3B342800C0F330 /* dtrig.c in Sources */ = {isa = PBXBuildFile; fileRef = C4B1915E1C3B342800C0F330 /* dtrig.c */; };
		C4B192201C3B342800C0F330 /* dust.c in Sources */ = {isa = PBXBuildFile; fileRef = C4B1915F1C3B342800C0F330 /* dust.c */; };
		C4B192211C3B342800C0F330 /* eqfil.c in Sources */ = {isa = PBXBuildFile; fileRef = C4B191601C3B342800C0F330 /* eqfil.c */; };
		C4B192221C3B342800C0F330 /* expon.c in Sources */ = {isa = PBXBuildFile; fileRef = C4B191611C3B342800C0F330 /* expon.c */; };
		C4B192231C3B342800C0F330 /* fftwrapper.c in Sources */ = {isa = PBXBuildFile; fileRef = C4B191621C3B342800C0F330 /* fftwrapper.c */; };
		C4B192241C3B342800C0F330 /* fofilt.c in Sources */ = {isa = PBXBuildFile; fileRef = C4B191631C3B342800C0F330 /* fofilt.c */; };
		C4B192251C3B342800C0F330 /* fold.c in Sources */ = {isa = PBXBuildFile; fileRef = C4B191641C3B342800C0F330 /* fold.c */; };
		C4B192261C3B342800C0F330 /* foo.c in Sources */ = {isa = PBXBuildFile; fileRef = C4B191651C3B342800C0F330 /* foo.c */; };
		C4B192271C3B342800C0F330 /* fosc.c in Sources */ = {isa = PBXBuildFile; fileRef = C4B191661C3B342800C0F330 /* fosc.c */; };
		C4B192281C3B342800C0F330 /* ftbl.c in Sources */ = {isa = PBXBuildFile; fileRef = C4B191671C3B342800C0F330 /* ftbl.c */; };
		C4B192291C3B342800C0F330 /* gbuzz.c in Sources */ = {isa = PBXBuildFile; fileRef = C4B191681C3B342800C0F330 /* gbuzz.c */; };
		C4B1922A1C3B342800C0F330 /* in.c in Sources */ = {isa = PBXBuildFile; fileRef = C4B191691C3B342800C0F330 /* in.c */; };
		C4B1922B1C3B342800C0F330 /* jcrev.c in Sources */ = {isa = PBXBuildFile; fileRef = C4B1916A1C3B342800C0F330 /* jcrev.c */; };
		C4B1922C1C3B342800C0F330 /* jitter.c in Sources */ = {isa = PBXBuildFile; fileRef = C4B1916B1C3B342800C0F330 /* jitter.c */; };
		C4B1922D1C3B342800C0F330 /* line.c in Sources */ = {isa = PBXBuildFile; fileRef = C4B1916C1C3B342800C0F330 /* line.c */; };
		C4B1922E1C3B342800C0F330 /* lpf18.c in Sources */ = {isa = PBXBuildFile; fileRef = C4B1916D1C3B342800C0F330 /* lpf18.c */; };
		C4B1922F1C3B342800C0F330 /* maygate.c in Sources */ = {isa = PBXBuildFile; fileRef = C4B1916E1C3B342800C0F330 /* maygate.c */; };
		C4B192301C3B342800C0F330 /* metro.c in Sources */ = {isa = PBXBuildFile; fileRef = C4B1916F1C3B342800C0F330 /* metro.c */; };
		C4B192311C3B342800C0F330 /* mincer.c in Sources */ = {isa = PBXBuildFile; fileRef = C4B191701C3B342800C0F330 /* mincer.c */; };
		C4B192321C3B342800C0F330 /* mode.c in Sources */ = {isa = PBXBuildFile; fileRef = C4B191711C3B342800C0F330 /* mode.c */; };
		C4B192331C3B342800C0F330 /* moogladder.c in Sources */ = {isa = PBXBuildFile; fileRef = C4B191721C3B342800C0F330 /* moogladder.c */; };
		C4B192341C3B342800C0F330 /* noise.c in Sources */ = {isa = PBXBuildFile; fileRef = C4B191731C3B342800C0F330 /* noise.c */; };
		C4B192351C3B342800C0F330 /* osc.c in Sources */ = {isa = PBXBuildFile; fileRef = C4B191741C3B342800C0F330 /* osc.c */; };
		C4B192361C3B342800C0F330 /* padsynth.c in Sources */ = {isa = PBXBuildFile; fileRef = C4B191751C3B342800C0F330 /* padsynth.c */; };
		C4B192371C3B342800C0F330 /* pan2.c in Sources */ = {isa = PBXBuildFile; fileRef = C4B191761C3B342800C0F330 /* pan2.c */; };
		C4B192381C3B342800C0F330 /* panst.c in Sources */ = {isa = PBXBuildFile; fileRef = C4B191771C3B342800C0F330 /* panst.c */; };
		C4B192391C3B342800C0F330 /* pareq.c in Sources */ = {isa = PBXBuildFile; fileRef = C4B191781C3B342800C0F330 /* pareq.c */; };
		C4B1923A1C3B342800C0F330 /* phaser.c in Sources */ = {isa = PBXBuildFile; fileRef = C4B191791C3B342800C0F330 /* phaser.c */; };
		C4B1923B1C3B342800C0F330 /* phasor.c in Sources */ = {isa = PBXBuildFile; fileRef = C4B1917A1C3B342800C0F330 /* phasor.c */; };
		C4B1923C1C3B342800C0F330 /* pinknoise.c in Sources */ = {isa = PBXBuildFile; fileRef = C4B1917B1C3B342800C0F330 /* pinknoise.c */; };
		C4B1923E1C3B342800C0F330 /* pluck.c in Sources */ = {isa = PBXBuildFile; fileRef = C4B1917D1C3B342800C0F330 /* pluck.c */; };
		C4B1923F1C3B342800C0F330 /* port.c in Sources */ = {isa = PBXBuildFile; fileRef = C4B1917E1C3B342800C0F330 /* port.c */; };
		C4B192401C3B342800C0F330 /* posc3.c in Sources */ = {isa = PBXBuildFile; fileRef = C4B1917F1C3B342800C0F330 /* posc3.c */; };
		C4B192411C3B342800C0F330 /* progress.c in Sources */ = {isa = PBXBuildFile; fileRef = C4B191801C3B342800C0F330 /* progress.c */; };
		C4B192421C3B342800C0F330 /* prop.c in Sources */ = {isa = PBXBuildFile; fileRef = C4B191811C3B342800C0F330 /* prop.c */; };
		C4B192431C3B342800C0F330 /* randh.c in Sources */ = {isa = PBXBuildFile; fileRef = C4B191821C3B342800C0F330 /* randh.c */; };
		C4B192441C3B342800C0F330 /* randi.c in Sources */ = {isa = PBXBuildFile; fileRef = C4B191831C3B342800C0F330 /* randi.c */; };
		C4B192451C3B342800C0F330 /* randmt.c in Sources */ = {isa = PBXBuildFile; fileRef = C4B191841C3B342800C0F330 /* randmt.c */; };
		C4B192461C3B342800C0F330 /* random.c in Sources */ = {isa = PBXBuildFile; fileRef = C4B191851C3B342800C0F330 /* random.c */; };
		C4B192471C3B342800C0F330 /* reverse.c in Sources */ = {isa = PBXBuildFile; fileRef = C4B191861C3B342800C0F330 /* reverse.c */; };
		C4B192481C3B342800C0F330 /* revsc.c in Sources */ = {isa = PBXBuildFile; fileRef = C4B191871C3B342800C0F330 /* revsc.c */; };
		C4B192491C3B342800C0F330 /* rms.c in Sources */ = {isa = PBXBuildFile; fileRef = C4B191881C3B342800C0F330 /* rms.c */; };
		C4B1924A1C3B342800C0F330 /* rpt.c in Sources */ = {isa = PBXBuildFile; fileRef = C4B191891C3B342800C0F330 /* rpt.c */; };
		C4B1924B1C3B342800C0F330 /* samphold.c in Sources */ = {isa = PBXBuildFile; fileRef = C4B1918A1C3B342800C0F330 /* samphold.c */; };
		C4B1924C1C3B342800C0F330 /* scale.c in Sources */ = {isa = PBXBuildFile; fileRef = C4B1918B1C3B342800C0F330 /* scale.c */; };
		C4B1924D1C3B342800C0F330 /* streson.c in Sources */ = {isa = PBXBuildFile; fileRef = C4B1918C1C3B342800C0F330 /* streson.c */; };
		C4B1924E1C3B342800C0F330 /* switch.c in Sources */ = {isa = PBXBuildFile; fileRef = C4B1918D1C3B342800C0F330 /* switch.c */; };
		C4B1924F1C3B342800C0F330 /* tabread.c in Sources */ = {isa = PBXBuildFile; fileRef = C4B1918E1C3B342800C0F330 /* tabread.c */; };
		C4B192501C3B342800C0F330 /* tadsr.c in Sources */ = {isa = PBXBuildFile; fileRef = C4B1918F1C3B342800C0F330 /* tadsr.c */; };
		C4B192511C3B342800C0F330 /* tbvcf.c in Sources */ = {isa = PBXBuildFile; fileRef = C4B191901C3B342800C0F330 /* tbvcf.c */; };
		C4B192521C3B342800C0F330 /* tenv.c in Sources */ = {isa = PBXBuildFile; fileRef = C4B191911C3B342800C0F330 /* tenv.c */; };
		C4B192531C3B342800C0F330 /* tenv2.c in Sources */ = {isa = PBXBuildFile; fileRef = C4B191921C3B342800C0F330 /* tenv2.c */; };
		C4B192541C3B342800C0F330 /* tenvx.c in Sources */ = {isa = PBXBuildFile; fileRef = C4B191931C3B342800C0F330 /* tenvx.c */; };
		C4B192551C3B342800C0F330 /* tevent.c in Sources */ = {isa = PBXBuildFile; fileRef = C4B191941C3B342800C0F330 /* tevent.c */; };
		C4B192561C3B342800C0F330 /* thresh.c in Sources */ = {isa = PBXBuildFile; fileRef = C4B191951C3B342800C0F330 /* thresh.c */; };
		C4B192571C3B342800C0F330 /* tin.c in Sources */ = {isa = PBXBuildFile; fileRef = C4B191961C3B342800C0F330 /* tin.c */; };
		C4B192581C3B342800C0F330 /* tone.c in Sources */ = {isa = PBXBuildFile; fileRef = C4B191971C3B342800C0F330 /* tone.c */; };
		C4B192591C3B342800C0F330 /* trand.c in Sources */ = {isa = PBXBuildFile; fileRef = C4B191981C3B342800C0F330 /* trand.c */; };
		C4B1925A1C3B342800C0F330 /* tseq.c in Sources */ = {isa = PBXBuildFile; fileRef = C4B191991C3B342800C0F330 /* tseq.c */; };
		C4B1925B1C3B342800C0F330 /* vdelay.c in Sources */ = {isa = PBXBuildFile; fileRef = C4B1919A1C3B342800C0F330 /* vdelay.c */; };
		C4B1925C1C3B342800C0F330 /* zitarev.c in Sources */ = {isa = PBXBuildFile; fileRef = C4B1919B1C3B342800C0F330 /* zitarev.c */; };
		C4B1925D1C3B342800C0F330 /* soundpipe.h in Headers */ = {isa = PBXBuildFile; fileRef = C4B1919C1C3B342800C0F330 /* soundpipe.h */; };
		C4B1925E1C3B342800C0F330 /* md5.c in Sources */ = {isa = PBXBuildFile; fileRef = C4B1919E1C3B342800C0F330 /* md5.c */; };
		C4B1925F1C3B342800C0F330 /* md5.h in Headers */ = {isa = PBXBuildFile; fileRef = C4B1919F1C3B342800C0F330 /* md5.h */; };
		C4B192601C3B342800C0F330 /* test.c in Sources */ = {isa = PBXBuildFile; fileRef = C4B191A01C3B342800C0F330 /* test.c */; };
		C4B192611C3B342800C0F330 /* test.h in Headers */ = {isa = PBXBuildFile; fileRef = C4B191A11C3B342800C0F330 /* test.h */; };
		C4B192621C3B342800C0F330 /* func.c in Sources */ = {isa = PBXBuildFile; fileRef = C4B191A31C3B342800C0F330 /* func.c */; };
		C4B192631C3B342800C0F330 /* plumber.h in Headers */ = {isa = PBXBuildFile; fileRef = C4B191A51C3B342800C0F330 /* plumber.h */; };
		C4B192641C3B342800C0F330 /* sporth.h in Headers */ = {isa = PBXBuildFile; fileRef = C4B191A61C3B342800C0F330 /* sporth.h */; };
		C4B192651C3B342800C0F330 /* ugens.h in Headers */ = {isa = PBXBuildFile; fileRef = C4B191A71C3B342800C0F330 /* ugens.h */; };
		C4B192661C3B342800C0F330 /* hash.c in Sources */ = {isa = PBXBuildFile; fileRef = C4B191A81C3B342800C0F330 /* hash.c */; };
		C4B192671C3B342800C0F330 /* parse.c in Sources */ = {isa = PBXBuildFile; fileRef = C4B191A91C3B342800C0F330 /* parse.c */; };
		C4B192681C3B342800C0F330 /* plumber.c in Sources */ = {isa = PBXBuildFile; fileRef = C4B191AA1C3B342800C0F330 /* plumber.c */; };
		C4B192691C3B342800C0F330 /* stack.c in Sources */ = {isa = PBXBuildFile; fileRef = C4B191AB1C3B342800C0F330 /* stack.c */; };
		C4B1926A1C3B342800C0F330 /* allpass.c in Sources */ = {isa = PBXBuildFile; fileRef = C4B191AD1C3B342800C0F330 /* allpass.c */; };
		C4B1926B1C3B342800C0F330 /* atone.c in Sources */ = {isa = PBXBuildFile; fileRef = C4B191AE1C3B342800C0F330 /* atone.c */; };
		C4B1926C1C3B342800C0F330 /* autowah.c in Sources */ = {isa = PBXBuildFile; fileRef = C4B191AF1C3B342800C0F330 /* autowah.c */; };
		C4B1926D1C3B342800C0F330 /* bal.c in Sources */ = {isa = PBXBuildFile; fileRef = C4B191B01C3B342800C0F330 /* bal.c */; };
		C4B1926E1C3B342800C0F330 /* basic.c in Sources */ = {isa = PBXBuildFile; fileRef = C4B191B11C3B342800C0F330 /* basic.c */; };
		C4B1926F1C3B342800C0F330 /* biscale.c in Sources */ = {isa = PBXBuildFile; fileRef = C4B191B21C3B342800C0F330 /* biscale.c */; };
		C4B192701C3B342800C0F330 /* bitcrush.c in Sources */ = {isa = PBXBuildFile; fileRef = C4B191B31C3B342800C0F330 /* bitcrush.c */; };
		C4B192711C3B342800C0F330 /* blsaw.c in Sources */ = {isa = PBXBuildFile; fileRef = C4B191B41C3B342800C0F330 /* blsaw.c */; };
		C4B192721C3B342800C0F330 /* blsquare.c in Sources */ = {isa = PBXBuildFile; fileRef = C4B191B51C3B342800C0F330 /* blsquare.c */; };
		C4B192731C3B342800C0F330 /* bltriangle.c in Sources */ = {isa = PBXBuildFile; fileRef = C4B191B61C3B342800C0F330 /* bltriangle.c */; };
		C4B192741C3B342800C0F330 /* buthp.c in Sources */ = {isa = PBXBuildFile; fileRef = C4B191B71C3B342800C0F330 /* buthp.c */; };
		C4B192751C3B342800C0F330 /* butlp.c in Sources */ = {isa = PBXBuildFile; fileRef = C4B191B81C3B342800C0F330 /* butlp.c */; };
		C4B192761C3B342800C0F330 /* clip.c in Sources */ = {isa = PBXBuildFile; fileRef = C4B191B91C3B342800C0F330 /* clip.c */; };
		C4B192771C3B342800C0F330 /* comb.c in Sources */ = {isa = PBXBuildFile; fileRef = C4B191BA1C3B342800C0F330 /* comb.c */; };
		C4B192781C3B342800C0F330 /* conv.c in Sources */ = {isa = PBXBuildFile; fileRef = C4B191BB1C3B342800C0F330 /* conv.c */; };
		C4B192791C3B342800C0F330 /* count.c in Sources */ = {isa = PBXBuildFile; fileRef = C4B191BC1C3B342800C0F330 /* count.c */; };
		C4B1927A1C3B342800C0F330 /* dcblock.c in Sources */ = {isa = PBXBuildFile; fileRef = C4B191BD1C3B342800C0F330 /* dcblock.c */; };
		C4B1927B1C3B342800C0F330 /* delay.c in Sources */ = {isa = PBXBuildFile; fileRef = C4B191BE1C3B342800C0F330 /* delay.c */; };
		C4B1927C1C3B342800C0F330 /* dist.c in Sources */ = {isa = PBXBuildFile; fileRef = C4B191BF1C3B342800C0F330 /* dist.c */; };
		C4B1927D1C3B342800C0F330 /* dmetro.c in Sources */ = {isa = PBXBuildFile; fileRef = C4B191C01C3B342800C0F330 /* dmetro.c */; };
		C4B1927E1C3B342800C0F330 /* expon.c in Sources */ = {isa = PBXBuildFile; fileRef = C4B191C11C3B342800C0F330 /* expon.c */; };
		C4B1927F1C3B342800C0F330 /* f.c in Sources */ = {isa = PBXBuildFile; fileRef = C4B191C21C3B342800C0F330 /* f.c */; };
		C4B192801C3B342800C0F330 /* fm.c in Sources */ = {isa = PBXBuildFile; fileRef = C4B191C31C3B342800C0F330 /* fm.c */; };
		C4B192811C3B342800C0F330 /* gbuzz.c in Sources */ = {isa = PBXBuildFile; fileRef = C4B191C41C3B342800C0F330 /* gbuzz.c */; };
		C4B192821C3B342800C0F330 /* gen_line.c in Sources */ = {isa = PBXBuildFile; fileRef = C4B191C51C3B342800C0F330 /* gen_line.c */; };
		C4B192831C3B342800C0F330 /* gen_sine.c in Sources */ = {isa = PBXBuildFile; fileRef = C4B191C61C3B342800C0F330 /* gen_sine.c */; };
		C4B192841C3B342800C0F330 /* gen_sinesum.c in Sources */ = {isa = PBXBuildFile; fileRef = C4B191C71C3B342800C0F330 /* gen_sinesum.c */; };
		C4B192851C3B342800C0F330 /* gen_vals.c in Sources */ = {isa = PBXBuildFile; fileRef = C4B191C81C3B342800C0F330 /* gen_vals.c */; };
		C4B192861C3B342800C0F330 /* in.c in Sources */ = {isa = PBXBuildFile; fileRef = C4B191C91C3B342800C0F330 /* in.c */; };
		C4B192871C3B342800C0F330 /* jcrev.c in Sources */ = {isa = PBXBuildFile; fileRef = C4B191CA1C3B342800C0F330 /* jcrev.c */; };
		C4B192881C3B342800C0F330 /* jitter.c in Sources */ = {isa = PBXBuildFile; fileRef = C4B191CB1C3B342800C0F330 /* jitter.c */; };
		C4B192891C3B342800C0F330 /* line.c in Sources */ = {isa = PBXBuildFile; fileRef = C4B191CC1C3B342800C0F330 /* line.c */; };
		C4B1928A1C3B342800C0F330 /* maygate.c in Sources */ = {isa = PBXBuildFile; fileRef = C4B191CD1C3B342800C0F330 /* maygate.c */; };
		C4B1928B1C3B342800C0F330 /* metro.c in Sources */ = {isa = PBXBuildFile; fileRef = C4B191CE1C3B342800C0F330 /* metro.c */; };
		C4B1928C1C3B342800C0F330 /* mincer.c in Sources */ = {isa = PBXBuildFile; fileRef = C4B191CF1C3B342800C0F330 /* mincer.c */; };
		C4B1928D1C3B342800C0F330 /* mode.c in Sources */ = {isa = PBXBuildFile; fileRef = C4B191D01C3B342800C0F330 /* mode.c */; };
		C4B1928E1C3B342800C0F330 /* moogladder.c in Sources */ = {isa = PBXBuildFile; fileRef = C4B191D11C3B342800C0F330 /* moogladder.c */; };
		C4B1928F1C3B342800C0F330 /* noise.c in Sources */ = {isa = PBXBuildFile; fileRef = C4B191D21C3B342800C0F330 /* noise.c */; };
		C4B192901C3B342800C0F330 /* osc.c in Sources */ = {isa = PBXBuildFile; fileRef = C4B191D31C3B342800C0F330 /* osc.c */; };
		C4B192911C3B342800C0F330 /* p.c in Sources */ = {isa = PBXBuildFile; fileRef = C4B191D41C3B342800C0F330 /* p.c */; };
		C4B192921C3B342800C0F330 /* pan.c in Sources */ = {isa = PBXBuildFile; fileRef = C4B191D51C3B342800C0F330 /* pan.c */; };
		C4B192931C3B342800C0F330 /* phasor.c in Sources */ = {isa = PBXBuildFile; fileRef = C4B191D61C3B342800C0F330 /* phasor.c */; };
		C4B192941C3B342800C0F330 /* pinknoise.c in Sources */ = {isa = PBXBuildFile; fileRef = C4B191D71C3B342800C0F330 /* pinknoise.c */; };
		C4B192951C3B342800C0F330 /* pluck.c in Sources */ = {isa = PBXBuildFile; fileRef = C4B191D81C3B342800C0F330 /* pluck.c */; };
		C4B192961C3B342800C0F330 /* poly.c in Sources */ = {isa = PBXBuildFile; fileRef = C4B191DA1C3B342800C0F330 /* poly.c */; };
		C4B192971C3B342800C0F330 /* poly.h in Headers */ = {isa = PBXBuildFile; fileRef = C4B191DB1C3B342800C0F330 /* poly.h */; };
		C4B192981C3B342800C0F330 /* poly.c in Sources */ = {isa = PBXBuildFile; fileRef = C4B191DC1C3B342800C0F330 /* poly.c */; };
		C4B192991C3B342800C0F330 /* port.c in Sources */ = {isa = PBXBuildFile; fileRef = C4B191DD1C3B342800C0F330 /* port.c */; };
		C4B1929A1C3B342800C0F330 /* prop.c in Sources */ = {isa = PBXBuildFile; fileRef = C4B191DE1C3B342800C0F330 /* prop.c */; };
		C4B1929B1C3B342800C0F330 /* randh.c in Sources */ = {isa = PBXBuildFile; fileRef = C4B191DF1C3B342800C0F330 /* randh.c */; };
		C4B1929C1C3B342800C0F330 /* randi.c in Sources */ = {isa = PBXBuildFile; fileRef = C4B191E01C3B342800C0F330 /* randi.c */; };
		C4B1929D1C3B342800C0F330 /* reverse.c in Sources */ = {isa = PBXBuildFile; fileRef = C4B191E11C3B342800C0F330 /* reverse.c */; };
		C4B1929E1C3B342800C0F330 /* revsc.c in Sources */ = {isa = PBXBuildFile; fileRef = C4B191E21C3B342800C0F330 /* revsc.c */; };
		C4B1929F1C3B342800C0F330 /* rms.c in Sources */ = {isa = PBXBuildFile; fileRef = C4B191E31C3B342800C0F330 /* rms.c */; };
		C4B192A01C3B342800C0F330 /* rpt.c in Sources */ = {isa = PBXBuildFile; fileRef = C4B191E41C3B342800C0F330 /* rpt.c */; };
		C4B192A11C3B342800C0F330 /* samphold.c in Sources */ = {isa = PBXBuildFile; fileRef = C4B191E51C3B342800C0F330 /* samphold.c */; };
		C4B192A21C3B342800C0F330 /* scale.c in Sources */ = {isa = PBXBuildFile; fileRef = C4B191E61C3B342800C0F330 /* scale.c */; };
		C4B192A31C3B342800C0F330 /* streson.c in Sources */ = {isa = PBXBuildFile; fileRef = C4B191E71C3B342800C0F330 /* streson.c */; };
		C4B192A41C3B342800C0F330 /* switch.c in Sources */ = {isa = PBXBuildFile; fileRef = C4B191E81C3B342800C0F330 /* switch.c */; };
		C4B192A51C3B342800C0F330 /* t.c in Sources */ = {isa = PBXBuildFile; fileRef = C4B191E91C3B342800C0F330 /* t.c */; };
		C4B192A61C3B342800C0F330 /* tabread.c in Sources */ = {isa = PBXBuildFile; fileRef = C4B191EA1C3B342800C0F330 /* tabread.c */; };
		C4B192A71C3B342800C0F330 /* tadsr.c in Sources */ = {isa = PBXBuildFile; fileRef = C4B191EB1C3B342800C0F330 /* tadsr.c */; };
		C4B192A81C3B342800C0F330 /* tblrec.c in Sources */ = {isa = PBXBuildFile; fileRef = C4B191EC1C3B342800C0F330 /* tblrec.c */; };
		C4B192A91C3B342800C0F330 /* tenv.c in Sources */ = {isa = PBXBuildFile; fileRef = C4B191ED1C3B342800C0F330 /* tenv.c */; };
		C4B192AA1C3B342800C0F330 /* tenv2.c in Sources */ = {isa = PBXBuildFile; fileRef = C4B191EE1C3B342800C0F330 /* tenv2.c */; };
		C4B192AB1C3B342800C0F330 /* tenvx.c in Sources */ = {isa = PBXBuildFile; fileRef = C4B191EF1C3B342800C0F330 /* tenvx.c */; };
		C4B192AC1C3B342800C0F330 /* tick.c in Sources */ = {isa = PBXBuildFile; fileRef = C4B191F01C3B342800C0F330 /* tick.c */; };
		C4B192AD1C3B342800C0F330 /* tin.c in Sources */ = {isa = PBXBuildFile; fileRef = C4B191F11C3B342800C0F330 /* tin.c */; };
		C4B192AE1C3B342800C0F330 /* tog.c in Sources */ = {isa = PBXBuildFile; fileRef = C4B191F21C3B342800C0F330 /* tog.c */; };
		C4B192AF1C3B342800C0F330 /* tone.c in Sources */ = {isa = PBXBuildFile; fileRef = C4B191F31C3B342800C0F330 /* tone.c */; };
		C4B192B01C3B342800C0F330 /* tphasor.c in Sources */ = {isa = PBXBuildFile; fileRef = C4B191F41C3B342800C0F330 /* tphasor.c */; };
		C4B192B11C3B342800C0F330 /* trand.c in Sources */ = {isa = PBXBuildFile; fileRef = C4B191F51C3B342800C0F330 /* trand.c */; };
		C4B192B21C3B342800C0F330 /* tseq.c in Sources */ = {isa = PBXBuildFile; fileRef = C4B191F61C3B342800C0F330 /* tseq.c */; };
		C4B192B31C3B342800C0F330 /* vdelay.c in Sources */ = {isa = PBXBuildFile; fileRef = C4B191F71C3B342800C0F330 /* vdelay.c */; };
		C4B192B41C3B342800C0F330 /* zeros.c in Sources */ = {isa = PBXBuildFile; fileRef = C4B191F81C3B342800C0F330 /* zeros.c */; };
		C4B192B51C3B342800C0F330 /* zitarev.c in Sources */ = {isa = PBXBuildFile; fileRef = C4B191F91C3B342800C0F330 /* zitarev.c */; };
		C4B192D91C3B639B00C0F330 /* AKAmplitudeEnvelope.swift in Sources */ = {isa = PBXBuildFile; fileRef = C4B192D51C3B639B00C0F330 /* AKAmplitudeEnvelope.swift */; };
		C4B192DA1C3B639B00C0F330 /* AKAmplitudeEnvelopeAudioUnit.h in Headers */ = {isa = PBXBuildFile; fileRef = C4B192D61C3B639B00C0F330 /* AKAmplitudeEnvelopeAudioUnit.h */; settings = {ATTRIBUTES = (Public, ); }; };
		C4B192DB1C3B639B00C0F330 /* AKAmplitudeEnvelopeAudioUnit.mm in Sources */ = {isa = PBXBuildFile; fileRef = C4B192D71C3B639B00C0F330 /* AKAmplitudeEnvelopeAudioUnit.mm */; };
		C4B192DC1C3B639B00C0F330 /* AKAmplitudeEnvelopeDSPKernel.hpp in Headers */ = {isa = PBXBuildFile; fileRef = C4B192D81C3B639B00C0F330 /* AKAmplitudeEnvelopeDSPKernel.hpp */; };
		C4BC441B1C49D2D300FECA77 /* adsr.c in Sources */ = {isa = PBXBuildFile; fileRef = C4BC441A1C49D2D300FECA77 /* adsr.c */; };
		C4BDE83D1C12FFBC00207DA9 /* AudioKit.h in Headers */ = {isa = PBXBuildFile; fileRef = C4BDE83C1C12FFBC00207DA9 /* AudioKit.h */; settings = {ATTRIBUTES = (Public, ); }; };
		C4BDEAAA1C13004A00207DA9 /* AKNode.swift in Sources */ = {isa = PBXBuildFile; fileRef = C4BDE90B1C13004A00207DA9 /* AKNode.swift */; };
		C4D1FD021CE5BDB00043209E /* trem.c in Sources */ = {isa = PBXBuildFile; fileRef = C4D1FD011CE5BDB00043209E /* trem.c */; };
		C4D1FD081CE5BDC60043209E /* AKTremolo.swift in Sources */ = {isa = PBXBuildFile; fileRef = C4D1FD041CE5BDC60043209E /* AKTremolo.swift */; };
		C4D1FD091CE5BDC60043209E /* AKTremoloAudioUnit.h in Headers */ = {isa = PBXBuildFile; fileRef = C4D1FD051CE5BDC60043209E /* AKTremoloAudioUnit.h */; settings = {ATTRIBUTES = (Public, ); }; };
		C4D1FD0A1CE5BDC60043209E /* AKTremoloAudioUnit.mm in Sources */ = {isa = PBXBuildFile; fileRef = C4D1FD061CE5BDC60043209E /* AKTremoloAudioUnit.mm */; };
		C4D1FD0B1CE5BDC60043209E /* AKTremoloDSPKernel.hpp in Headers */ = {isa = PBXBuildFile; fileRef = C4D1FD071CE5BDC60043209E /* AKTremoloDSPKernel.hpp */; };
		C4D24F2C1D37089B0045060F /* ptrack.c in Sources */ = {isa = PBXBuildFile; fileRef = C4D24F2B1D37089B0045060F /* ptrack.c */; };
		C4DA4BEF1C248F3000AA3771 /* jitter.swift in Sources */ = {isa = PBXBuildFile; fileRef = C4DA4BEC1C248F3000AA3771 /* jitter.swift */; };
		C4DA4BF01C248F3000AA3771 /* randomNumberPulse.swift in Sources */ = {isa = PBXBuildFile; fileRef = C4DA4BED1C248F3000AA3771 /* randomNumberPulse.swift */; };
		C4DA4BF11C248F3000AA3771 /* randomVertexPulse.swift in Sources */ = {isa = PBXBuildFile; fileRef = C4DA4BEE1C248F3000AA3771 /* randomVertexPulse.swift */; };
		C4E13D3D1C42703C008F0A3C /* AKPhaseLockedVocoder.swift in Sources */ = {isa = PBXBuildFile; fileRef = C4E13D311C42703C008F0A3C /* AKPhaseLockedVocoder.swift */; };
		C4E13D3E1C42703C008F0A3C /* AKPhaseLockedVocoderAudioUnit.h in Headers */ = {isa = PBXBuildFile; fileRef = C4E13D321C42703C008F0A3C /* AKPhaseLockedVocoderAudioUnit.h */; settings = {ATTRIBUTES = (Public, ); }; };
		C4E13D3F1C42703C008F0A3C /* AKPhaseLockedVocoderAudioUnit.mm in Sources */ = {isa = PBXBuildFile; fileRef = C4E13D331C42703C008F0A3C /* AKPhaseLockedVocoderAudioUnit.mm */; };
		C4E13D401C42703C008F0A3C /* AKPhaseLockedVocoderDSPKernel.hpp in Headers */ = {isa = PBXBuildFile; fileRef = C4E13D341C42703C008F0A3C /* AKPhaseLockedVocoderDSPKernel.hpp */; };
		C4E13D411C42703C008F0A3C /* AKAudioPlayer.swift in Sources */ = {isa = PBXBuildFile; fileRef = C4E13D361C42703C008F0A3C /* AKAudioPlayer.swift */; };
		C4E13D441C42703C008F0A3C /* AKTimePitch.swift in Sources */ = {isa = PBXBuildFile; fileRef = C4E13D3C1C42703C008F0A3C /* AKTimePitch.swift */; };
		C4E375A11D13575C00FDB70D /* AKMandolin.swift in Sources */ = {isa = PBXBuildFile; fileRef = C4E3759D1D13575C00FDB70D /* AKMandolin.swift */; };
		C4E375A21D13575C00FDB70D /* AKMandolinAudioUnit.h in Headers */ = {isa = PBXBuildFile; fileRef = C4E3759E1D13575C00FDB70D /* AKMandolinAudioUnit.h */; settings = {ATTRIBUTES = (Public, ); }; };
		C4E375A31D13575C00FDB70D /* AKMandolinAudioUnit.mm in Sources */ = {isa = PBXBuildFile; fileRef = C4E3759F1D13575C00FDB70D /* AKMandolinAudioUnit.mm */; };
		C4E375A41D13575C00FDB70D /* AKMandolinDSPKernel.hpp in Headers */ = {isa = PBXBuildFile; fileRef = C4E375A01D13575C00FDB70D /* AKMandolinDSPKernel.hpp */; };
		C4E376861D1357D900FDB70D /* ADSR.cpp in Sources */ = {isa = PBXBuildFile; fileRef = C4E375A61D1357D900FDB70D /* ADSR.cpp */; };
		C4E376951D1357D900FDB70D /* DelayA.cpp in Sources */ = {isa = PBXBuildFile; fileRef = C4E375B51D1357D900FDB70D /* DelayA.cpp */; };
		C4E376961D1357D900FDB70D /* DelayL.cpp in Sources */ = {isa = PBXBuildFile; fileRef = C4E375B61D1357D900FDB70D /* DelayL.cpp */; };
		C4E3769B1D1357D900FDB70D /* FileRead.cpp in Sources */ = {isa = PBXBuildFile; fileRef = C4E375BB1D1357D900FDB70D /* FileRead.cpp */; };
		C4E3769D1D1357D900FDB70D /* FileWvIn.cpp in Sources */ = {isa = PBXBuildFile; fileRef = C4E375BD1D1357D900FDB70D /* FileWvIn.cpp */; };
		C4E3769F1D1357D900FDB70D /* Fir.cpp in Sources */ = {isa = PBXBuildFile; fileRef = C4E375BF1D1357D900FDB70D /* Fir.cpp */; };
		C4E376A01D1357D900FDB70D /* Flute.cpp in Sources */ = {isa = PBXBuildFile; fileRef = C4E375C01D1357D900FDB70D /* Flute.cpp */; };
		C4E376C81D1357D900FDB70D /* Flute.h in Headers */ = {isa = PBXBuildFile; fileRef = C4E375E91D1357D900FDB70D /* Flute.h */; };
		C4E376DB1D1357D900FDB70D /* Mandolin.h in Headers */ = {isa = PBXBuildFile; fileRef = C4E375FC1D1357D900FDB70D /* Mandolin.h */; };
		C4E377141D1357D900FDB70D /* Mandolin.cpp in Sources */ = {isa = PBXBuildFile; fileRef = C4E376351D1357D900FDB70D /* Mandolin.cpp */; };
		C4E3771C1D1357D900FDB70D /* Noise.cpp in Sources */ = {isa = PBXBuildFile; fileRef = C4E3763D1D1357D900FDB70D /* Noise.cpp */; };
		C4E3771E1D1357D900FDB70D /* OnePole.cpp in Sources */ = {isa = PBXBuildFile; fileRef = C4E3763F1D1357D900FDB70D /* OnePole.cpp */; };
		C4E377241D1357D900FDB70D /* PoleZero.cpp in Sources */ = {isa = PBXBuildFile; fileRef = C4E376451D1357D900FDB70D /* PoleZero.cpp */; };
		C4E377331D1357D900FDB70D /* mand1.raw in Resources */ = {isa = PBXBuildFile; fileRef = C4E376551D1357D900FDB70D /* mand1.raw */; };
		C4E377341D1357D900FDB70D /* mand10.raw in Resources */ = {isa = PBXBuildFile; fileRef = C4E376561D1357D900FDB70D /* mand10.raw */; };
		C4E377351D1357D900FDB70D /* mand11.raw in Resources */ = {isa = PBXBuildFile; fileRef = C4E376571D1357D900FDB70D /* mand11.raw */; };
		C4E377361D1357D900FDB70D /* mand12.raw in Resources */ = {isa = PBXBuildFile; fileRef = C4E376581D1357D900FDB70D /* mand12.raw */; };
		C4E377371D1357D900FDB70D /* mand2.raw in Resources */ = {isa = PBXBuildFile; fileRef = C4E376591D1357D900FDB70D /* mand2.raw */; };
		C4E377381D1357D900FDB70D /* mand3.raw in Resources */ = {isa = PBXBuildFile; fileRef = C4E3765A1D1357D900FDB70D /* mand3.raw */; };
		C4E377391D1357D900FDB70D /* mand4.raw in Resources */ = {isa = PBXBuildFile; fileRef = C4E3765B1D1357D900FDB70D /* mand4.raw */; };
		C4E3773A1D1357D900FDB70D /* mand5.raw in Resources */ = {isa = PBXBuildFile; fileRef = C4E3765C1D1357D900FDB70D /* mand5.raw */; };
		C4E3773B1D1357D900FDB70D /* mand6.raw in Resources */ = {isa = PBXBuildFile; fileRef = C4E3765D1D1357D900FDB70D /* mand6.raw */; };
		C4E3773C1D1357D900FDB70D /* mand7.raw in Resources */ = {isa = PBXBuildFile; fileRef = C4E3765E1D1357D900FDB70D /* mand7.raw */; };
		C4E3773D1D1357D900FDB70D /* mand8.raw in Resources */ = {isa = PBXBuildFile; fileRef = C4E3765F1D1357D900FDB70D /* mand8.raw */; };
		C4E3773E1D1357D900FDB70D /* mand9.raw in Resources */ = {isa = PBXBuildFile; fileRef = C4E376601D1357D900FDB70D /* mand9.raw */; };
		C4E3773F1D1357D900FDB70D /* mandpluk.raw in Resources */ = {isa = PBXBuildFile; fileRef = C4E376611D1357D900FDB70D /* mandpluk.raw */; };
		C4E377551D1357D900FDB70D /* SineWave.cpp in Sources */ = {isa = PBXBuildFile; fileRef = C4E376771D1357D900FDB70D /* SineWave.cpp */; };
		C4E3775B1D1357D900FDB70D /* Stk.cpp in Sources */ = {isa = PBXBuildFile; fileRef = C4E3767D1D1357D900FDB70D /* Stk.cpp */; };
		C4E3775D1D1357D900FDB70D /* Twang.cpp in Sources */ = {isa = PBXBuildFile; fileRef = C4E3767F1D1357D900FDB70D /* Twang.cpp */; };
		C4E752361C23888700688A1B /* AKOperation.swift in Sources */ = {isa = PBXBuildFile; fileRef = C4E7520A1C23888700688A1B /* AKOperation.swift */; };
		C4E752371C23888700688A1B /* delay.swift in Sources */ = {isa = PBXBuildFile; fileRef = C4E7520D1C23888700688A1B /* delay.swift */; };
		C4E752381C23888700688A1B /* bitcrush.swift in Sources */ = {isa = PBXBuildFile; fileRef = C4E7520F1C23888700688A1B /* bitcrush.swift */; };
		C4E752391C23888700688A1B /* clip.swift in Sources */ = {isa = PBXBuildFile; fileRef = C4E752101C23888700688A1B /* clip.swift */; };
		C4E7523A1C23888700688A1B /* distort.swift in Sources */ = {isa = PBXBuildFile; fileRef = C4E752111C23888700688A1B /* distort.swift */; };
		C4E7523B1C23888700688A1B /* autoWah.swift in Sources */ = {isa = PBXBuildFile; fileRef = C4E752131C23888700688A1B /* autoWah.swift */; };
		C4E7523C1C23888700688A1B /* dcBlock.swift in Sources */ = {isa = PBXBuildFile; fileRef = C4E752141C23888700688A1B /* dcBlock.swift */; };
		C4E7523D1C23888700688A1B /* highPassButterworthFilter.swift in Sources */ = {isa = PBXBuildFile; fileRef = C4E752151C23888700688A1B /* highPassButterworthFilter.swift */; };
		C4E7523E1C23888700688A1B /* highPassFilter.swift in Sources */ = {isa = PBXBuildFile; fileRef = C4E752161C23888700688A1B /* highPassFilter.swift */; };
		C4E7523F1C23888700688A1B /* lowPassButterworthFilter.swift in Sources */ = {isa = PBXBuildFile; fileRef = C4E752171C23888700688A1B /* lowPassButterworthFilter.swift */; };
		C4E752401C23888700688A1B /* lowPassFilter.swift in Sources */ = {isa = PBXBuildFile; fileRef = C4E752181C23888700688A1B /* lowPassFilter.swift */; };
		C4E752411C23888700688A1B /* modalResonanceFilter.swift in Sources */ = {isa = PBXBuildFile; fileRef = C4E752191C23888700688A1B /* modalResonanceFilter.swift */; };
		C4E752421C23888700688A1B /* moogLadderFilter.swift in Sources */ = {isa = PBXBuildFile; fileRef = C4E7521A1C23888700688A1B /* moogLadderFilter.swift */; };
		C4E752441C23888700688A1B /* reverberateWithChowning.swift in Sources */ = {isa = PBXBuildFile; fileRef = C4E7521D1C23888700688A1B /* reverberateWithChowning.swift */; };
		C4E752451C23888700688A1B /* reverberateWithFlatFrequencyResponse.swift in Sources */ = {isa = PBXBuildFile; fileRef = C4E7521E1C23888700688A1B /* reverberateWithFlatFrequencyResponse.swift */; };
		C4E752461C23888700688A1B /* pinkNoise.swift in Sources */ = {isa = PBXBuildFile; fileRef = C4E752211C23888700688A1B /* pinkNoise.swift */; };
		C4E752471C23888700688A1B /* whiteNoise.swift in Sources */ = {isa = PBXBuildFile; fileRef = C4E752221C23888700688A1B /* whiteNoise.swift */; };
		C4E752481C23888700688A1B /* fmOscillator.swift in Sources */ = {isa = PBXBuildFile; fileRef = C4E752241C23888700688A1B /* fmOscillator.swift */; };
		C4E752491C23888700688A1B /* phasor.swift in Sources */ = {isa = PBXBuildFile; fileRef = C4E752251C23888700688A1B /* phasor.swift */; };
		C4E7524A1C23888700688A1B /* sawtoothWave.swift in Sources */ = {isa = PBXBuildFile; fileRef = C4E752261C23888700688A1B /* sawtoothWave.swift */; };
		C4E7524B1C23888700688A1B /* sineWave.swift in Sources */ = {isa = PBXBuildFile; fileRef = C4E752271C23888700688A1B /* sineWave.swift */; };
		C4E7524C1C23888700688A1B /* squareWave.swift in Sources */ = {isa = PBXBuildFile; fileRef = C4E752281C23888700688A1B /* squareWave.swift */; };
		C4E7524D1C23888700688A1B /* triangleWave.swift in Sources */ = {isa = PBXBuildFile; fileRef = C4E752291C23888700688A1B /* triangleWave.swift */; };
		C4E7524E1C23888700688A1B /* add.swift in Sources */ = {isa = PBXBuildFile; fileRef = C4E7522B1C23888700688A1B /* add.swift */; };
		C4E7524F1C23888700688A1B /* divide.swift in Sources */ = {isa = PBXBuildFile; fileRef = C4E7522C1C23888700688A1B /* divide.swift */; };
		C4E752511C23888700688A1B /* max.swift in Sources */ = {isa = PBXBuildFile; fileRef = C4E7522E1C23888700688A1B /* max.swift */; };
		C4E752521C23888700688A1B /* min.swift in Sources */ = {isa = PBXBuildFile; fileRef = C4E7522F1C23888700688A1B /* min.swift */; };
		C4E752531C23888700688A1B /* multiply.swift in Sources */ = {isa = PBXBuildFile; fileRef = C4E752301C23888700688A1B /* multiply.swift */; };
		C4E752551C23888700688A1B /* scale.swift in Sources */ = {isa = PBXBuildFile; fileRef = C4E752321C23888700688A1B /* scale.swift */; };
		C4E752561C23888700688A1B /* subtract.swift in Sources */ = {isa = PBXBuildFile; fileRef = C4E752331C23888700688A1B /* subtract.swift */; };
		C4E752571C23888700688A1B /* pan.swift in Sources */ = {isa = PBXBuildFile; fileRef = C4E752351C23888700688A1B /* pan.swift */; };
		C4E8ED1C1C43A5ED0041965F /* AKConvolution.swift in Sources */ = {isa = PBXBuildFile; fileRef = C4E8ED181C43A5ED0041965F /* AKConvolution.swift */; };
		C4E8ED1D1C43A5ED0041965F /* AKConvolutionAudioUnit.h in Headers */ = {isa = PBXBuildFile; fileRef = C4E8ED191C43A5ED0041965F /* AKConvolutionAudioUnit.h */; settings = {ATTRIBUTES = (Public, ); }; };
		C4E8ED1E1C43A5ED0041965F /* AKConvolutionAudioUnit.mm in Sources */ = {isa = PBXBuildFile; fileRef = C4E8ED1A1C43A5ED0041965F /* AKConvolutionAudioUnit.mm */; };
		C4E8ED1F1C43A5ED0041965F /* AKConvolutionDSPKernel.hpp in Headers */ = {isa = PBXBuildFile; fileRef = C4E8ED1B1C43A5ED0041965F /* AKConvolutionDSPKernel.hpp */; };
		C4F42D4F1CA24D7300FDB72C /* adsr.c in Sources */ = {isa = PBXBuildFile; fileRef = C4F42D4E1CA24D7300FDB72C /* adsr.c */; };
		C4FE01651CED2DD40062B3A3 /* AKNodeRecorder.swift in Sources */ = {isa = PBXBuildFile; fileRef = C4FE01641CED2DD40062B3A3 /* AKNodeRecorder.swift */; };
		EA6949E91C5A2F610035B5DF /* AKSettings.swift in Sources */ = {isa = PBXBuildFile; fileRef = EA6949E81C5A2F610035B5DF /* AKSettings.swift */; };
		EA6949EF1C5AE1EA0035B5DF /* AudioKit.swift in Sources */ = {isa = PBXBuildFile; fileRef = EA6949EE1C5AE1EA0035B5DF /* AudioKit.swift */; };
		EA8BA9861C5E253900BBD469 /* AKView.swift in Sources */ = {isa = PBXBuildFile; fileRef = EA8BA9851C5E253900BBD469 /* AKView.swift */; };
		EAF006721C4C7A2300ECD392 /* oscmorph.c in Sources */ = {isa = PBXBuildFile; fileRef = EAF006711C4C7A2300ECD392 /* oscmorph.c */; };
		EAF006751C4C7A3500ECD392 /* oscmorph.c in Sources */ = {isa = PBXBuildFile; fileRef = EAF006731C4C7A3500ECD392 /* oscmorph.c */; };
		EAF006761C4C7A3500ECD392 /* thresh.c in Sources */ = {isa = PBXBuildFile; fileRef = EAF006741C4C7A3500ECD392 /* thresh.c */; };
		EAF0067C1C4C7A5200ECD392 /* AKMorphingOscillator.swift in Sources */ = {isa = PBXBuildFile; fileRef = EAF006781C4C7A5200ECD392 /* AKMorphingOscillator.swift */; };
		EAF0067D1C4C7A5200ECD392 /* AKMorphingOscillatorAudioUnit.h in Headers */ = {isa = PBXBuildFile; fileRef = EAF006791C4C7A5200ECD392 /* AKMorphingOscillatorAudioUnit.h */; settings = {ATTRIBUTES = (Public, ); }; };
		EAF0067E1C4C7A5200ECD392 /* AKMorphingOscillatorAudioUnit.mm in Sources */ = {isa = PBXBuildFile; fileRef = EAF0067A1C4C7A5200ECD392 /* AKMorphingOscillatorAudioUnit.mm */; };
		EAF0067F1C4C7A5200ECD392 /* AKMorphingOscillatorDSPKernel.hpp in Headers */ = {isa = PBXBuildFile; fileRef = EAF0067B1C4C7A5200ECD392 /* AKMorphingOscillatorDSPKernel.hpp */; };
		EAF006911C4DB8DA00ECD392 /* segment.swift in Sources */ = {isa = PBXBuildFile; fileRef = EAF006901C4DB8DA00ECD392 /* segment.swift */; };
		EAF9C9891C69A4FC00C10CCE /* AKDevice.swift in Sources */ = {isa = PBXBuildFile; fileRef = EAF9C9881C69A4FC00C10CCE /* AKDevice.swift */; };
/* End PBXBuildFile section */

/* Begin PBXFileReference section */
		524B77B91CC4B060001D82D1 /* AKNotifications.swift */ = {isa = PBXFileReference; fileEncoding = 4; lastKnownFileType = sourcecode.swift; path = AKNotifications.swift; sourceTree = "<group>"; };
		6520FFC31D361B840052410C /* resonantFilter.swift */ = {isa = PBXFileReference; fileEncoding = 4; lastKnownFileType = sourcecode.swift; path = resonantFilter.swift; sourceTree = "<group>"; };
		6520FFC91D362D440052410C /* reson.c */ = {isa = PBXFileReference; fileEncoding = 4; lastKnownFileType = sourcecode.c.c; path = reson.c; sourceTree = "<group>"; };
		C407181B1D211AB400665C02 /* ADSR.h */ = {isa = PBXFileReference; fileEncoding = 4; lastKnownFileType = sourcecode.c.h; path = ADSR.h; sourceTree = "<group>"; };
		C407181C1D211AB400665C02 /* DelayA.h */ = {isa = PBXFileReference; fileEncoding = 4; lastKnownFileType = sourcecode.c.h; path = DelayA.h; sourceTree = "<group>"; };
		C407181D1D211AB400665C02 /* DelayL.h */ = {isa = PBXFileReference; fileEncoding = 4; lastKnownFileType = sourcecode.c.h; path = DelayL.h; sourceTree = "<group>"; };
		C407181E1D211AB400665C02 /* FileRead.h */ = {isa = PBXFileReference; fileEncoding = 4; lastKnownFileType = sourcecode.c.h; path = FileRead.h; sourceTree = "<group>"; };
		C407181F1D211AB400665C02 /* FileWvIn.h */ = {isa = PBXFileReference; fileEncoding = 4; lastKnownFileType = sourcecode.c.h; path = FileWvIn.h; sourceTree = "<group>"; };
		C40718201D211AB400665C02 /* Fir.h */ = {isa = PBXFileReference; fileEncoding = 4; lastKnownFileType = sourcecode.c.h; path = Fir.h; sourceTree = "<group>"; };
		C40718211D211AB400665C02 /* Noise.h */ = {isa = PBXFileReference; fileEncoding = 4; lastKnownFileType = sourcecode.c.h; path = Noise.h; sourceTree = "<group>"; };
		C40718221D211AB400665C02 /* OnePole.h */ = {isa = PBXFileReference; fileEncoding = 4; lastKnownFileType = sourcecode.c.h; path = OnePole.h; sourceTree = "<group>"; };
		C40718231D211AB400665C02 /* PoleZero.h */ = {isa = PBXFileReference; fileEncoding = 4; lastKnownFileType = sourcecode.c.h; path = PoleZero.h; sourceTree = "<group>"; };
		C40718241D211AB400665C02 /* SineWave.h */ = {isa = PBXFileReference; fileEncoding = 4; lastKnownFileType = sourcecode.c.h; path = SineWave.h; sourceTree = "<group>"; };
		C40718251D211AB400665C02 /* SKINImsg.h */ = {isa = PBXFileReference; fileEncoding = 4; lastKnownFileType = sourcecode.c.h; path = SKINImsg.h; sourceTree = "<group>"; };
		C40718261D211AB400665C02 /* Stk.h */ = {isa = PBXFileReference; fileEncoding = 4; lastKnownFileType = sourcecode.c.h; path = Stk.h; sourceTree = "<group>"; };
		C40718271D211AB400665C02 /* Twang.h */ = {isa = PBXFileReference; fileEncoding = 4; lastKnownFileType = sourcecode.c.h; path = Twang.h; sourceTree = "<group>"; };
		C40BB08E1C4717C2004C138D /* AKCombFilterReverb.swift */ = {isa = PBXFileReference; fileEncoding = 4; lastKnownFileType = sourcecode.swift; path = AKCombFilterReverb.swift; sourceTree = "<group>"; };
		C40BB08F1C4717C2004C138D /* AKCombFilterReverbAudioUnit.h */ = {isa = PBXFileReference; fileEncoding = 4; lastKnownFileType = sourcecode.c.h; path = AKCombFilterReverbAudioUnit.h; sourceTree = "<group>"; };
		C40BB0901C4717C2004C138D /* AKCombFilterReverbAudioUnit.mm */ = {isa = PBXFileReference; fileEncoding = 4; lastKnownFileType = sourcecode.cpp.objcpp; path = AKCombFilterReverbAudioUnit.mm; sourceTree = "<group>"; };
		C40BB0911C4717C2004C138D /* AKCombFilterReverbDSPKernel.hpp */ = {isa = PBXFileReference; fileEncoding = 4; lastKnownFileType = sourcecode.cpp.h; path = AKCombFilterReverbDSPKernel.hpp; sourceTree = "<group>"; };
		C40BB09C1C471C6F004C138D /* gen_padsynth.c */ = {isa = PBXFileReference; fileEncoding = 4; lastKnownFileType = sourcecode.c.c; path = gen_padsynth.c; sourceTree = "<group>"; };
		C40BB09E1C471C7B004C138D /* maytrig.c */ = {isa = PBXFileReference; fileEncoding = 4; lastKnownFileType = sourcecode.c.c; path = maytrig.c; sourceTree = "<group>"; };
		C40C41E21C40E5C2009D870B /* AKTable.swift */ = {isa = PBXFileReference; fileEncoding = 4; lastKnownFileType = sourcecode.swift; path = AKTable.swift; sourceTree = "<group>"; };
		C40C41E31C40E5C2009D870B /* AudioKitHelpers.swift */ = {isa = PBXFileReference; fileEncoding = 4; lastKnownFileType = sourcecode.swift; path = AudioKitHelpers.swift; sourceTree = "<group>"; };
		C40C41E81C40E5C2009D870B /* AKGetAUParams.swift */ = {isa = PBXFileReference; fileEncoding = 4; lastKnownFileType = sourcecode.swift; path = AKGetAUParams.swift; sourceTree = "<group>"; };
		C40C41EB1C40E5C2009D870B /* EZAudio.h */ = {isa = PBXFileReference; fileEncoding = 4; lastKnownFileType = sourcecode.c.h; path = EZAudio.h; sourceTree = "<group>"; };
		C40C41EC1C40E5C2009D870B /* EZAudio.m */ = {isa = PBXFileReference; fileEncoding = 4; lastKnownFileType = sourcecode.c.objc; path = EZAudio.m; sourceTree = "<group>"; };
		C40C41ED1C40E5C2009D870B /* EZAudioDevice.h */ = {isa = PBXFileReference; fileEncoding = 4; lastKnownFileType = sourcecode.c.h; path = EZAudioDevice.h; sourceTree = "<group>"; };
		C40C41EE1C40E5C2009D870B /* EZAudioDevice.m */ = {isa = PBXFileReference; fileEncoding = 4; lastKnownFileType = sourcecode.c.objc; path = EZAudioDevice.m; sourceTree = "<group>"; };
		C40C41EF1C40E5C2009D870B /* EZAudioDisplayLink.h */ = {isa = PBXFileReference; fileEncoding = 4; lastKnownFileType = sourcecode.c.h; path = EZAudioDisplayLink.h; sourceTree = "<group>"; };
		C40C41F01C40E5C2009D870B /* EZAudioDisplayLink.m */ = {isa = PBXFileReference; fileEncoding = 4; lastKnownFileType = sourcecode.c.objc; path = EZAudioDisplayLink.m; sourceTree = "<group>"; };
		C40C41F11C40E5C2009D870B /* EZAudioFFT.h */ = {isa = PBXFileReference; fileEncoding = 4; lastKnownFileType = sourcecode.c.h; path = EZAudioFFT.h; sourceTree = "<group>"; };
		C40C41F21C40E5C2009D870B /* EZAudioFFT.m */ = {isa = PBXFileReference; fileEncoding = 4; lastKnownFileType = sourcecode.c.objc; path = EZAudioFFT.m; sourceTree = "<group>"; };
		C40C41F31C40E5C2009D870B /* EZAudioFile.h */ = {isa = PBXFileReference; fileEncoding = 4; lastKnownFileType = sourcecode.c.h; path = EZAudioFile.h; sourceTree = "<group>"; };
		C40C41F41C40E5C2009D870B /* EZAudioFile.m */ = {isa = PBXFileReference; fileEncoding = 4; lastKnownFileType = sourcecode.c.objc; path = EZAudioFile.m; sourceTree = "<group>"; };
		C40C41F51C40E5C2009D870B /* EZAudioFloatConverter.h */ = {isa = PBXFileReference; fileEncoding = 4; lastKnownFileType = sourcecode.c.h; path = EZAudioFloatConverter.h; sourceTree = "<group>"; };
		C40C41F61C40E5C2009D870B /* EZAudioFloatConverter.m */ = {isa = PBXFileReference; fileEncoding = 4; lastKnownFileType = sourcecode.c.objc; path = EZAudioFloatConverter.m; sourceTree = "<group>"; };
		C40C41F71C40E5C2009D870B /* EZAudioFloatData.h */ = {isa = PBXFileReference; fileEncoding = 4; lastKnownFileType = sourcecode.c.h; path = EZAudioFloatData.h; sourceTree = "<group>"; };
		C40C41F81C40E5C2009D870B /* EZAudioFloatData.m */ = {isa = PBXFileReference; fileEncoding = 4; lastKnownFileType = sourcecode.c.objc; path = EZAudioFloatData.m; sourceTree = "<group>"; };
		C40C41F91C40E5C2009D870B /* EZAudioPlayer.h */ = {isa = PBXFileReference; fileEncoding = 4; lastKnownFileType = sourcecode.c.h; path = EZAudioPlayer.h; sourceTree = "<group>"; };
		C40C41FA1C40E5C2009D870B /* EZAudioPlayer.m */ = {isa = PBXFileReference; fileEncoding = 4; lastKnownFileType = sourcecode.c.objc; path = EZAudioPlayer.m; sourceTree = "<group>"; };
		C40C41FB1C40E5C2009D870B /* EZAudioPlot.h */ = {isa = PBXFileReference; fileEncoding = 4; lastKnownFileType = sourcecode.c.h; path = EZAudioPlot.h; sourceTree = "<group>"; };
		C40C41FC1C40E5C2009D870B /* EZAudioPlot.m */ = {isa = PBXFileReference; fileEncoding = 4; lastKnownFileType = sourcecode.c.objc; path = EZAudioPlot.m; sourceTree = "<group>"; };
		C40C41FD1C40E5C2009D870B /* EZAudioPlotGL.h */ = {isa = PBXFileReference; fileEncoding = 4; lastKnownFileType = sourcecode.c.h; path = EZAudioPlotGL.h; sourceTree = "<group>"; };
		C40C41FE1C40E5C2009D870B /* EZAudioPlotGL.m */ = {isa = PBXFileReference; fileEncoding = 4; lastKnownFileType = sourcecode.c.objc; path = EZAudioPlotGL.m; sourceTree = "<group>"; };
		C40C41FF1C40E5C2009D870B /* EZAudioUtilities.h */ = {isa = PBXFileReference; fileEncoding = 4; lastKnownFileType = sourcecode.c.h; path = EZAudioUtilities.h; sourceTree = "<group>"; };
		C40C42001C40E5C2009D870B /* EZAudioUtilities.m */ = {isa = PBXFileReference; fileEncoding = 4; lastKnownFileType = sourcecode.c.objc; path = EZAudioUtilities.m; sourceTree = "<group>"; };
		C40C42011C40E5C2009D870B /* EZMicrophone.h */ = {isa = PBXFileReference; fileEncoding = 4; lastKnownFileType = sourcecode.c.h; path = EZMicrophone.h; sourceTree = "<group>"; };
		C40C42021C40E5C2009D870B /* EZMicrophone.m */ = {isa = PBXFileReference; fileEncoding = 4; lastKnownFileType = sourcecode.c.objc; path = EZMicrophone.m; sourceTree = "<group>"; };
		C40C42031C40E5C2009D870B /* EZOutput.h */ = {isa = PBXFileReference; fileEncoding = 4; lastKnownFileType = sourcecode.c.h; path = EZOutput.h; sourceTree = "<group>"; };
		C40C42041C40E5C2009D870B /* EZOutput.m */ = {isa = PBXFileReference; fileEncoding = 4; lastKnownFileType = sourcecode.c.objc; path = EZOutput.m; sourceTree = "<group>"; };
		C40C42051C40E5C2009D870B /* EZPlot.h */ = {isa = PBXFileReference; fileEncoding = 4; lastKnownFileType = sourcecode.c.h; path = EZPlot.h; sourceTree = "<group>"; };
		C40C42061C40E5C2009D870B /* EZPlot.m */ = {isa = PBXFileReference; fileEncoding = 4; lastKnownFileType = sourcecode.c.objc; path = EZPlot.m; sourceTree = "<group>"; };
		C40C42071C40E5C2009D870B /* EZRecorder.h */ = {isa = PBXFileReference; fileEncoding = 4; lastKnownFileType = sourcecode.c.h; path = EZRecorder.h; sourceTree = "<group>"; };
		C40C42081C40E5C2009D870B /* EZRecorder.m */ = {isa = PBXFileReference; fileEncoding = 4; lastKnownFileType = sourcecode.c.objc; path = EZRecorder.m; sourceTree = "<group>"; };
		C40C42091C40E5C2009D870B /* TPCircularBuffer.c */ = {isa = PBXFileReference; fileEncoding = 4; lastKnownFileType = sourcecode.c.c; path = TPCircularBuffer.c; sourceTree = "<group>"; };
		C40C420A1C40E5C2009D870B /* TPCircularBuffer.h */ = {isa = PBXFileReference; fileEncoding = 4; lastKnownFileType = sourcecode.c.h; path = TPCircularBuffer.h; sourceTree = "<group>"; };
		C40C420C1C40E5C2009D870B /* AKTester.swift */ = {isa = PBXFileReference; fileEncoding = 4; lastKnownFileType = sourcecode.swift; path = AKTester.swift; sourceTree = "<group>"; };
		C40C420D1C40E5C2009D870B /* AKTesterAudioUnit.h */ = {isa = PBXFileReference; fileEncoding = 4; lastKnownFileType = sourcecode.c.h; path = AKTesterAudioUnit.h; sourceTree = "<group>"; };
		C40C420E1C40E5C2009D870B /* AKTesterAudioUnit.mm */ = {isa = PBXFileReference; fileEncoding = 4; lastKnownFileType = sourcecode.cpp.objcpp; path = AKTesterAudioUnit.mm; sourceTree = "<group>"; };
		C40C420F1C40E5C2009D870B /* AKTesterDSPKernel.hpp */ = {isa = PBXFileReference; fileEncoding = 4; lastKnownFileType = sourcecode.cpp.h; path = AKTesterDSPKernel.hpp; sourceTree = "<group>"; };
		C40C42591C40F1F2009D870B /* AKInstrument.swift */ = {isa = PBXFileReference; fileEncoding = 4; lastKnownFileType = sourcecode.swift; path = AKInstrument.swift; sourceTree = "<group>"; };
		C40C427F1C41BF00009D870B /* AKPluckedString.swift */ = {isa = PBXFileReference; fileEncoding = 4; lastKnownFileType = sourcecode.swift; path = AKPluckedString.swift; sourceTree = "<group>"; };
		C40C42801C41BF00009D870B /* AKPluckedStringAudioUnit.h */ = {isa = PBXFileReference; fileEncoding = 4; lastKnownFileType = sourcecode.c.h; path = AKPluckedStringAudioUnit.h; sourceTree = "<group>"; };
		C40C42811C41BF00009D870B /* AKPluckedStringAudioUnit.mm */ = {isa = PBXFileReference; fileEncoding = 4; lastKnownFileType = sourcecode.cpp.objcpp; path = AKPluckedStringAudioUnit.mm; sourceTree = "<group>"; };
		C40C42821C41BF00009D870B /* AKPluckedStringDSPKernel.hpp */ = {isa = PBXFileReference; fileEncoding = 4; lastKnownFileType = sourcecode.cpp.h; path = AKPluckedStringDSPKernel.hpp; sourceTree = "<group>"; };
		C40C429B1C41CB7D009D870B /* AKDrip.swift */ = {isa = PBXFileReference; fileEncoding = 4; lastKnownFileType = sourcecode.swift; path = AKDrip.swift; sourceTree = "<group>"; };
		C40C429C1C41CB7D009D870B /* AKDripAudioUnit.h */ = {isa = PBXFileReference; fileEncoding = 4; lastKnownFileType = sourcecode.c.h; path = AKDripAudioUnit.h; sourceTree = "<group>"; };
		C40C429D1C41CB7D009D870B /* AKDripAudioUnit.mm */ = {isa = PBXFileReference; fileEncoding = 4; lastKnownFileType = sourcecode.cpp.objcpp; path = AKDripAudioUnit.mm; sourceTree = "<group>"; };
		C40C429E1C41CB7D009D870B /* AKDripDSPKernel.hpp */ = {isa = PBXFileReference; fileEncoding = 4; lastKnownFileType = sourcecode.cpp.h; path = AKDripDSPKernel.hpp; sourceTree = "<group>"; };
		C42823CD1D13E852004288EA /* butbp.c */ = {isa = PBXFileReference; fileEncoding = 4; lastKnownFileType = sourcecode.c.c; path = butbp.c; sourceTree = "<group>"; };
		C42823CE1D13E852004288EA /* butbr.c */ = {isa = PBXFileReference; fileEncoding = 4; lastKnownFileType = sourcecode.c.c; path = butbr.c; sourceTree = "<group>"; };
		C42AE0051C2DF681000CEED2 /* AKOutputWaveformPlot.swift */ = {isa = PBXFileReference; fileEncoding = 4; lastKnownFileType = sourcecode.swift; path = AKOutputWaveformPlot.swift; sourceTree = "<group>"; };
		C42AE0061C2DF681000CEED2 /* AKRollingOutputPlot.swift */ = {isa = PBXFileReference; fileEncoding = 4; lastKnownFileType = sourcecode.swift; path = AKRollingOutputPlot.swift; sourceTree = "<group>"; };
		C42BF6CD1CE80E9800155BE7 /* Numeric.swift */ = {isa = PBXFileReference; fileEncoding = 4; lastKnownFileType = sourcecode.swift; path = Numeric.swift; sourceTree = "<group>"; };
		C42FFBBB1C3D039C00823BD4 /* AKBalancer.swift */ = {isa = PBXFileReference; fileEncoding = 4; lastKnownFileType = sourcecode.swift; path = AKBalancer.swift; sourceTree = "<group>"; };
		C42FFBBC1C3D039C00823BD4 /* AKBalancerAudioUnit.h */ = {isa = PBXFileReference; fileEncoding = 4; lastKnownFileType = sourcecode.c.h; path = AKBalancerAudioUnit.h; sourceTree = "<group>"; };
		C42FFBBD1C3D039C00823BD4 /* AKBalancerAudioUnit.mm */ = {isa = PBXFileReference; fileEncoding = 4; lastKnownFileType = sourcecode.cpp.objcpp; path = AKBalancerAudioUnit.mm; sourceTree = "<group>"; };
		C42FFBBE1C3D039C00823BD4 /* AKBalancerDSPKernel.hpp */ = {isa = PBXFileReference; fileEncoding = 4; lastKnownFileType = sourcecode.cpp.h; path = AKBalancerDSPKernel.hpp; sourceTree = "<group>"; };
		C42FFBC01C3D039C00823BD4 /* AKBooster.swift */ = {isa = PBXFileReference; fileEncoding = 4; lastKnownFileType = sourcecode.swift; path = AKBooster.swift; sourceTree = "<group>"; };
		C42FFBC51C3D039C00823BD4 /* AKDryWetMixer.swift */ = {isa = PBXFileReference; fileEncoding = 4; lastKnownFileType = sourcecode.swift; path = AKDryWetMixer.swift; sourceTree = "<group>"; };
		C42FFBCA1C3D039C00823BD4 /* AKPanner.swift */ = {isa = PBXFileReference; fileEncoding = 4; lastKnownFileType = sourcecode.swift; path = AKPanner.swift; sourceTree = "<group>"; };
		C42FFBCB1C3D039C00823BD4 /* AKPannerAudioUnit.h */ = {isa = PBXFileReference; fileEncoding = 4; lastKnownFileType = sourcecode.c.h; path = AKPannerAudioUnit.h; sourceTree = "<group>"; };
		C42FFBCC1C3D039C00823BD4 /* AKPannerAudioUnit.mm */ = {isa = PBXFileReference; fileEncoding = 4; lastKnownFileType = sourcecode.cpp.objcpp; path = AKPannerAudioUnit.mm; sourceTree = "<group>"; };
		C42FFBCD1C3D039C00823BD4 /* AKPannerDSPKernel.hpp */ = {isa = PBXFileReference; fileEncoding = 4; lastKnownFileType = sourcecode.cpp.h; path = AKPannerDSPKernel.hpp; sourceTree = "<group>"; };
		C4362F131C2F5FCD00D17352 /* reverberateWithCostello.swift */ = {isa = PBXFileReference; fileEncoding = 4; lastKnownFileType = sourcecode.swift; path = reverberateWithCostello.swift; sourceTree = "<group>"; };
		C4362F151C2F5FD500D17352 /* variableDelay.swift */ = {isa = PBXFileReference; fileEncoding = 4; lastKnownFileType = sourcecode.swift; path = variableDelay.swift; sourceTree = "<group>"; };
		C43E429F1D066DD30066BF7A /* AK3DPanner.swift */ = {isa = PBXFileReference; fileEncoding = 4; lastKnownFileType = sourcecode.swift; path = AK3DPanner.swift; sourceTree = "<group>"; };
		C43FF29A1CBDA00600B3C05A /* AKFMOscillatorPresets.swift */ = {isa = PBXFileReference; fileEncoding = 4; lastKnownFileType = sourcecode.swift; path = AKFMOscillatorPresets.swift; sourceTree = "<group>"; };
		C45380971C3A5CBD00A51738 /* AKAmplitudeTracker.swift */ = {isa = PBXFileReference; fileEncoding = 4; lastKnownFileType = sourcecode.swift; path = AKAmplitudeTracker.swift; sourceTree = "<group>"; };
		C45380981C3A5CBD00A51738 /* AKAmplitudeTrackerAudioUnit.h */ = {isa = PBXFileReference; fileEncoding = 4; lastKnownFileType = sourcecode.c.h; path = AKAmplitudeTrackerAudioUnit.h; sourceTree = "<group>"; };
		C45380991C3A5CBD00A51738 /* AKAmplitudeTrackerAudioUnit.mm */ = {isa = PBXFileReference; fileEncoding = 4; lastKnownFileType = sourcecode.cpp.objcpp; path = AKAmplitudeTrackerAudioUnit.mm; sourceTree = "<group>"; };
		C453809A1C3A5CBD00A51738 /* AKAmplitudeTrackerDSPKernel.hpp */ = {isa = PBXFileReference; fileEncoding = 4; lastKnownFileType = sourcecode.cpp.h; path = AKAmplitudeTrackerDSPKernel.hpp; sourceTree = "<group>"; };
		C453809E1C3A5CBD00A51738 /* AKFrequencyTracker.swift */ = {isa = PBXFileReference; fileEncoding = 4; lastKnownFileType = sourcecode.swift; path = AKFrequencyTracker.swift; sourceTree = "<group>"; };
		C453809F1C3A5CBD00A51738 /* AKFrequencyTrackerAudioUnit.h */ = {isa = PBXFileReference; fileEncoding = 4; lastKnownFileType = sourcecode.c.h; path = AKFrequencyTrackerAudioUnit.h; sourceTree = "<group>"; };
		C45380A01C3A5CBD00A51738 /* AKFrequencyTrackerAudioUnit.mm */ = {isa = PBXFileReference; fileEncoding = 4; lastKnownFileType = sourcecode.cpp.objcpp; path = AKFrequencyTrackerAudioUnit.mm; sourceTree = "<group>"; };
		C45380A11C3A5CBD00A51738 /* AKFrequencyTrackerDSPKernel.hpp */ = {isa = PBXFileReference; fileEncoding = 4; lastKnownFileType = sourcecode.cpp.h; path = AKFrequencyTrackerDSPKernel.hpp; sourceTree = "<group>"; };
		C45380A41C3A5CBD00A51738 /* AKOperationEffect.swift */ = {isa = PBXFileReference; fileEncoding = 4; lastKnownFileType = sourcecode.swift; path = AKOperationEffect.swift; sourceTree = "<group>"; };
		C45380A51C3A5CBD00A51738 /* AKOperationEffectAudioUnit.h */ = {isa = PBXFileReference; fileEncoding = 4; lastKnownFileType = sourcecode.c.h; path = AKOperationEffectAudioUnit.h; sourceTree = "<group>"; };
		C45380A61C3A5CBD00A51738 /* AKOperationEffectAudioUnit.mm */ = {isa = PBXFileReference; fileEncoding = 4; lastKnownFileType = sourcecode.cpp.objcpp; path = AKOperationEffectAudioUnit.mm; sourceTree = "<group>"; };
		C45380A71C3A5CBD00A51738 /* AKOperationEffectDSPKernel.hpp */ = {isa = PBXFileReference; fileEncoding = 4; lastKnownFileType = sourcecode.cpp.h; path = AKOperationEffectDSPKernel.hpp; sourceTree = "<group>"; };
		C45380AA1C3A5CBD00A51738 /* AKDelay.swift */ = {isa = PBXFileReference; fileEncoding = 4; lastKnownFileType = sourcecode.swift; path = AKDelay.swift; sourceTree = "<group>"; };
		C45380AC1C3A5CBD00A51738 /* AKVariableDelay.swift */ = {isa = PBXFileReference; fileEncoding = 4; lastKnownFileType = sourcecode.swift; path = AKVariableDelay.swift; sourceTree = "<group>"; };
		C45380AD1C3A5CBD00A51738 /* AKVariableDelayAudioUnit.h */ = {isa = PBXFileReference; fileEncoding = 4; lastKnownFileType = sourcecode.c.h; path = AKVariableDelayAudioUnit.h; sourceTree = "<group>"; };
		C45380AE1C3A5CBD00A51738 /* AKVariableDelayAudioUnit.mm */ = {isa = PBXFileReference; fileEncoding = 4; lastKnownFileType = sourcecode.cpp.objcpp; path = AKVariableDelayAudioUnit.mm; sourceTree = "<group>"; };
		C45380AF1C3A5CBD00A51738 /* AKVariableDelayDSPKernel.hpp */ = {isa = PBXFileReference; fileEncoding = 4; lastKnownFileType = sourcecode.cpp.h; path = AKVariableDelayDSPKernel.hpp; sourceTree = "<group>"; };
		C45380B21C3A5CBD00A51738 /* AKBitCrusher.swift */ = {isa = PBXFileReference; fileEncoding = 4; lastKnownFileType = sourcecode.swift; path = AKBitCrusher.swift; sourceTree = "<group>"; };
		C45380B31C3A5CBD00A51738 /* AKBitCrusherAudioUnit.h */ = {isa = PBXFileReference; fileEncoding = 4; lastKnownFileType = sourcecode.c.h; path = AKBitCrusherAudioUnit.h; sourceTree = "<group>"; };
		C45380B41C3A5CBD00A51738 /* AKBitCrusherAudioUnit.mm */ = {isa = PBXFileReference; fileEncoding = 4; lastKnownFileType = sourcecode.cpp.objcpp; path = AKBitCrusherAudioUnit.mm; sourceTree = "<group>"; };
		C45380B51C3A5CBD00A51738 /* AKBitCrusherDSPKernel.hpp */ = {isa = PBXFileReference; fileEncoding = 4; lastKnownFileType = sourcecode.cpp.h; path = AKBitCrusherDSPKernel.hpp; sourceTree = "<group>"; };
		C45380B71C3A5CBD00A51738 /* AKClipper.swift */ = {isa = PBXFileReference; fileEncoding = 4; lastKnownFileType = sourcecode.swift; path = AKClipper.swift; sourceTree = "<group>"; };
		C45380B81C3A5CBD00A51738 /* AKClipperAudioUnit.h */ = {isa = PBXFileReference; fileEncoding = 4; lastKnownFileType = sourcecode.c.h; path = AKClipperAudioUnit.h; sourceTree = "<group>"; };
		C45380B91C3A5CBD00A51738 /* AKClipperAudioUnit.mm */ = {isa = PBXFileReference; fileEncoding = 4; lastKnownFileType = sourcecode.cpp.objcpp; path = AKClipperAudioUnit.mm; sourceTree = "<group>"; };
		C45380BA1C3A5CBD00A51738 /* AKClipperDSPKernel.hpp */ = {isa = PBXFileReference; fileEncoding = 4; lastKnownFileType = sourcecode.cpp.h; path = AKClipperDSPKernel.hpp; sourceTree = "<group>"; };
		C45380BC1C3A5CBD00A51738 /* AKDistortion.swift */ = {isa = PBXFileReference; fileEncoding = 4; lastKnownFileType = sourcecode.swift; path = AKDistortion.swift; sourceTree = "<group>"; };
		C45380BE1C3A5CBD00A51738 /* AKDecimator.swift */ = {isa = PBXFileReference; fileEncoding = 4; lastKnownFileType = sourcecode.swift; path = AKDecimator.swift; sourceTree = "<group>"; };
		C45380C01C3A5CBD00A51738 /* AKRingModulator.swift */ = {isa = PBXFileReference; fileEncoding = 4; lastKnownFileType = sourcecode.swift; path = AKRingModulator.swift; sourceTree = "<group>"; };
		C45380C21C3A5CBD00A51738 /* AKTanhDistortion.swift */ = {isa = PBXFileReference; fileEncoding = 4; lastKnownFileType = sourcecode.swift; path = AKTanhDistortion.swift; sourceTree = "<group>"; };
		C45380C31C3A5CBD00A51738 /* AKTanhDistortionAudioUnit.h */ = {isa = PBXFileReference; fileEncoding = 4; lastKnownFileType = sourcecode.c.h; path = AKTanhDistortionAudioUnit.h; sourceTree = "<group>"; };
		C45380C41C3A5CBD00A51738 /* AKTanhDistortionAudioUnit.mm */ = {isa = PBXFileReference; fileEncoding = 4; lastKnownFileType = sourcecode.cpp.objcpp; path = AKTanhDistortionAudioUnit.mm; sourceTree = "<group>"; };
		C45380C51C3A5CBD00A51738 /* AKTanhDistortionDSPKernel.hpp */ = {isa = PBXFileReference; fileEncoding = 4; lastKnownFileType = sourcecode.cpp.h; path = AKTanhDistortionDSPKernel.hpp; sourceTree = "<group>"; };
		C45380C81C3A5CBD00A51738 /* AKDynamicsProcessor.swift */ = {isa = PBXFileReference; fileEncoding = 4; lastKnownFileType = sourcecode.swift; path = AKDynamicsProcessor.swift; sourceTree = "<group>"; };
		C45380CA1C3A5CBD00A51738 /* AKPeakLimiter.swift */ = {isa = PBXFileReference; fileEncoding = 4; lastKnownFileType = sourcecode.swift; path = AKPeakLimiter.swift; sourceTree = "<group>"; };
		C45380CD1C3A5CBD00A51738 /* AKAutoWah.swift */ = {isa = PBXFileReference; fileEncoding = 4; lastKnownFileType = sourcecode.swift; path = AKAutoWah.swift; sourceTree = "<group>"; };
		C45380CE1C3A5CBD00A51738 /* AKAutoWahAudioUnit.h */ = {isa = PBXFileReference; fileEncoding = 4; lastKnownFileType = sourcecode.c.h; path = AKAutoWahAudioUnit.h; sourceTree = "<group>"; };
		C45380CF1C3A5CBD00A51738 /* AKAutoWahAudioUnit.mm */ = {isa = PBXFileReference; fileEncoding = 4; lastKnownFileType = sourcecode.cpp.objcpp; path = AKAutoWahAudioUnit.mm; sourceTree = "<group>"; };
		C45380D01C3A5CBD00A51738 /* AKAutoWahDSPKernel.hpp */ = {isa = PBXFileReference; fileEncoding = 4; lastKnownFileType = sourcecode.cpp.h; path = AKAutoWahDSPKernel.hpp; sourceTree = "<group>"; };
		C45380D21C3A5CBD00A51738 /* AKBandPassButterworthFilter.swift */ = {isa = PBXFileReference; fileEncoding = 4; lastKnownFileType = sourcecode.swift; path = AKBandPassButterworthFilter.swift; sourceTree = "<group>"; };
		C45380D31C3A5CBD00A51738 /* AKBandPassButterworthFilterAudioUnit.h */ = {isa = PBXFileReference; fileEncoding = 4; lastKnownFileType = sourcecode.c.h; path = AKBandPassButterworthFilterAudioUnit.h; sourceTree = "<group>"; };
		C45380D41C3A5CBD00A51738 /* AKBandPassButterworthFilterAudioUnit.mm */ = {isa = PBXFileReference; fileEncoding = 4; lastKnownFileType = sourcecode.cpp.objcpp; path = AKBandPassButterworthFilterAudioUnit.mm; sourceTree = "<group>"; };
		C45380D51C3A5CBD00A51738 /* AKBandPassButterworthFilterDSPKernel.hpp */ = {isa = PBXFileReference; fileEncoding = 4; lastKnownFileType = sourcecode.cpp.h; path = AKBandPassButterworthFilterDSPKernel.hpp; sourceTree = "<group>"; };
		C45380D71C3A5CBD00A51738 /* AKBandPassFilter.swift */ = {isa = PBXFileReference; fileEncoding = 4; lastKnownFileType = sourcecode.swift; path = AKBandPassFilter.swift; sourceTree = "<group>"; };
		C45380D91C3A5CBD00A51738 /* AKBandRejectButterworthFilter.swift */ = {isa = PBXFileReference; fileEncoding = 4; lastKnownFileType = sourcecode.swift; path = AKBandRejectButterworthFilter.swift; sourceTree = "<group>"; };
		C45380DA1C3A5CBD00A51738 /* AKBandRejectButterworthFilterAudioUnit.h */ = {isa = PBXFileReference; fileEncoding = 4; lastKnownFileType = sourcecode.c.h; path = AKBandRejectButterworthFilterAudioUnit.h; sourceTree = "<group>"; };
		C45380DB1C3A5CBD00A51738 /* AKBandRejectButterworthFilterAudioUnit.mm */ = {isa = PBXFileReference; fileEncoding = 4; lastKnownFileType = sourcecode.cpp.objcpp; path = AKBandRejectButterworthFilterAudioUnit.mm; sourceTree = "<group>"; };
		C45380DC1C3A5CBD00A51738 /* AKBandRejectButterworthFilterDSPKernel.hpp */ = {isa = PBXFileReference; fileEncoding = 4; lastKnownFileType = sourcecode.cpp.h; path = AKBandRejectButterworthFilterDSPKernel.hpp; sourceTree = "<group>"; };
		C45380E31C3A5CBD00A51738 /* AKDCBlock.swift */ = {isa = PBXFileReference; fileEncoding = 4; lastKnownFileType = sourcecode.swift; path = AKDCBlock.swift; sourceTree = "<group>"; };
		C45380E41C3A5CBD00A51738 /* AKDCBlockAudioUnit.h */ = {isa = PBXFileReference; fileEncoding = 4; lastKnownFileType = sourcecode.c.h; path = AKDCBlockAudioUnit.h; sourceTree = "<group>"; };
		C45380E51C3A5CBD00A51738 /* AKDCBlockAudioUnit.mm */ = {isa = PBXFileReference; fileEncoding = 4; lastKnownFileType = sourcecode.cpp.objcpp; path = AKDCBlockAudioUnit.mm; sourceTree = "<group>"; };
		C45380E61C3A5CBD00A51738 /* AKDCBlockDSPKernel.hpp */ = {isa = PBXFileReference; fileEncoding = 4; lastKnownFileType = sourcecode.cpp.h; path = AKDCBlockDSPKernel.hpp; sourceTree = "<group>"; };
		C45380E81C3A5CBD00A51738 /* AKEqualizerFilter.swift */ = {isa = PBXFileReference; fileEncoding = 4; lastKnownFileType = sourcecode.swift; path = AKEqualizerFilter.swift; sourceTree = "<group>"; };
		C45380E91C3A5CBD00A51738 /* AKEqualizerFilterAudioUnit.h */ = {isa = PBXFileReference; fileEncoding = 4; lastKnownFileType = sourcecode.c.h; path = AKEqualizerFilterAudioUnit.h; sourceTree = "<group>"; };
		C45380EA1C3A5CBD00A51738 /* AKEqualizerFilterAudioUnit.mm */ = {isa = PBXFileReference; fileEncoding = 4; lastKnownFileType = sourcecode.cpp.objcpp; path = AKEqualizerFilterAudioUnit.mm; sourceTree = "<group>"; };
		C45380EB1C3A5CBD00A51738 /* AKEqualizerFilterDSPKernel.hpp */ = {isa = PBXFileReference; fileEncoding = 4; lastKnownFileType = sourcecode.cpp.h; path = AKEqualizerFilterDSPKernel.hpp; sourceTree = "<group>"; };
		C45380ED1C3A5CBD00A51738 /* AKFormantFilter.swift */ = {isa = PBXFileReference; fileEncoding = 4; lastKnownFileType = sourcecode.swift; path = AKFormantFilter.swift; sourceTree = "<group>"; };
		C45380EE1C3A5CBD00A51738 /* AKFormantFilterAudioUnit.h */ = {isa = PBXFileReference; fileEncoding = 4; lastKnownFileType = sourcecode.c.h; path = AKFormantFilterAudioUnit.h; sourceTree = "<group>"; };
		C45380EF1C3A5CBD00A51738 /* AKFormantFilterAudioUnit.mm */ = {isa = PBXFileReference; fileEncoding = 4; lastKnownFileType = sourcecode.cpp.objcpp; path = AKFormantFilterAudioUnit.mm; sourceTree = "<group>"; };
		C45380F01C3A5CBD00A51738 /* AKFormantFilterDSPKernel.hpp */ = {isa = PBXFileReference; fileEncoding = 4; lastKnownFileType = sourcecode.cpp.h; path = AKFormantFilterDSPKernel.hpp; sourceTree = "<group>"; };
		C45380F21C3A5CBD00A51738 /* AKHighPassButterworthFilter.swift */ = {isa = PBXFileReference; fileEncoding = 4; lastKnownFileType = sourcecode.swift; path = AKHighPassButterworthFilter.swift; sourceTree = "<group>"; };
		C45380F31C3A5CBD00A51738 /* AKHighPassButterworthFilterAudioUnit.h */ = {isa = PBXFileReference; fileEncoding = 4; lastKnownFileType = sourcecode.c.h; path = AKHighPassButterworthFilterAudioUnit.h; sourceTree = "<group>"; };
		C45380F41C3A5CBD00A51738 /* AKHighPassButterworthFilterAudioUnit.mm */ = {isa = PBXFileReference; fileEncoding = 4; lastKnownFileType = sourcecode.cpp.objcpp; path = AKHighPassButterworthFilterAudioUnit.mm; sourceTree = "<group>"; };
		C45380F51C3A5CBD00A51738 /* AKHighPassButterworthFilterDSPKernel.hpp */ = {isa = PBXFileReference; fileEncoding = 4; lastKnownFileType = sourcecode.cpp.h; path = AKHighPassButterworthFilterDSPKernel.hpp; sourceTree = "<group>"; };
		C45380F71C3A5CBD00A51738 /* AKHighPassFilter.swift */ = {isa = PBXFileReference; fileEncoding = 4; lastKnownFileType = sourcecode.swift; path = AKHighPassFilter.swift; sourceTree = "<group>"; };
		C45380F91C3A5CBD00A51738 /* AKHighShelfFilter.swift */ = {isa = PBXFileReference; fileEncoding = 4; lastKnownFileType = sourcecode.swift; path = AKHighShelfFilter.swift; sourceTree = "<group>"; };
		C45380FB1C3A5CBD00A51738 /* AKHighShelfParametricEqualizerFilter.swift */ = {isa = PBXFileReference; fileEncoding = 4; lastKnownFileType = sourcecode.swift; path = AKHighShelfParametricEqualizerFilter.swift; sourceTree = "<group>"; };
		C45380FC1C3A5CBD00A51738 /* AKHighShelfParametricEqualizerFilterAudioUnit.h */ = {isa = PBXFileReference; fileEncoding = 4; lastKnownFileType = sourcecode.c.h; path = AKHighShelfParametricEqualizerFilterAudioUnit.h; sourceTree = "<group>"; };
		C45380FD1C3A5CBD00A51738 /* AKHighShelfParametricEqualizerFilterAudioUnit.mm */ = {isa = PBXFileReference; fileEncoding = 4; lastKnownFileType = sourcecode.cpp.objcpp; path = AKHighShelfParametricEqualizerFilterAudioUnit.mm; sourceTree = "<group>"; };
		C45380FE1C3A5CBD00A51738 /* AKHighShelfParametricEqualizerFilterDSPKernel.hpp */ = {isa = PBXFileReference; fileEncoding = 4; lastKnownFileType = sourcecode.cpp.h; path = AKHighShelfParametricEqualizerFilterDSPKernel.hpp; sourceTree = "<group>"; };
		C45381001C3A5CBD00A51738 /* AKLowPassButterworthFilter.swift */ = {isa = PBXFileReference; fileEncoding = 4; lastKnownFileType = sourcecode.swift; path = AKLowPassButterworthFilter.swift; sourceTree = "<group>"; };
		C45381011C3A5CBD00A51738 /* AKLowPassButterworthFilterAudioUnit.h */ = {isa = PBXFileReference; fileEncoding = 4; lastKnownFileType = sourcecode.c.h; path = AKLowPassButterworthFilterAudioUnit.h; sourceTree = "<group>"; };
		C45381021C3A5CBD00A51738 /* AKLowPassButterworthFilterAudioUnit.mm */ = {isa = PBXFileReference; fileEncoding = 4; lastKnownFileType = sourcecode.cpp.objcpp; path = AKLowPassButterworthFilterAudioUnit.mm; sourceTree = "<group>"; };
		C45381031C3A5CBD00A51738 /* AKLowPassButterworthFilterDSPKernel.hpp */ = {isa = PBXFileReference; fileEncoding = 4; lastKnownFileType = sourcecode.cpp.h; path = AKLowPassButterworthFilterDSPKernel.hpp; sourceTree = "<group>"; };
		C45381051C3A5CBD00A51738 /* AKLowPassFilter.swift */ = {isa = PBXFileReference; fileEncoding = 4; lastKnownFileType = sourcecode.swift; path = AKLowPassFilter.swift; sourceTree = "<group>"; };
		C45381071C3A5CBD00A51738 /* AKLowShelfFilter.swift */ = {isa = PBXFileReference; fileEncoding = 4; lastKnownFileType = sourcecode.swift; path = AKLowShelfFilter.swift; sourceTree = "<group>"; };
		C45381091C3A5CBD00A51738 /* AKLowShelfParametricEqualizerFilter.swift */ = {isa = PBXFileReference; fileEncoding = 4; lastKnownFileType = sourcecode.swift; path = AKLowShelfParametricEqualizerFilter.swift; sourceTree = "<group>"; };
		C453810A1C3A5CBD00A51738 /* AKLowShelfParametricEqualizerFilterAudioUnit.h */ = {isa = PBXFileReference; fileEncoding = 4; lastKnownFileType = sourcecode.c.h; path = AKLowShelfParametricEqualizerFilterAudioUnit.h; sourceTree = "<group>"; };
		C453810B1C3A5CBD00A51738 /* AKLowShelfParametricEqualizerFilterAudioUnit.mm */ = {isa = PBXFileReference; fileEncoding = 4; lastKnownFileType = sourcecode.cpp.objcpp; path = AKLowShelfParametricEqualizerFilterAudioUnit.mm; sourceTree = "<group>"; };
		C453810C1C3A5CBD00A51738 /* AKLowShelfParametricEqualizerFilterDSPKernel.hpp */ = {isa = PBXFileReference; fileEncoding = 4; lastKnownFileType = sourcecode.cpp.h; path = AKLowShelfParametricEqualizerFilterDSPKernel.hpp; sourceTree = "<group>"; };
		C453810E1C3A5CBD00A51738 /* AKModalResonanceFilter.swift */ = {isa = PBXFileReference; fileEncoding = 4; lastKnownFileType = sourcecode.swift; path = AKModalResonanceFilter.swift; sourceTree = "<group>"; };
		C453810F1C3A5CBD00A51738 /* AKModalResonanceFilterAudioUnit.h */ = {isa = PBXFileReference; fileEncoding = 4; lastKnownFileType = sourcecode.c.h; path = AKModalResonanceFilterAudioUnit.h; sourceTree = "<group>"; };
		C45381101C3A5CBD00A51738 /* AKModalResonanceFilterAudioUnit.mm */ = {isa = PBXFileReference; fileEncoding = 4; lastKnownFileType = sourcecode.cpp.objcpp; path = AKModalResonanceFilterAudioUnit.mm; sourceTree = "<group>"; };
		C45381111C3A5CBD00A51738 /* AKModalResonanceFilterDSPKernel.hpp */ = {isa = PBXFileReference; fileEncoding = 4; lastKnownFileType = sourcecode.cpp.h; path = AKModalResonanceFilterDSPKernel.hpp; sourceTree = "<group>"; };
		C45381131C3A5CBD00A51738 /* AKMoogLadder.swift */ = {isa = PBXFileReference; fileEncoding = 4; lastKnownFileType = sourcecode.swift; path = AKMoogLadder.swift; sourceTree = "<group>"; };
		C45381141C3A5CBD00A51738 /* AKMoogLadderAudioUnit.h */ = {isa = PBXFileReference; fileEncoding = 4; lastKnownFileType = sourcecode.c.h; path = AKMoogLadderAudioUnit.h; sourceTree = "<group>"; };
		C45381151C3A5CBD00A51738 /* AKMoogLadderAudioUnit.mm */ = {isa = PBXFileReference; fileEncoding = 4; lastKnownFileType = sourcecode.cpp.objcpp; path = AKMoogLadderAudioUnit.mm; sourceTree = "<group>"; };
		C45381161C3A5CBD00A51738 /* AKMoogLadderDSPKernel.hpp */ = {isa = PBXFileReference; fileEncoding = 4; lastKnownFileType = sourcecode.cpp.h; path = AKMoogLadderDSPKernel.hpp; sourceTree = "<group>"; };
		C45381181C3A5CBD00A51738 /* AKParametricEQ.swift */ = {isa = PBXFileReference; fileEncoding = 4; lastKnownFileType = sourcecode.swift; path = AKParametricEQ.swift; sourceTree = "<group>"; };
		C453811A1C3A5CBD00A51738 /* AKPeakingParametricEqualizerFilter.swift */ = {isa = PBXFileReference; fileEncoding = 4; lastKnownFileType = sourcecode.swift; path = AKPeakingParametricEqualizerFilter.swift; sourceTree = "<group>"; };
		C453811B1C3A5CBD00A51738 /* AKPeakingParametricEqualizerFilterAudioUnit.h */ = {isa = PBXFileReference; fileEncoding = 4; lastKnownFileType = sourcecode.c.h; path = AKPeakingParametricEqualizerFilterAudioUnit.h; sourceTree = "<group>"; };
		C453811C1C3A5CBD00A51738 /* AKPeakingParametricEqualizerFilterAudioUnit.mm */ = {isa = PBXFileReference; fileEncoding = 4; lastKnownFileType = sourcecode.cpp.objcpp; path = AKPeakingParametricEqualizerFilterAudioUnit.mm; sourceTree = "<group>"; };
		C453811D1C3A5CBD00A51738 /* AKPeakingParametricEqualizerFilterDSPKernel.hpp */ = {isa = PBXFileReference; fileEncoding = 4; lastKnownFileType = sourcecode.cpp.h; path = AKPeakingParametricEqualizerFilterDSPKernel.hpp; sourceTree = "<group>"; };
		C453811F1C3A5CBD00A51738 /* AKRolandTB303Filter.swift */ = {isa = PBXFileReference; fileEncoding = 4; lastKnownFileType = sourcecode.swift; path = AKRolandTB303Filter.swift; sourceTree = "<group>"; };
		C45381201C3A5CBD00A51738 /* AKRolandTB303FilterAudioUnit.h */ = {isa = PBXFileReference; fileEncoding = 4; lastKnownFileType = sourcecode.c.h; path = AKRolandTB303FilterAudioUnit.h; sourceTree = "<group>"; };
		C45381211C3A5CBD00A51738 /* AKRolandTB303FilterAudioUnit.mm */ = {isa = PBXFileReference; fileEncoding = 4; lastKnownFileType = sourcecode.cpp.objcpp; path = AKRolandTB303FilterAudioUnit.mm; sourceTree = "<group>"; };
		C45381221C3A5CBD00A51738 /* AKRolandTB303FilterDSPKernel.hpp */ = {isa = PBXFileReference; fileEncoding = 4; lastKnownFileType = sourcecode.cpp.h; path = AKRolandTB303FilterDSPKernel.hpp; sourceTree = "<group>"; };
		C45381241C3A5CBD00A51738 /* AKStringResonator.swift */ = {isa = PBXFileReference; fileEncoding = 4; lastKnownFileType = sourcecode.swift; path = AKStringResonator.swift; sourceTree = "<group>"; };
		C45381251C3A5CBD00A51738 /* AKStringResonatorAudioUnit.h */ = {isa = PBXFileReference; fileEncoding = 4; lastKnownFileType = sourcecode.c.h; path = AKStringResonatorAudioUnit.h; sourceTree = "<group>"; };
		C45381261C3A5CBD00A51738 /* AKStringResonatorAudioUnit.mm */ = {isa = PBXFileReference; fileEncoding = 4; lastKnownFileType = sourcecode.cpp.objcpp; path = AKStringResonatorAudioUnit.mm; sourceTree = "<group>"; };
		C45381271C3A5CBD00A51738 /* AKStringResonatorDSPKernel.hpp */ = {isa = PBXFileReference; fileEncoding = 4; lastKnownFileType = sourcecode.cpp.h; path = AKStringResonatorDSPKernel.hpp; sourceTree = "<group>"; };
		C45381291C3A5CBD00A51738 /* AKThreePoleLowpassFilter.swift */ = {isa = PBXFileReference; fileEncoding = 4; lastKnownFileType = sourcecode.swift; path = AKThreePoleLowpassFilter.swift; sourceTree = "<group>"; };
		C453812A1C3A5CBD00A51738 /* AKThreePoleLowpassFilterAudioUnit.h */ = {isa = PBXFileReference; fileEncoding = 4; lastKnownFileType = sourcecode.c.h; path = AKThreePoleLowpassFilterAudioUnit.h; sourceTree = "<group>"; };
		C453812B1C3A5CBD00A51738 /* AKThreePoleLowpassFilterAudioUnit.mm */ = {isa = PBXFileReference; fileEncoding = 4; lastKnownFileType = sourcecode.cpp.objcpp; path = AKThreePoleLowpassFilterAudioUnit.mm; sourceTree = "<group>"; };
		C453812C1C3A5CBD00A51738 /* AKThreePoleLowpassFilterDSPKernel.hpp */ = {isa = PBXFileReference; fileEncoding = 4; lastKnownFileType = sourcecode.cpp.h; path = AKThreePoleLowpassFilterDSPKernel.hpp; sourceTree = "<group>"; };
		C453812E1C3A5CBD00A51738 /* AKToneComplementFilter.swift */ = {isa = PBXFileReference; fileEncoding = 4; lastKnownFileType = sourcecode.swift; path = AKToneComplementFilter.swift; sourceTree = "<group>"; };
		C453812F1C3A5CBD00A51738 /* AKToneComplementFilterAudioUnit.h */ = {isa = PBXFileReference; fileEncoding = 4; lastKnownFileType = sourcecode.c.h; path = AKToneComplementFilterAudioUnit.h; sourceTree = "<group>"; };
		C45381301C3A5CBD00A51738 /* AKToneComplementFilterAudioUnit.mm */ = {isa = PBXFileReference; fileEncoding = 4; lastKnownFileType = sourcecode.cpp.objcpp; path = AKToneComplementFilterAudioUnit.mm; sourceTree = "<group>"; };
		C45381311C3A5CBD00A51738 /* AKToneComplementFilterDSPKernel.hpp */ = {isa = PBXFileReference; fileEncoding = 4; lastKnownFileType = sourcecode.cpp.h; path = AKToneComplementFilterDSPKernel.hpp; sourceTree = "<group>"; };
		C45381331C3A5CBD00A51738 /* AKToneFilter.swift */ = {isa = PBXFileReference; fileEncoding = 4; lastKnownFileType = sourcecode.swift; path = AKToneFilter.swift; sourceTree = "<group>"; };
		C45381341C3A5CBD00A51738 /* AKToneFilterAudioUnit.h */ = {isa = PBXFileReference; fileEncoding = 4; lastKnownFileType = sourcecode.c.h; path = AKToneFilterAudioUnit.h; sourceTree = "<group>"; };
		C45381351C3A5CBD00A51738 /* AKToneFilterAudioUnit.mm */ = {isa = PBXFileReference; fileEncoding = 4; lastKnownFileType = sourcecode.cpp.objcpp; path = AKToneFilterAudioUnit.mm; sourceTree = "<group>"; };
		C45381361C3A5CBD00A51738 /* AKToneFilterDSPKernel.hpp */ = {isa = PBXFileReference; fileEncoding = 4; lastKnownFileType = sourcecode.cpp.h; path = AKToneFilterDSPKernel.hpp; sourceTree = "<group>"; };
		C45381391C3A5CBD00A51738 /* AKReverb.swift */ = {isa = PBXFileReference; fileEncoding = 4; lastKnownFileType = sourcecode.swift; path = AKReverb.swift; sourceTree = "<group>"; };
		C453813A1C3A5CBD00A51738 /* AKReverb2.swift */ = {isa = PBXFileReference; fileEncoding = 4; lastKnownFileType = sourcecode.swift; path = AKReverb2.swift; sourceTree = "<group>"; };
		C453813C1C3A5CBD00A51738 /* AKChowningReverb.swift */ = {isa = PBXFileReference; fileEncoding = 4; lastKnownFileType = sourcecode.swift; path = AKChowningReverb.swift; sourceTree = "<group>"; };
		C453813D1C3A5CBD00A51738 /* AKChowningReverbAudioUnit.h */ = {isa = PBXFileReference; fileEncoding = 4; lastKnownFileType = sourcecode.c.h; path = AKChowningReverbAudioUnit.h; sourceTree = "<group>"; };
		C453813E1C3A5CBD00A51738 /* AKChowningReverbAudioUnit.mm */ = {isa = PBXFileReference; fileEncoding = 4; lastKnownFileType = sourcecode.cpp.objcpp; path = AKChowningReverbAudioUnit.mm; sourceTree = "<group>"; };
		C453813F1C3A5CBD00A51738 /* AKChowningReverbDSPKernel.hpp */ = {isa = PBXFileReference; fileEncoding = 4; lastKnownFileType = sourcecode.cpp.h; path = AKChowningReverbDSPKernel.hpp; sourceTree = "<group>"; };
		C45381411C3A5CBD00A51738 /* AKCostelloReverb.swift */ = {isa = PBXFileReference; fileEncoding = 4; lastKnownFileType = sourcecode.swift; path = AKCostelloReverb.swift; sourceTree = "<group>"; };
		C45381421C3A5CBD00A51738 /* AKCostelloReverbAudioUnit.h */ = {isa = PBXFileReference; fileEncoding = 4; lastKnownFileType = sourcecode.c.h; path = AKCostelloReverbAudioUnit.h; sourceTree = "<group>"; };
		C45381431C3A5CBD00A51738 /* AKCostelloReverbAudioUnit.mm */ = {isa = PBXFileReference; fileEncoding = 4; lastKnownFileType = sourcecode.cpp.objcpp; path = AKCostelloReverbAudioUnit.mm; sourceTree = "<group>"; };
		C45381441C3A5CBD00A51738 /* AKCostelloReverbDSPKernel.hpp */ = {isa = PBXFileReference; fileEncoding = 4; lastKnownFileType = sourcecode.cpp.h; path = AKCostelloReverbDSPKernel.hpp; sourceTree = "<group>"; };
		C45381461C3A5CBD00A51738 /* AKFlatFrequencyResponseReverb.swift */ = {isa = PBXFileReference; fileEncoding = 4; lastKnownFileType = sourcecode.swift; path = AKFlatFrequencyResponseReverb.swift; sourceTree = "<group>"; };
		C45381471C3A5CBD00A51738 /* AKFlatFrequencyResponseReverbAudioUnit.h */ = {isa = PBXFileReference; fileEncoding = 4; lastKnownFileType = sourcecode.c.h; path = AKFlatFrequencyResponseReverbAudioUnit.h; sourceTree = "<group>"; };
		C45381481C3A5CBD00A51738 /* AKFlatFrequencyResponseReverbAudioUnit.mm */ = {isa = PBXFileReference; fileEncoding = 4; lastKnownFileType = sourcecode.cpp.objcpp; path = AKFlatFrequencyResponseReverbAudioUnit.mm; sourceTree = "<group>"; };
		C45381491C3A5CBD00A51738 /* AKFlatFrequencyResponseReverbDSPKernel.hpp */ = {isa = PBXFileReference; fileEncoding = 4; lastKnownFileType = sourcecode.cpp.h; path = AKFlatFrequencyResponseReverbDSPKernel.hpp; sourceTree = "<group>"; };
		C453814D1C3A5CBD00A51738 /* AKOperationGenerator.swift */ = {isa = PBXFileReference; fileEncoding = 4; lastKnownFileType = sourcecode.swift; path = AKOperationGenerator.swift; sourceTree = "<group>"; };
		C453814E1C3A5CBD00A51738 /* AKOperationGeneratorAudioUnit.h */ = {isa = PBXFileReference; fileEncoding = 4; lastKnownFileType = sourcecode.c.h; path = AKOperationGeneratorAudioUnit.h; sourceTree = "<group>"; };
		C453814F1C3A5CBD00A51738 /* AKOperationGeneratorAudioUnit.mm */ = {isa = PBXFileReference; fileEncoding = 4; lastKnownFileType = sourcecode.cpp.objcpp; path = AKOperationGeneratorAudioUnit.mm; sourceTree = "<group>"; };
		C45381501C3A5CBD00A51738 /* AKOperationGeneratorDSPKernel.hpp */ = {isa = PBXFileReference; fileEncoding = 4; lastKnownFileType = sourcecode.cpp.h; path = AKOperationGeneratorDSPKernel.hpp; sourceTree = "<group>"; };
		C45381531C3A5CBD00A51738 /* AKPinkNoise.swift */ = {isa = PBXFileReference; fileEncoding = 4; lastKnownFileType = sourcecode.swift; path = AKPinkNoise.swift; sourceTree = "<group>"; };
		C45381541C3A5CBD00A51738 /* AKPinkNoiseAudioUnit.h */ = {isa = PBXFileReference; fileEncoding = 4; lastKnownFileType = sourcecode.c.h; path = AKPinkNoiseAudioUnit.h; sourceTree = "<group>"; };
		C45381551C3A5CBD00A51738 /* AKPinkNoiseAudioUnit.mm */ = {isa = PBXFileReference; fileEncoding = 4; lastKnownFileType = sourcecode.cpp.objcpp; path = AKPinkNoiseAudioUnit.mm; sourceTree = "<group>"; };
		C45381561C3A5CBD00A51738 /* AKPinkNoiseDSPKernel.hpp */ = {isa = PBXFileReference; fileEncoding = 4; lastKnownFileType = sourcecode.cpp.h; path = AKPinkNoiseDSPKernel.hpp; sourceTree = "<group>"; };
		C45381581C3A5CBD00A51738 /* AKWhiteNoise.swift */ = {isa = PBXFileReference; fileEncoding = 4; lastKnownFileType = sourcecode.swift; path = AKWhiteNoise.swift; sourceTree = "<group>"; };
		C45381591C3A5CBD00A51738 /* AKWhiteNoiseAudioUnit.h */ = {isa = PBXFileReference; fileEncoding = 4; lastKnownFileType = sourcecode.c.h; path = AKWhiteNoiseAudioUnit.h; sourceTree = "<group>"; };
		C453815A1C3A5CBD00A51738 /* AKWhiteNoiseAudioUnit.mm */ = {isa = PBXFileReference; fileEncoding = 4; lastKnownFileType = sourcecode.cpp.objcpp; path = AKWhiteNoiseAudioUnit.mm; sourceTree = "<group>"; };
		C453815B1C3A5CBD00A51738 /* AKWhiteNoiseDSPKernel.hpp */ = {isa = PBXFileReference; fileEncoding = 4; lastKnownFileType = sourcecode.cpp.h; path = AKWhiteNoiseDSPKernel.hpp; sourceTree = "<group>"; };
		C453815E1C3A5CBD00A51738 /* AKFMOscillator.swift */ = {isa = PBXFileReference; fileEncoding = 4; lastKnownFileType = sourcecode.swift; path = AKFMOscillator.swift; sourceTree = "<group>"; };
		C453815F1C3A5CBD00A51738 /* AKFMOscillatorAudioUnit.h */ = {isa = PBXFileReference; fileEncoding = 4; lastKnownFileType = sourcecode.c.h; path = AKFMOscillatorAudioUnit.h; sourceTree = "<group>"; };
		C45381601C3A5CBD00A51738 /* AKFMOscillatorAudioUnit.mm */ = {isa = PBXFileReference; fileEncoding = 4; lastKnownFileType = sourcecode.cpp.objcpp; path = AKFMOscillatorAudioUnit.mm; sourceTree = "<group>"; };
		C45381611C3A5CBD00A51738 /* AKFMOscillatorDSPKernel.hpp */ = {isa = PBXFileReference; fileEncoding = 4; lastKnownFileType = sourcecode.cpp.h; path = AKFMOscillatorDSPKernel.hpp; sourceTree = "<group>"; };
		C45381631C3A5CBD00A51738 /* AKOscillator.swift */ = {isa = PBXFileReference; fileEncoding = 4; lastKnownFileType = sourcecode.swift; path = AKOscillator.swift; sourceTree = "<group>"; };
		C45381641C3A5CBD00A51738 /* AKOscillatorAudioUnit.h */ = {isa = PBXFileReference; fileEncoding = 4; lastKnownFileType = sourcecode.c.h; path = AKOscillatorAudioUnit.h; sourceTree = "<group>"; };
		C45381651C3A5CBD00A51738 /* AKOscillatorAudioUnit.mm */ = {isa = PBXFileReference; fileEncoding = 4; lastKnownFileType = sourcecode.cpp.objcpp; path = AKOscillatorAudioUnit.mm; sourceTree = "<group>"; };
		C45381661C3A5CBD00A51738 /* AKOscillatorDSPKernel.hpp */ = {isa = PBXFileReference; fileEncoding = 4; lastKnownFileType = sourcecode.cpp.h; path = AKOscillatorDSPKernel.hpp; sourceTree = "<group>"; };
		C45381821C3A5CBD00A51738 /* AKMixer.swift */ = {isa = PBXFileReference; fileEncoding = 4; lastKnownFileType = sourcecode.swift; path = AKMixer.swift; sourceTree = "<group>"; };
		C45464011C6978240087394B /* AKVariSpeed.swift */ = {isa = PBXFileReference; fileEncoding = 4; lastKnownFileType = sourcecode.swift; path = AKVariSpeed.swift; sourceTree = "<group>"; };
		C46781A81C1C277B0000BF29 /* AKNodeFFTPlot.swift */ = {isa = PBXFileReference; fileEncoding = 4; lastKnownFileType = sourcecode.swift; path = AKNodeFFTPlot.swift; sourceTree = "<group>"; };
		C46781A91C1C277B0000BF29 /* AKNodeOutputPlot.swift */ = {isa = PBXFileReference; fileEncoding = 4; lastKnownFileType = sourcecode.swift; path = AKNodeOutputPlot.swift; sourceTree = "<group>"; };
		C468097D1CEED72800ADFC05 /* AKPitchShifter.swift */ = {isa = PBXFileReference; fileEncoding = 4; lastKnownFileType = sourcecode.swift; path = AKPitchShifter.swift; sourceTree = "<group>"; };
		C468097E1CEED72800ADFC05 /* AKPitchShifterAudioUnit.h */ = {isa = PBXFileReference; fileEncoding = 4; lastKnownFileType = sourcecode.c.h; path = AKPitchShifterAudioUnit.h; sourceTree = "<group>"; };
		C468097F1CEED72800ADFC05 /* AKPitchShifterAudioUnit.mm */ = {isa = PBXFileReference; fileEncoding = 4; lastKnownFileType = sourcecode.cpp.objcpp; path = AKPitchShifterAudioUnit.mm; sourceTree = "<group>"; };
		C46809801CEED72800ADFC05 /* AKPitchShifterDSPKernel.hpp */ = {isa = PBXFileReference; fileEncoding = 4; lastKnownFileType = sourcecode.cpp.h; path = AKPitchShifterDSPKernel.hpp; sourceTree = "<group>"; };
		C46809851CEED77A00ADFC05 /* pshift.c */ = {isa = PBXFileReference; fileEncoding = 4; lastKnownFileType = sourcecode.c.c; path = pshift.c; sourceTree = "<group>"; };
		C46C79731C4CF9F000F6CE3D /* AKDrumSynths.swift */ = {isa = PBXFileReference; fileEncoding = 4; lastKnownFileType = sourcecode.swift; path = AKDrumSynths.swift; sourceTree = "<group>"; };
		C474B16D1CE43BF300EB8D8E /* AKAmplitudeTap.swift */ = {isa = PBXFileReference; fileEncoding = 4; lastKnownFileType = sourcecode.swift; path = AKAmplitudeTap.swift; sourceTree = "<group>"; };
		C474B16E1CE43BF300EB8D8E /* AKFFTTap.swift */ = {isa = PBXFileReference; fileEncoding = 4; lastKnownFileType = sourcecode.swift; path = AKFFTTap.swift; sourceTree = "<group>"; };
		C48443891C311C4F007BE794 /* triggeredWithEnvelope.swift */ = {isa = PBXFileReference; fileEncoding = 4; lastKnownFileType = sourcecode.swift; path = triggeredWithEnvelope.swift; sourceTree = "<group>"; };
		C484438B1C311C59007BE794 /* AKParameter.swift */ = {isa = PBXFileReference; fileEncoding = 4; lastKnownFileType = sourcecode.swift; path = AKParameter.swift; sourceTree = "<group>"; };
		C484438C1C311C59007BE794 /* AKStereoOperation.swift */ = {isa = PBXFileReference; fileEncoding = 4; lastKnownFileType = sourcecode.swift; path = AKStereoOperation.swift; sourceTree = "<group>"; };
		C48444F51C370329007BE794 /* sawtooth.swift */ = {isa = PBXFileReference; fileEncoding = 4; lastKnownFileType = sourcecode.swift; path = sawtooth.swift; sourceTree = "<group>"; };
		C48444F61C370329007BE794 /* square.swift */ = {isa = PBXFileReference; fileEncoding = 4; lastKnownFileType = sourcecode.swift; path = square.swift; sourceTree = "<group>"; };
		C48444F71C370329007BE794 /* triangle.swift */ = {isa = PBXFileReference; fileEncoding = 4; lastKnownFileType = sourcecode.swift; path = triangle.swift; sourceTree = "<group>"; };
		C48444FC1C370339007BE794 /* pluckedString.swift */ = {isa = PBXFileReference; fileEncoding = 4; lastKnownFileType = sourcecode.swift; path = pluckedString.swift; sourceTree = "<group>"; };
		C49DCD3D1D2100AB00BF018A /* AKFMOscillatorBank.swift */ = {isa = PBXFileReference; fileEncoding = 4; lastKnownFileType = sourcecode.swift; path = AKFMOscillatorBank.swift; sourceTree = "<group>"; };
		C49DCD3E1D2100AB00BF018A /* AKFMOscillatorBankAudioUnit.h */ = {isa = PBXFileReference; fileEncoding = 4; lastKnownFileType = sourcecode.c.h; path = AKFMOscillatorBankAudioUnit.h; sourceTree = "<group>"; };
		C49DCD3F1D2100AB00BF018A /* AKFMOscillatorBankAudioUnit.mm */ = {isa = PBXFileReference; fileEncoding = 4; lastKnownFileType = sourcecode.cpp.objcpp; path = AKFMOscillatorBankAudioUnit.mm; sourceTree = "<group>"; };
		C49DCD401D2100AB00BF018A /* AKFMOscillatorBankDSPKernel.hpp */ = {isa = PBXFileReference; fileEncoding = 4; lastKnownFileType = sourcecode.cpp.h; path = AKFMOscillatorBankDSPKernel.hpp; sourceTree = "<group>"; };
		C49DCD461D2100B400BF018A /* AKMorphingOscillatorBank.swift */ = {isa = PBXFileReference; fileEncoding = 4; lastKnownFileType = sourcecode.swift; path = AKMorphingOscillatorBank.swift; sourceTree = "<group>"; };
		C49DCD471D2100B400BF018A /* AKMorphingOscillatorBankAudioUnit.h */ = {isa = PBXFileReference; fileEncoding = 4; lastKnownFileType = sourcecode.c.h; path = AKMorphingOscillatorBankAudioUnit.h; sourceTree = "<group>"; };
		C49DCD481D2100B400BF018A /* AKMorphingOscillatorBankAudioUnit.mm */ = {isa = PBXFileReference; fileEncoding = 4; lastKnownFileType = sourcecode.cpp.objcpp; path = AKMorphingOscillatorBankAudioUnit.mm; sourceTree = "<group>"; };
		C49DCD491D2100B400BF018A /* AKMorphingOscillatorBankDSPKernel.hpp */ = {isa = PBXFileReference; fileEncoding = 4; lastKnownFileType = sourcecode.cpp.h; path = AKMorphingOscillatorBankDSPKernel.hpp; sourceTree = "<group>"; };
		C49DCD4F1D2100BF00BF018A /* AKOscillatorBank.swift */ = {isa = PBXFileReference; fileEncoding = 4; lastKnownFileType = sourcecode.swift; path = AKOscillatorBank.swift; sourceTree = "<group>"; };
		C49DCD501D2100BF00BF018A /* AKOscillatorBankAudioUnit.h */ = {isa = PBXFileReference; fileEncoding = 4; lastKnownFileType = sourcecode.c.h; path = AKOscillatorBankAudioUnit.h; sourceTree = "<group>"; };
		C49DCD511D2100BF00BF018A /* AKOscillatorBankAudioUnit.mm */ = {isa = PBXFileReference; fileEncoding = 4; lastKnownFileType = sourcecode.cpp.objcpp; path = AKOscillatorBankAudioUnit.mm; sourceTree = "<group>"; };
		C49DCD521D2100BF00BF018A /* AKOscillatorBankDSPKernel.hpp */ = {isa = PBXFileReference; fileEncoding = 4; lastKnownFileType = sourcecode.cpp.h; path = AKOscillatorBankDSPKernel.hpp; sourceTree = "<group>"; };
		C49DCD541D2100BF00BF018A /* AKPWMOscillator.swift */ = {isa = PBXFileReference; fileEncoding = 4; lastKnownFileType = sourcecode.swift; path = AKPWMOscillator.swift; sourceTree = "<group>"; };
		C49DCD551D2100BF00BF018A /* AKPWMOscillatorAudioUnit.h */ = {isa = PBXFileReference; fileEncoding = 4; lastKnownFileType = sourcecode.c.h; path = AKPWMOscillatorAudioUnit.h; sourceTree = "<group>"; };
		C49DCD561D2100BF00BF018A /* AKPWMOscillatorAudioUnit.mm */ = {isa = PBXFileReference; fileEncoding = 4; lastKnownFileType = sourcecode.cpp.objcpp; path = AKPWMOscillatorAudioUnit.mm; sourceTree = "<group>"; };
		C49DCD571D2100BF00BF018A /* AKPWMOscillatorDSPKernel.hpp */ = {isa = PBXFileReference; fileEncoding = 4; lastKnownFileType = sourcecode.cpp.h; path = AKPWMOscillatorDSPKernel.hpp; sourceTree = "<group>"; };
		C49DCD591D2100BF00BF018A /* AKPWMOscillatorBank.swift */ = {isa = PBXFileReference; fileEncoding = 4; lastKnownFileType = sourcecode.swift; path = AKPWMOscillatorBank.swift; sourceTree = "<group>"; };
		C49DCD5A1D2100BF00BF018A /* AKPWMOscillatorBankAudioUnit.h */ = {isa = PBXFileReference; fileEncoding = 4; lastKnownFileType = sourcecode.c.h; path = AKPWMOscillatorBankAudioUnit.h; sourceTree = "<group>"; };
		C49DCD5B1D2100BF00BF018A /* AKPWMOscillatorBankAudioUnit.mm */ = {isa = PBXFileReference; fileEncoding = 4; lastKnownFileType = sourcecode.cpp.objcpp; path = AKPWMOscillatorBankAudioUnit.mm; sourceTree = "<group>"; };
		C49DCD5C1D2100BF00BF018A /* AKPWMOscillatorBankDSPKernel.hpp */ = {isa = PBXFileReference; fileEncoding = 4; lastKnownFileType = sourcecode.cpp.h; path = AKPWMOscillatorBankDSPKernel.hpp; sourceTree = "<group>"; };
		C49E9E131D2B4BE600E5E8BF /* AKAudioFile+ConvenienceInitializers.swift */ = {isa = PBXFileReference; fileEncoding = 4; lastKnownFileType = sourcecode.swift; path = "AKAudioFile+ConvenienceInitializers.swift"; sourceTree = "<group>"; };
		C49E9E141D2B4BE600E5E8BF /* AKAudioFile+Exporting.swift */ = {isa = PBXFileReference; fileEncoding = 4; lastKnownFileType = sourcecode.swift; path = "AKAudioFile+Exporting.swift"; sourceTree = "<group>"; };
		C49E9E151D2B4BE600E5E8BF /* AKAudioFile+Processing.swift */ = {isa = PBXFileReference; fileEncoding = 4; lastKnownFileType = sourcecode.swift; path = "AKAudioFile+Processing.swift"; sourceTree = "<group>"; };
		C49E9E161D2B4BE600E5E8BF /* AKAudioFile.swift */ = {isa = PBXFileReference; fileEncoding = 4; lastKnownFileType = sourcecode.swift; path = AKAudioFile.swift; sourceTree = "<group>"; };
		C49F29301D1626B9000A2D2F /* AKFlute.swift */ = {isa = PBXFileReference; fileEncoding = 4; lastKnownFileType = sourcecode.swift; path = AKFlute.swift; sourceTree = "<group>"; };
		C49F29311D1626B9000A2D2F /* AKFluteAudioUnit.h */ = {isa = PBXFileReference; fileEncoding = 4; lastKnownFileType = sourcecode.c.h; path = AKFluteAudioUnit.h; sourceTree = "<group>"; };
		C49F29321D1626B9000A2D2F /* AKFluteAudioUnit.mm */ = {isa = PBXFileReference; fileEncoding = 4; lastKnownFileType = sourcecode.cpp.objcpp; path = AKFluteAudioUnit.mm; sourceTree = "<group>"; };
		C49F29331D1626B9000A2D2F /* AKFluteDSPKernel.hpp */ = {isa = PBXFileReference; fileEncoding = 4; lastKnownFileType = sourcecode.cpp.h; path = AKFluteDSPKernel.hpp; sourceTree = "<group>"; };
		C4A6628C1CCB146A00A38B90 /* BufferedAudioBus.hpp */ = {isa = PBXFileReference; fileEncoding = 4; lastKnownFileType = sourcecode.cpp.h; path = BufferedAudioBus.hpp; sourceTree = "<group>"; };
		C4A6628D1CCB146A00A38B90 /* DSPKernel.hpp */ = {isa = PBXFileReference; fileEncoding = 4; lastKnownFileType = sourcecode.cpp.h; path = DSPKernel.hpp; sourceTree = "<group>"; };
		C4A6628E1CCB146A00A38B90 /* DSPKernel.mm */ = {isa = PBXFileReference; fileEncoding = 4; lastKnownFileType = sourcecode.cpp.objcpp; path = DSPKernel.mm; sourceTree = "<group>"; };
		C4A6628F1CCB146A00A38B90 /* ParameterRamper.hpp */ = {isa = PBXFileReference; fileEncoding = 4; lastKnownFileType = sourcecode.cpp.h; path = ParameterRamper.hpp; sourceTree = "<group>"; };
		C4A916921C25083A006C1A15 /* metronome.swift */ = {isa = PBXFileReference; fileEncoding = 4; lastKnownFileType = sourcecode.swift; path = metronome.swift; sourceTree = "<group>"; };
		C4A916931C25083A006C1A15 /* periodicTrigger.swift */ = {isa = PBXFileReference; fileEncoding = 4; lastKnownFileType = sourcecode.swift; path = periodicTrigger.swift; sourceTree = "<group>"; };
		C4A916941C25083A006C1A15 /* portamento.swift */ = {isa = PBXFileReference; fileEncoding = 4; lastKnownFileType = sourcecode.swift; path = portamento.swift; sourceTree = "<group>"; };
		C4ABF5331C82AEC00078EE8E /* AKMetalBar.swift */ = {isa = PBXFileReference; fileEncoding = 4; lastKnownFileType = sourcecode.swift; path = AKMetalBar.swift; sourceTree = "<group>"; };
		C4ABF5341C82AEC00078EE8E /* AKMetalBarAudioUnit.h */ = {isa = PBXFileReference; fileEncoding = 4; lastKnownFileType = sourcecode.c.h; path = AKMetalBarAudioUnit.h; sourceTree = "<group>"; };
		C4ABF5351C82AEC00078EE8E /* AKMetalBarAudioUnit.mm */ = {isa = PBXFileReference; fileEncoding = 4; lastKnownFileType = sourcecode.cpp.objcpp; path = AKMetalBarAudioUnit.mm; sourceTree = "<group>"; };
		C4ABF5361C82AEC00078EE8E /* AKMetalBarDSPKernel.hpp */ = {isa = PBXFileReference; fileEncoding = 4; lastKnownFileType = sourcecode.cpp.h; path = AKMetalBarDSPKernel.hpp; sourceTree = "<group>"; };
		C4AC8BC71C4E292D009EA58E /* AKCompressor.swift */ = {isa = PBXFileReference; fileEncoding = 4; lastKnownFileType = sourcecode.swift; path = AKCompressor.swift; sourceTree = "<group>"; };
		C4AC8BC91C4E292D009EA58E /* AKExpander.swift */ = {isa = PBXFileReference; fileEncoding = 4; lastKnownFileType = sourcecode.swift; path = AKExpander.swift; sourceTree = "<group>"; };
		C4B191351C3B342800C0F330 /* CUI.h */ = {isa = PBXFileReference; fileEncoding = 4; lastKnownFileType = sourcecode.c.h; path = CUI.h; sourceTree = "<group>"; };
		C4B191371C3B342800C0F330 /* fft.c */ = {isa = PBXFileReference; fileEncoding = 4; lastKnownFileType = sourcecode.c.c; path = fft.c; sourceTree = "<group>"; };
		C4B191391C3B342800C0F330 /* ini.c */ = {isa = PBXFileReference; fileEncoding = 4; lastKnownFileType = sourcecode.c.c; path = ini.c; sourceTree = "<group>"; };
		C4B1913A1C3B342800C0F330 /* ini.h */ = {isa = PBXFileReference; fileEncoding = 4; lastKnownFileType = sourcecode.c.h; path = ini.h; sourceTree = "<group>"; };
		C4B1913B1C3B342800C0F330 /* LICENSE.txt */ = {isa = PBXFileReference; fileEncoding = 4; lastKnownFileType = text; path = LICENSE.txt; sourceTree = "<group>"; };
		C4B1913D1C3B342800C0F330 /* _kiss_fft_guts.h */ = {isa = PBXFileReference; fileEncoding = 4; lastKnownFileType = sourcecode.c.h; path = _kiss_fft_guts.h; sourceTree = "<group>"; };
		C4B1913E1C3B342800C0F330 /* COPYING */ = {isa = PBXFileReference; fileEncoding = 4; lastKnownFileType = text; path = COPYING; sourceTree = "<group>"; };
		C4B1913F1C3B342800C0F330 /* kiss_fft.c */ = {isa = PBXFileReference; fileEncoding = 4; lastKnownFileType = sourcecode.c.c; path = kiss_fft.c; sourceTree = "<group>"; };
		C4B191401C3B342800C0F330 /* kiss_fft.h */ = {isa = PBXFileReference; fileEncoding = 4; lastKnownFileType = sourcecode.c.h; path = kiss_fft.h; sourceTree = "<group>"; };
		C4B191411C3B342800C0F330 /* kiss_fftr.c */ = {isa = PBXFileReference; fileEncoding = 4; lastKnownFileType = sourcecode.c.c; path = kiss_fftr.c; sourceTree = "<group>"; };
		C4B191421C3B342800C0F330 /* kiss_fftr.h */ = {isa = PBXFileReference; fileEncoding = 4; lastKnownFileType = sourcecode.c.h; path = kiss_fftr.h; sourceTree = "<group>"; };
		C4B191431C3B342800C0F330 /* README */ = {isa = PBXFileReference; fileEncoding = 4; lastKnownFileType = text; path = README; sourceTree = "<group>"; };
		C4B191451C3B342800C0F330 /* allpass.c */ = {isa = PBXFileReference; fileEncoding = 4; lastKnownFileType = sourcecode.c.c; path = allpass.c; sourceTree = "<group>"; };
		C4B191461C3B342800C0F330 /* atone.c */ = {isa = PBXFileReference; fileEncoding = 4; lastKnownFileType = sourcecode.c.c; path = atone.c; sourceTree = "<group>"; };
		C4B191471C3B342800C0F330 /* autowah.c */ = {isa = PBXFileReference; fileEncoding = 4; lastKnownFileType = sourcecode.c.c; path = autowah.c; sourceTree = "<group>"; };
		C4B191481C3B342800C0F330 /* bal.c */ = {isa = PBXFileReference; fileEncoding = 4; lastKnownFileType = sourcecode.c.c; path = bal.c; sourceTree = "<group>"; };
		C4B191491C3B342800C0F330 /* bar.c */ = {isa = PBXFileReference; fileEncoding = 4; lastKnownFileType = sourcecode.c.c; path = bar.c; sourceTree = "<group>"; };
		C4B1914A1C3B342800C0F330 /* base.c */ = {isa = PBXFileReference; fileEncoding = 4; lastKnownFileType = sourcecode.c.c; path = base.c; sourceTree = "<group>"; };
		C4B1914B1C3B342800C0F330 /* biquad.c */ = {isa = PBXFileReference; fileEncoding = 4; lastKnownFileType = sourcecode.c.c; path = biquad.c; sourceTree = "<group>"; };
		C4B1914C1C3B342800C0F330 /* biscale.c */ = {isa = PBXFileReference; fileEncoding = 4; lastKnownFileType = sourcecode.c.c; path = biscale.c; sourceTree = "<group>"; };
		C4B1914D1C3B342800C0F330 /* bitcrush.c */ = {isa = PBXFileReference; fileEncoding = 4; lastKnownFileType = sourcecode.c.c; path = bitcrush.c; sourceTree = "<group>"; };
		C4B1914E1C3B342800C0F330 /* blsaw.c */ = {isa = PBXFileReference; fileEncoding = 4; lastKnownFileType = sourcecode.c.c; path = blsaw.c; sourceTree = "<group>"; };
		C4B1914F1C3B342800C0F330 /* blsquare.c */ = {isa = PBXFileReference; fileEncoding = 4; lastKnownFileType = sourcecode.c.c; path = blsquare.c; sourceTree = "<group>"; };
		C4B191501C3B342800C0F330 /* bltriangle.c */ = {isa = PBXFileReference; fileEncoding = 4; lastKnownFileType = sourcecode.c.c; path = bltriangle.c; sourceTree = "<group>"; };
		C4B191511C3B342800C0F330 /* butbp.c */ = {isa = PBXFileReference; fileEncoding = 4; lastKnownFileType = sourcecode.c.c; path = butbp.c; sourceTree = "<group>"; };
		C4B191521C3B342800C0F330 /* butbr.c */ = {isa = PBXFileReference; fileEncoding = 4; lastKnownFileType = sourcecode.c.c; path = butbr.c; sourceTree = "<group>"; };
		C4B191531C3B342800C0F330 /* buthp.c */ = {isa = PBXFileReference; fileEncoding = 4; lastKnownFileType = sourcecode.c.c; path = buthp.c; sourceTree = "<group>"; };
		C4B191541C3B342800C0F330 /* butlp.c */ = {isa = PBXFileReference; fileEncoding = 4; lastKnownFileType = sourcecode.c.c; path = butlp.c; sourceTree = "<group>"; };
		C4B191551C3B342800C0F330 /* clip.c */ = {isa = PBXFileReference; fileEncoding = 4; lastKnownFileType = sourcecode.c.c; path = clip.c; sourceTree = "<group>"; };
		C4B191561C3B342800C0F330 /* comb.c */ = {isa = PBXFileReference; fileEncoding = 4; lastKnownFileType = sourcecode.c.c; path = comb.c; sourceTree = "<group>"; };
		C4B191571C3B342800C0F330 /* conv.c */ = {isa = PBXFileReference; fileEncoding = 4; lastKnownFileType = sourcecode.c.c; path = conv.c; sourceTree = "<group>"; };
		C4B191581C3B342800C0F330 /* count.c */ = {isa = PBXFileReference; fileEncoding = 4; lastKnownFileType = sourcecode.c.c; path = count.c; sourceTree = "<group>"; };
		C4B191591C3B342800C0F330 /* dcblock.c */ = {isa = PBXFileReference; fileEncoding = 4; lastKnownFileType = sourcecode.c.c; path = dcblock.c; sourceTree = "<group>"; };
		C4B1915A1C3B342800C0F330 /* delay.c */ = {isa = PBXFileReference; fileEncoding = 4; lastKnownFileType = sourcecode.c.c; path = delay.c; sourceTree = "<group>"; };
		C4B1915B1C3B342800C0F330 /* dist.c */ = {isa = PBXFileReference; fileEncoding = 4; lastKnownFileType = sourcecode.c.c; path = dist.c; sourceTree = "<group>"; };
		C4B1915C1C3B342800C0F330 /* dmetro.c */ = {isa = PBXFileReference; fileEncoding = 4; lastKnownFileType = sourcecode.c.c; path = dmetro.c; sourceTree = "<group>"; };
		C4B1915D1C3B342800C0F330 /* drip.c */ = {isa = PBXFileReference; fileEncoding = 4; lastKnownFileType = sourcecode.c.c; path = drip.c; sourceTree = "<group>"; };
		C4B1915E1C3B342800C0F330 /* dtrig.c */ = {isa = PBXFileReference; fileEncoding = 4; lastKnownFileType = sourcecode.c.c; path = dtrig.c; sourceTree = "<group>"; };
		C4B1915F1C3B342800C0F330 /* dust.c */ = {isa = PBXFileReference; fileEncoding = 4; lastKnownFileType = sourcecode.c.c; path = dust.c; sourceTree = "<group>"; };
		C4B191601C3B342800C0F330 /* eqfil.c */ = {isa = PBXFileReference; fileEncoding = 4; lastKnownFileType = sourcecode.c.c; path = eqfil.c; sourceTree = "<group>"; };
		C4B191611C3B342800C0F330 /* expon.c */ = {isa = PBXFileReference; fileEncoding = 4; lastKnownFileType = sourcecode.c.c; path = expon.c; sourceTree = "<group>"; };
		C4B191621C3B342800C0F330 /* fftwrapper.c */ = {isa = PBXFileReference; fileEncoding = 4; lastKnownFileType = sourcecode.c.c; path = fftwrapper.c; sourceTree = "<group>"; };
		C4B191631C3B342800C0F330 /* fofilt.c */ = {isa = PBXFileReference; fileEncoding = 4; lastKnownFileType = sourcecode.c.c; path = fofilt.c; sourceTree = "<group>"; };
		C4B191641C3B342800C0F330 /* fold.c */ = {isa = PBXFileReference; fileEncoding = 4; lastKnownFileType = sourcecode.c.c; path = fold.c; sourceTree = "<group>"; };
		C4B191651C3B342800C0F330 /* foo.c */ = {isa = PBXFileReference; fileEncoding = 4; lastKnownFileType = sourcecode.c.c; path = foo.c; sourceTree = "<group>"; };
		C4B191661C3B342800C0F330 /* fosc.c */ = {isa = PBXFileReference; fileEncoding = 4; lastKnownFileType = sourcecode.c.c; path = fosc.c; sourceTree = "<group>"; };
		C4B191671C3B342800C0F330 /* ftbl.c */ = {isa = PBXFileReference; fileEncoding = 4; lastKnownFileType = sourcecode.c.c; path = ftbl.c; sourceTree = "<group>"; };
		C4B191681C3B342800C0F330 /* gbuzz.c */ = {isa = PBXFileReference; fileEncoding = 4; lastKnownFileType = sourcecode.c.c; path = gbuzz.c; sourceTree = "<group>"; };
		C4B191691C3B342800C0F330 /* in.c */ = {isa = PBXFileReference; fileEncoding = 4; lastKnownFileType = sourcecode.c.c; path = in.c; sourceTree = "<group>"; };
		C4B1916A1C3B342800C0F330 /* jcrev.c */ = {isa = PBXFileReference; fileEncoding = 4; lastKnownFileType = sourcecode.c.c; path = jcrev.c; sourceTree = "<group>"; };
		C4B1916B1C3B342800C0F330 /* jitter.c */ = {isa = PBXFileReference; fileEncoding = 4; lastKnownFileType = sourcecode.c.c; path = jitter.c; sourceTree = "<group>"; };
		C4B1916C1C3B342800C0F330 /* line.c */ = {isa = PBXFileReference; fileEncoding = 4; lastKnownFileType = sourcecode.c.c; path = line.c; sourceTree = "<group>"; };
		C4B1916D1C3B342800C0F330 /* lpf18.c */ = {isa = PBXFileReference; fileEncoding = 4; lastKnownFileType = sourcecode.c.c; path = lpf18.c; sourceTree = "<group>"; };
		C4B1916E1C3B342800C0F330 /* maygate.c */ = {isa = PBXFileReference; fileEncoding = 4; lastKnownFileType = sourcecode.c.c; path = maygate.c; sourceTree = "<group>"; };
		C4B1916F1C3B342800C0F330 /* metro.c */ = {isa = PBXFileReference; fileEncoding = 4; lastKnownFileType = sourcecode.c.c; path = metro.c; sourceTree = "<group>"; };
		C4B191701C3B342800C0F330 /* mincer.c */ = {isa = PBXFileReference; fileEncoding = 4; lastKnownFileType = sourcecode.c.c; path = mincer.c; sourceTree = "<group>"; };
		C4B191711C3B342800C0F330 /* mode.c */ = {isa = PBXFileReference; fileEncoding = 4; lastKnownFileType = sourcecode.c.c; path = mode.c; sourceTree = "<group>"; };
		C4B191721C3B342800C0F330 /* moogladder.c */ = {isa = PBXFileReference; fileEncoding = 4; lastKnownFileType = sourcecode.c.c; path = moogladder.c; sourceTree = "<group>"; };
		C4B191731C3B342800C0F330 /* noise.c */ = {isa = PBXFileReference; fileEncoding = 4; lastKnownFileType = sourcecode.c.c; path = noise.c; sourceTree = "<group>"; };
		C4B191741C3B342800C0F330 /* osc.c */ = {isa = PBXFileReference; fileEncoding = 4; lastKnownFileType = sourcecode.c.c; path = osc.c; sourceTree = "<group>"; };
		C4B191751C3B342800C0F330 /* padsynth.c */ = {isa = PBXFileReference; fileEncoding = 4; lastKnownFileType = sourcecode.c.c; path = padsynth.c; sourceTree = "<group>"; };
		C4B191761C3B342800C0F330 /* pan2.c */ = {isa = PBXFileReference; fileEncoding = 4; lastKnownFileType = sourcecode.c.c; path = pan2.c; sourceTree = "<group>"; };
		C4B191771C3B342800C0F330 /* panst.c */ = {isa = PBXFileReference; fileEncoding = 4; lastKnownFileType = sourcecode.c.c; path = panst.c; sourceTree = "<group>"; };
		C4B191781C3B342800C0F330 /* pareq.c */ = {isa = PBXFileReference; fileEncoding = 4; lastKnownFileType = sourcecode.c.c; path = pareq.c; sourceTree = "<group>"; };
		C4B191791C3B342800C0F330 /* phaser.c */ = {isa = PBXFileReference; fileEncoding = 4; lastKnownFileType = sourcecode.c.c; path = phaser.c; sourceTree = "<group>"; };
		C4B1917A1C3B342800C0F330 /* phasor.c */ = {isa = PBXFileReference; fileEncoding = 4; lastKnownFileType = sourcecode.c.c; path = phasor.c; sourceTree = "<group>"; };
		C4B1917B1C3B342800C0F330 /* pinknoise.c */ = {isa = PBXFileReference; fileEncoding = 4; lastKnownFileType = sourcecode.c.c; path = pinknoise.c; sourceTree = "<group>"; };
		C4B1917D1C3B342800C0F330 /* pluck.c */ = {isa = PBXFileReference; fileEncoding = 4; lastKnownFileType = sourcecode.c.c; path = pluck.c; sourceTree = "<group>"; };
		C4B1917E1C3B342800C0F330 /* port.c */ = {isa = PBXFileReference; fileEncoding = 4; lastKnownFileType = sourcecode.c.c; path = port.c; sourceTree = "<group>"; };
		C4B1917F1C3B342800C0F330 /* posc3.c */ = {isa = PBXFileReference; fileEncoding = 4; lastKnownFileType = sourcecode.c.c; path = posc3.c; sourceTree = "<group>"; };
		C4B191801C3B342800C0F330 /* progress.c */ = {isa = PBXFileReference; fileEncoding = 4; lastKnownFileType = sourcecode.c.c; path = progress.c; sourceTree = "<group>"; };
		C4B191811C3B342800C0F330 /* prop.c */ = {isa = PBXFileReference; fileEncoding = 4; lastKnownFileType = sourcecode.c.c; path = prop.c; sourceTree = "<group>"; };
		C4B191821C3B342800C0F330 /* randh.c */ = {isa = PBXFileReference; fileEncoding = 4; lastKnownFileType = sourcecode.c.c; path = randh.c; sourceTree = "<group>"; };
		C4B191831C3B342800C0F330 /* randi.c */ = {isa = PBXFileReference; fileEncoding = 4; lastKnownFileType = sourcecode.c.c; path = randi.c; sourceTree = "<group>"; };
		C4B191841C3B342800C0F330 /* randmt.c */ = {isa = PBXFileReference; fileEncoding = 4; lastKnownFileType = sourcecode.c.c; path = randmt.c; sourceTree = "<group>"; };
		C4B191851C3B342800C0F330 /* random.c */ = {isa = PBXFileReference; fileEncoding = 4; lastKnownFileType = sourcecode.c.c; path = random.c; sourceTree = "<group>"; };
		C4B191861C3B342800C0F330 /* reverse.c */ = {isa = PBXFileReference; fileEncoding = 4; lastKnownFileType = sourcecode.c.c; path = reverse.c; sourceTree = "<group>"; };
		C4B191871C3B342800C0F330 /* revsc.c */ = {isa = PBXFileReference; fileEncoding = 4; lastKnownFileType = sourcecode.c.c; path = revsc.c; sourceTree = "<group>"; };
		C4B191881C3B342800C0F330 /* rms.c */ = {isa = PBXFileReference; fileEncoding = 4; lastKnownFileType = sourcecode.c.c; path = rms.c; sourceTree = "<group>"; };
		C4B191891C3B342800C0F330 /* rpt.c */ = {isa = PBXFileReference; fileEncoding = 4; lastKnownFileType = sourcecode.c.c; path = rpt.c; sourceTree = "<group>"; };
		C4B1918A1C3B342800C0F330 /* samphold.c */ = {isa = PBXFileReference; fileEncoding = 4; lastKnownFileType = sourcecode.c.c; path = samphold.c; sourceTree = "<group>"; };
		C4B1918B1C3B342800C0F330 /* scale.c */ = {isa = PBXFileReference; fileEncoding = 4; lastKnownFileType = sourcecode.c.c; path = scale.c; sourceTree = "<group>"; };
		C4B1918C1C3B342800C0F330 /* streson.c */ = {isa = PBXFileReference; fileEncoding = 4; lastKnownFileType = sourcecode.c.c; path = streson.c; sourceTree = "<group>"; };
		C4B1918D1C3B342800C0F330 /* switch.c */ = {isa = PBXFileReference; fileEncoding = 4; lastKnownFileType = sourcecode.c.c; path = switch.c; sourceTree = "<group>"; };
		C4B1918E1C3B342800C0F330 /* tabread.c */ = {isa = PBXFileReference; fileEncoding = 4; lastKnownFileType = sourcecode.c.c; path = tabread.c; sourceTree = "<group>"; };
		C4B1918F1C3B342800C0F330 /* tadsr.c */ = {isa = PBXFileReference; fileEncoding = 4; lastKnownFileType = sourcecode.c.c; path = tadsr.c; sourceTree = "<group>"; };
		C4B191901C3B342800C0F330 /* tbvcf.c */ = {isa = PBXFileReference; fileEncoding = 4; lastKnownFileType = sourcecode.c.c; path = tbvcf.c; sourceTree = "<group>"; };
		C4B191911C3B342800C0F330 /* tenv.c */ = {isa = PBXFileReference; fileEncoding = 4; lastKnownFileType = sourcecode.c.c; path = tenv.c; sourceTree = "<group>"; };
		C4B191921C3B342800C0F330 /* tenv2.c */ = {isa = PBXFileReference; fileEncoding = 4; lastKnownFileType = sourcecode.c.c; path = tenv2.c; sourceTree = "<group>"; };
		C4B191931C3B342800C0F330 /* tenvx.c */ = {isa = PBXFileReference; fileEncoding = 4; lastKnownFileType = sourcecode.c.c; path = tenvx.c; sourceTree = "<group>"; };
		C4B191941C3B342800C0F330 /* tevent.c */ = {isa = PBXFileReference; fileEncoding = 4; lastKnownFileType = sourcecode.c.c; path = tevent.c; sourceTree = "<group>"; };
		C4B191951C3B342800C0F330 /* thresh.c */ = {isa = PBXFileReference; fileEncoding = 4; lastKnownFileType = sourcecode.c.c; path = thresh.c; sourceTree = "<group>"; };
		C4B191961C3B342800C0F330 /* tin.c */ = {isa = PBXFileReference; fileEncoding = 4; lastKnownFileType = sourcecode.c.c; path = tin.c; sourceTree = "<group>"; };
		C4B191971C3B342800C0F330 /* tone.c */ = {isa = PBXFileReference; fileEncoding = 4; lastKnownFileType = sourcecode.c.c; path = tone.c; sourceTree = "<group>"; };
		C4B191981C3B342800C0F330 /* trand.c */ = {isa = PBXFileReference; fileEncoding = 4; lastKnownFileType = sourcecode.c.c; path = trand.c; sourceTree = "<group>"; };
		C4B191991C3B342800C0F330 /* tseq.c */ = {isa = PBXFileReference; fileEncoding = 4; lastKnownFileType = sourcecode.c.c; path = tseq.c; sourceTree = "<group>"; };
		C4B1919A1C3B342800C0F330 /* vdelay.c */ = {isa = PBXFileReference; fileEncoding = 4; lastKnownFileType = sourcecode.c.c; path = vdelay.c; sourceTree = "<group>"; };
		C4B1919B1C3B342800C0F330 /* zitarev.c */ = {isa = PBXFileReference; fileEncoding = 4; lastKnownFileType = sourcecode.c.c; path = zitarev.c; sourceTree = "<group>"; };
		C4B1919C1C3B342800C0F330 /* soundpipe.h */ = {isa = PBXFileReference; fileEncoding = 4; lastKnownFileType = sourcecode.c.h; path = soundpipe.h; sourceTree = "<group>"; };
		C4B1919E1C3B342800C0F330 /* md5.c */ = {isa = PBXFileReference; fileEncoding = 4; lastKnownFileType = sourcecode.c.c; path = md5.c; sourceTree = "<group>"; };
		C4B1919F1C3B342800C0F330 /* md5.h */ = {isa = PBXFileReference; fileEncoding = 4; lastKnownFileType = sourcecode.c.h; path = md5.h; sourceTree = "<group>"; };
		C4B191A01C3B342800C0F330 /* test.c */ = {isa = PBXFileReference; fileEncoding = 4; lastKnownFileType = sourcecode.c.c; path = test.c; sourceTree = "<group>"; };
		C4B191A11C3B342800C0F330 /* test.h */ = {isa = PBXFileReference; fileEncoding = 4; lastKnownFileType = sourcecode.c.h; path = test.h; sourceTree = "<group>"; };
		C4B191A31C3B342800C0F330 /* func.c */ = {isa = PBXFileReference; fileEncoding = 4; lastKnownFileType = sourcecode.c.c; path = func.c; sourceTree = "<group>"; };
		C4B191A51C3B342800C0F330 /* plumber.h */ = {isa = PBXFileReference; fileEncoding = 4; lastKnownFileType = sourcecode.c.h; path = plumber.h; sourceTree = "<group>"; };
		C4B191A61C3B342800C0F330 /* sporth.h */ = {isa = PBXFileReference; fileEncoding = 4; lastKnownFileType = sourcecode.c.h; path = sporth.h; sourceTree = "<group>"; };
		C4B191A71C3B342800C0F330 /* ugens.h */ = {isa = PBXFileReference; fileEncoding = 4; lastKnownFileType = sourcecode.c.h; path = ugens.h; sourceTree = "<group>"; };
		C4B191A81C3B342800C0F330 /* hash.c */ = {isa = PBXFileReference; fileEncoding = 4; lastKnownFileType = sourcecode.c.c; path = hash.c; sourceTree = "<group>"; };
		C4B191A91C3B342800C0F330 /* parse.c */ = {isa = PBXFileReference; fileEncoding = 4; lastKnownFileType = sourcecode.c.c; path = parse.c; sourceTree = "<group>"; };
		C4B191AA1C3B342800C0F330 /* plumber.c */ = {isa = PBXFileReference; fileEncoding = 4; lastKnownFileType = sourcecode.c.c; path = plumber.c; sourceTree = "<group>"; };
		C4B191AB1C3B342800C0F330 /* stack.c */ = {isa = PBXFileReference; fileEncoding = 4; lastKnownFileType = sourcecode.c.c; path = stack.c; sourceTree = "<group>"; };
		C4B191AD1C3B342800C0F330 /* allpass.c */ = {isa = PBXFileReference; fileEncoding = 4; lastKnownFileType = sourcecode.c.c; path = allpass.c; sourceTree = "<group>"; };
		C4B191AE1C3B342800C0F330 /* atone.c */ = {isa = PBXFileReference; fileEncoding = 4; lastKnownFileType = sourcecode.c.c; path = atone.c; sourceTree = "<group>"; };
		C4B191AF1C3B342800C0F330 /* autowah.c */ = {isa = PBXFileReference; fileEncoding = 4; lastKnownFileType = sourcecode.c.c; path = autowah.c; sourceTree = "<group>"; };
		C4B191B01C3B342800C0F330 /* bal.c */ = {isa = PBXFileReference; fileEncoding = 4; lastKnownFileType = sourcecode.c.c; path = bal.c; sourceTree = "<group>"; };
		C4B191B11C3B342800C0F330 /* basic.c */ = {isa = PBXFileReference; fileEncoding = 4; lastKnownFileType = sourcecode.c.c; path = basic.c; sourceTree = "<group>"; };
		C4B191B21C3B342800C0F330 /* biscale.c */ = {isa = PBXFileReference; fileEncoding = 4; lastKnownFileType = sourcecode.c.c; path = biscale.c; sourceTree = "<group>"; };
		C4B191B31C3B342800C0F330 /* bitcrush.c */ = {isa = PBXFileReference; fileEncoding = 4; lastKnownFileType = sourcecode.c.c; path = bitcrush.c; sourceTree = "<group>"; };
		C4B191B41C3B342800C0F330 /* blsaw.c */ = {isa = PBXFileReference; fileEncoding = 4; lastKnownFileType = sourcecode.c.c; path = blsaw.c; sourceTree = "<group>"; };
		C4B191B51C3B342800C0F330 /* blsquare.c */ = {isa = PBXFileReference; fileEncoding = 4; lastKnownFileType = sourcecode.c.c; path = blsquare.c; sourceTree = "<group>"; };
		C4B191B61C3B342800C0F330 /* bltriangle.c */ = {isa = PBXFileReference; fileEncoding = 4; lastKnownFileType = sourcecode.c.c; path = bltriangle.c; sourceTree = "<group>"; };
		C4B191B71C3B342800C0F330 /* buthp.c */ = {isa = PBXFileReference; fileEncoding = 4; lastKnownFileType = sourcecode.c.c; path = buthp.c; sourceTree = "<group>"; };
		C4B191B81C3B342800C0F330 /* butlp.c */ = {isa = PBXFileReference; fileEncoding = 4; lastKnownFileType = sourcecode.c.c; path = butlp.c; sourceTree = "<group>"; };
		C4B191B91C3B342800C0F330 /* clip.c */ = {isa = PBXFileReference; fileEncoding = 4; lastKnownFileType = sourcecode.c.c; path = clip.c; sourceTree = "<group>"; };
		C4B191BA1C3B342800C0F330 /* comb.c */ = {isa = PBXFileReference; fileEncoding = 4; lastKnownFileType = sourcecode.c.c; path = comb.c; sourceTree = "<group>"; };
		C4B191BB1C3B342800C0F330 /* conv.c */ = {isa = PBXFileReference; fileEncoding = 4; lastKnownFileType = sourcecode.c.c; path = conv.c; sourceTree = "<group>"; };
		C4B191BC1C3B342800C0F330 /* count.c */ = {isa = PBXFileReference; fileEncoding = 4; lastKnownFileType = sourcecode.c.c; path = count.c; sourceTree = "<group>"; };
		C4B191BD1C3B342800C0F330 /* dcblock.c */ = {isa = PBXFileReference; fileEncoding = 4; lastKnownFileType = sourcecode.c.c; path = dcblock.c; sourceTree = "<group>"; };
		C4B191BE1C3B342800C0F330 /* delay.c */ = {isa = PBXFileReference; fileEncoding = 4; lastKnownFileType = sourcecode.c.c; path = delay.c; sourceTree = "<group>"; };
		C4B191BF1C3B342800C0F330 /* dist.c */ = {isa = PBXFileReference; fileEncoding = 4; lastKnownFileType = sourcecode.c.c; path = dist.c; sourceTree = "<group>"; };
		C4B191C01C3B342800C0F330 /* dmetro.c */ = {isa = PBXFileReference; fileEncoding = 4; lastKnownFileType = sourcecode.c.c; path = dmetro.c; sourceTree = "<group>"; };
		C4B191C11C3B342800C0F330 /* expon.c */ = {isa = PBXFileReference; fileEncoding = 4; lastKnownFileType = sourcecode.c.c; path = expon.c; sourceTree = "<group>"; };
		C4B191C21C3B342800C0F330 /* f.c */ = {isa = PBXFileReference; fileEncoding = 4; lastKnownFileType = sourcecode.c.c; path = f.c; sourceTree = "<group>"; };
		C4B191C31C3B342800C0F330 /* fm.c */ = {isa = PBXFileReference; fileEncoding = 4; lastKnownFileType = sourcecode.c.c; path = fm.c; sourceTree = "<group>"; };
		C4B191C41C3B342800C0F330 /* gbuzz.c */ = {isa = PBXFileReference; fileEncoding = 4; lastKnownFileType = sourcecode.c.c; path = gbuzz.c; sourceTree = "<group>"; };
		C4B191C51C3B342800C0F330 /* gen_line.c */ = {isa = PBXFileReference; fileEncoding = 4; lastKnownFileType = sourcecode.c.c; path = gen_line.c; sourceTree = "<group>"; };
		C4B191C61C3B342800C0F330 /* gen_sine.c */ = {isa = PBXFileReference; fileEncoding = 4; lastKnownFileType = sourcecode.c.c; path = gen_sine.c; sourceTree = "<group>"; };
		C4B191C71C3B342800C0F330 /* gen_sinesum.c */ = {isa = PBXFileReference; fileEncoding = 4; lastKnownFileType = sourcecode.c.c; path = gen_sinesum.c; sourceTree = "<group>"; };
		C4B191C81C3B342800C0F330 /* gen_vals.c */ = {isa = PBXFileReference; fileEncoding = 4; lastKnownFileType = sourcecode.c.c; path = gen_vals.c; sourceTree = "<group>"; };
		C4B191C91C3B342800C0F330 /* in.c */ = {isa = PBXFileReference; fileEncoding = 4; lastKnownFileType = sourcecode.c.c; path = in.c; sourceTree = "<group>"; };
		C4B191CA1C3B342800C0F330 /* jcrev.c */ = {isa = PBXFileReference; fileEncoding = 4; lastKnownFileType = sourcecode.c.c; path = jcrev.c; sourceTree = "<group>"; };
		C4B191CB1C3B342800C0F330 /* jitter.c */ = {isa = PBXFileReference; fileEncoding = 4; lastKnownFileType = sourcecode.c.c; path = jitter.c; sourceTree = "<group>"; };
		C4B191CC1C3B342800C0F330 /* line.c */ = {isa = PBXFileReference; fileEncoding = 4; lastKnownFileType = sourcecode.c.c; path = line.c; sourceTree = "<group>"; };
		C4B191CD1C3B342800C0F330 /* maygate.c */ = {isa = PBXFileReference; fileEncoding = 4; lastKnownFileType = sourcecode.c.c; path = maygate.c; sourceTree = "<group>"; };
		C4B191CE1C3B342800C0F330 /* metro.c */ = {isa = PBXFileReference; fileEncoding = 4; lastKnownFileType = sourcecode.c.c; path = metro.c; sourceTree = "<group>"; };
		C4B191CF1C3B342800C0F330 /* mincer.c */ = {isa = PBXFileReference; fileEncoding = 4; lastKnownFileType = sourcecode.c.c; path = mincer.c; sourceTree = "<group>"; };
		C4B191D01C3B342800C0F330 /* mode.c */ = {isa = PBXFileReference; fileEncoding = 4; lastKnownFileType = sourcecode.c.c; path = mode.c; sourceTree = "<group>"; };
		C4B191D11C3B342800C0F330 /* moogladder.c */ = {isa = PBXFileReference; fileEncoding = 4; lastKnownFileType = sourcecode.c.c; path = moogladder.c; sourceTree = "<group>"; };
		C4B191D21C3B342800C0F330 /* noise.c */ = {isa = PBXFileReference; fileEncoding = 4; lastKnownFileType = sourcecode.c.c; path = noise.c; sourceTree = "<group>"; };
		C4B191D31C3B342800C0F330 /* osc.c */ = {isa = PBXFileReference; fileEncoding = 4; lastKnownFileType = sourcecode.c.c; path = osc.c; sourceTree = "<group>"; };
		C4B191D41C3B342800C0F330 /* p.c */ = {isa = PBXFileReference; fileEncoding = 4; lastKnownFileType = sourcecode.c.c; path = p.c; sourceTree = "<group>"; };
		C4B191D51C3B342800C0F330 /* pan.c */ = {isa = PBXFileReference; fileEncoding = 4; lastKnownFileType = sourcecode.c.c; path = pan.c; sourceTree = "<group>"; };
		C4B191D61C3B342800C0F330 /* phasor.c */ = {isa = PBXFileReference; fileEncoding = 4; lastKnownFileType = sourcecode.c.c; path = phasor.c; sourceTree = "<group>"; };
		C4B191D71C3B342800C0F330 /* pinknoise.c */ = {isa = PBXFileReference; fileEncoding = 4; lastKnownFileType = sourcecode.c.c; path = pinknoise.c; sourceTree = "<group>"; };
		C4B191D81C3B342800C0F330 /* pluck.c */ = {isa = PBXFileReference; fileEncoding = 4; lastKnownFileType = sourcecode.c.c; path = pluck.c; sourceTree = "<group>"; };
		C4B191DA1C3B342800C0F330 /* poly.c */ = {isa = PBXFileReference; fileEncoding = 4; lastKnownFileType = sourcecode.c.c; path = poly.c; sourceTree = "<group>"; };
		C4B191DB1C3B342800C0F330 /* poly.h */ = {isa = PBXFileReference; fileEncoding = 4; lastKnownFileType = sourcecode.c.h; path = poly.h; sourceTree = "<group>"; };
		C4B191DC1C3B342800C0F330 /* poly.c */ = {isa = PBXFileReference; fileEncoding = 4; lastKnownFileType = sourcecode.c.c; path = poly.c; sourceTree = "<group>"; };
		C4B191DD1C3B342800C0F330 /* port.c */ = {isa = PBXFileReference; fileEncoding = 4; lastKnownFileType = sourcecode.c.c; path = port.c; sourceTree = "<group>"; };
		C4B191DE1C3B342800C0F330 /* prop.c */ = {isa = PBXFileReference; fileEncoding = 4; lastKnownFileType = sourcecode.c.c; path = prop.c; sourceTree = "<group>"; };
		C4B191DF1C3B342800C0F330 /* randh.c */ = {isa = PBXFileReference; fileEncoding = 4; lastKnownFileType = sourcecode.c.c; path = randh.c; sourceTree = "<group>"; };
		C4B191E01C3B342800C0F330 /* randi.c */ = {isa = PBXFileReference; fileEncoding = 4; lastKnownFileType = sourcecode.c.c; path = randi.c; sourceTree = "<group>"; };
		C4B191E11C3B342800C0F330 /* reverse.c */ = {isa = PBXFileReference; fileEncoding = 4; lastKnownFileType = sourcecode.c.c; path = reverse.c; sourceTree = "<group>"; };
		C4B191E21C3B342800C0F330 /* revsc.c */ = {isa = PBXFileReference; fileEncoding = 4; lastKnownFileType = sourcecode.c.c; path = revsc.c; sourceTree = "<group>"; };
		C4B191E31C3B342800C0F330 /* rms.c */ = {isa = PBXFileReference; fileEncoding = 4; lastKnownFileType = sourcecode.c.c; path = rms.c; sourceTree = "<group>"; };
		C4B191E41C3B342800C0F330 /* rpt.c */ = {isa = PBXFileReference; fileEncoding = 4; lastKnownFileType = sourcecode.c.c; path = rpt.c; sourceTree = "<group>"; };
		C4B191E51C3B342800C0F330 /* samphold.c */ = {isa = PBXFileReference; fileEncoding = 4; lastKnownFileType = sourcecode.c.c; path = samphold.c; sourceTree = "<group>"; };
		C4B191E61C3B342800C0F330 /* scale.c */ = {isa = PBXFileReference; fileEncoding = 4; lastKnownFileType = sourcecode.c.c; path = scale.c; sourceTree = "<group>"; };
		C4B191E71C3B342800C0F330 /* streson.c */ = {isa = PBXFileReference; fileEncoding = 4; lastKnownFileType = sourcecode.c.c; path = streson.c; sourceTree = "<group>"; };
		C4B191E81C3B342800C0F330 /* switch.c */ = {isa = PBXFileReference; fileEncoding = 4; lastKnownFileType = sourcecode.c.c; path = switch.c; sourceTree = "<group>"; };
		C4B191E91C3B342800C0F330 /* t.c */ = {isa = PBXFileReference; fileEncoding = 4; lastKnownFileType = sourcecode.c.c; path = t.c; sourceTree = "<group>"; };
		C4B191EA1C3B342800C0F330 /* tabread.c */ = {isa = PBXFileReference; fileEncoding = 4; lastKnownFileType = sourcecode.c.c; path = tabread.c; sourceTree = "<group>"; };
		C4B191EB1C3B342800C0F330 /* tadsr.c */ = {isa = PBXFileReference; fileEncoding = 4; lastKnownFileType = sourcecode.c.c; path = tadsr.c; sourceTree = "<group>"; };
		C4B191EC1C3B342800C0F330 /* tblrec.c */ = {isa = PBXFileReference; fileEncoding = 4; lastKnownFileType = sourcecode.c.c; path = tblrec.c; sourceTree = "<group>"; };
		C4B191ED1C3B342800C0F330 /* tenv.c */ = {isa = PBXFileReference; fileEncoding = 4; lastKnownFileType = sourcecode.c.c; path = tenv.c; sourceTree = "<group>"; };
		C4B191EE1C3B342800C0F330 /* tenv2.c */ = {isa = PBXFileReference; fileEncoding = 4; lastKnownFileType = sourcecode.c.c; path = tenv2.c; sourceTree = "<group>"; };
		C4B191EF1C3B342800C0F330 /* tenvx.c */ = {isa = PBXFileReference; fileEncoding = 4; lastKnownFileType = sourcecode.c.c; path = tenvx.c; sourceTree = "<group>"; };
		C4B191F01C3B342800C0F330 /* tick.c */ = {isa = PBXFileReference; fileEncoding = 4; lastKnownFileType = sourcecode.c.c; path = tick.c; sourceTree = "<group>"; };
		C4B191F11C3B342800C0F330 /* tin.c */ = {isa = PBXFileReference; fileEncoding = 4; lastKnownFileType = sourcecode.c.c; path = tin.c; sourceTree = "<group>"; };
		C4B191F21C3B342800C0F330 /* tog.c */ = {isa = PBXFileReference; fileEncoding = 4; lastKnownFileType = sourcecode.c.c; path = tog.c; sourceTree = "<group>"; };
		C4B191F31C3B342800C0F330 /* tone.c */ = {isa = PBXFileReference; fileEncoding = 4; lastKnownFileType = sourcecode.c.c; path = tone.c; sourceTree = "<group>"; };
		C4B191F41C3B342800C0F330 /* tphasor.c */ = {isa = PBXFileReference; fileEncoding = 4; lastKnownFileType = sourcecode.c.c; path = tphasor.c; sourceTree = "<group>"; };
		C4B191F51C3B342800C0F330 /* trand.c */ = {isa = PBXFileReference; fileEncoding = 4; lastKnownFileType = sourcecode.c.c; path = trand.c; sourceTree = "<group>"; };
		C4B191F61C3B342800C0F330 /* tseq.c */ = {isa = PBXFileReference; fileEncoding = 4; lastKnownFileType = sourcecode.c.c; path = tseq.c; sourceTree = "<group>"; };
		C4B191F71C3B342800C0F330 /* vdelay.c */ = {isa = PBXFileReference; fileEncoding = 4; lastKnownFileType = sourcecode.c.c; path = vdelay.c; sourceTree = "<group>"; };
		C4B191F81C3B342800C0F330 /* zeros.c */ = {isa = PBXFileReference; fileEncoding = 4; lastKnownFileType = sourcecode.c.c; path = zeros.c; sourceTree = "<group>"; };
		C4B191F91C3B342800C0F330 /* zitarev.c */ = {isa = PBXFileReference; fileEncoding = 4; lastKnownFileType = sourcecode.c.c; path = zitarev.c; sourceTree = "<group>"; };
		C4B192D51C3B639B00C0F330 /* AKAmplitudeEnvelope.swift */ = {isa = PBXFileReference; fileEncoding = 4; lastKnownFileType = sourcecode.swift; path = AKAmplitudeEnvelope.swift; sourceTree = "<group>"; };
		C4B192D61C3B639B00C0F330 /* AKAmplitudeEnvelopeAudioUnit.h */ = {isa = PBXFileReference; fileEncoding = 4; lastKnownFileType = sourcecode.c.h; path = AKAmplitudeEnvelopeAudioUnit.h; sourceTree = "<group>"; };
		C4B192D71C3B639B00C0F330 /* AKAmplitudeEnvelopeAudioUnit.mm */ = {isa = PBXFileReference; fileEncoding = 4; lastKnownFileType = sourcecode.cpp.objcpp; path = AKAmplitudeEnvelopeAudioUnit.mm; sourceTree = "<group>"; };
		C4B192D81C3B639B00C0F330 /* AKAmplitudeEnvelopeDSPKernel.hpp */ = {isa = PBXFileReference; fileEncoding = 4; lastKnownFileType = sourcecode.cpp.h; path = AKAmplitudeEnvelopeDSPKernel.hpp; sourceTree = "<group>"; };
		C4BC441A1C49D2D300FECA77 /* adsr.c */ = {isa = PBXFileReference; fileEncoding = 4; lastKnownFileType = sourcecode.c.c; path = adsr.c; sourceTree = "<group>"; };
		C4BDE8391C12FFBC00207DA9 /* AudioKit.framework */ = {isa = PBXFileReference; explicitFileType = wrapper.framework; includeInIndex = 0; path = AudioKit.framework; sourceTree = BUILT_PRODUCTS_DIR; };
		C4BDE83C1C12FFBC00207DA9 /* AudioKit.h */ = {isa = PBXFileReference; lastKnownFileType = sourcecode.c.h; path = AudioKit.h; sourceTree = "<group>"; };
		C4BDE83E1C12FFBC00207DA9 /* Info.plist */ = {isa = PBXFileReference; lastKnownFileType = text.plist.xml; name = Info.plist; path = ../../tvOS/AudioKit/Info.plist; sourceTree = "<group>"; };
		C4BDE90B1C13004A00207DA9 /* AKNode.swift */ = {isa = PBXFileReference; fileEncoding = 4; lastKnownFileType = sourcecode.swift; path = AKNode.swift; sourceTree = "<group>"; };
		C4D1FD011CE5BDB00043209E /* trem.c */ = {isa = PBXFileReference; fileEncoding = 4; lastKnownFileType = sourcecode.c.c; path = trem.c; sourceTree = "<group>"; };
		C4D1FD041CE5BDC60043209E /* AKTremolo.swift */ = {isa = PBXFileReference; fileEncoding = 4; lastKnownFileType = sourcecode.swift; path = AKTremolo.swift; sourceTree = "<group>"; };
		C4D1FD051CE5BDC60043209E /* AKTremoloAudioUnit.h */ = {isa = PBXFileReference; fileEncoding = 4; lastKnownFileType = sourcecode.c.h; path = AKTremoloAudioUnit.h; sourceTree = "<group>"; };
		C4D1FD061CE5BDC60043209E /* AKTremoloAudioUnit.mm */ = {isa = PBXFileReference; fileEncoding = 4; lastKnownFileType = sourcecode.cpp.objcpp; path = AKTremoloAudioUnit.mm; sourceTree = "<group>"; };
		C4D1FD071CE5BDC60043209E /* AKTremoloDSPKernel.hpp */ = {isa = PBXFileReference; fileEncoding = 4; lastKnownFileType = sourcecode.cpp.h; path = AKTremoloDSPKernel.hpp; sourceTree = "<group>"; };
		C4D24F2B1D37089B0045060F /* ptrack.c */ = {isa = PBXFileReference; fileEncoding = 4; lastKnownFileType = sourcecode.c.c; path = ptrack.c; sourceTree = "<group>"; };
		C4DA4BEC1C248F3000AA3771 /* jitter.swift */ = {isa = PBXFileReference; fileEncoding = 4; lastKnownFileType = sourcecode.swift; path = jitter.swift; sourceTree = "<group>"; };
		C4DA4BED1C248F3000AA3771 /* randomNumberPulse.swift */ = {isa = PBXFileReference; fileEncoding = 4; lastKnownFileType = sourcecode.swift; path = randomNumberPulse.swift; sourceTree = "<group>"; };
		C4DA4BEE1C248F3000AA3771 /* randomVertexPulse.swift */ = {isa = PBXFileReference; fileEncoding = 4; lastKnownFileType = sourcecode.swift; path = randomVertexPulse.swift; sourceTree = "<group>"; };
		C4E13D311C42703C008F0A3C /* AKPhaseLockedVocoder.swift */ = {isa = PBXFileReference; fileEncoding = 4; lastKnownFileType = sourcecode.swift; path = AKPhaseLockedVocoder.swift; sourceTree = "<group>"; };
		C4E13D321C42703C008F0A3C /* AKPhaseLockedVocoderAudioUnit.h */ = {isa = PBXFileReference; fileEncoding = 4; lastKnownFileType = sourcecode.c.h; path = AKPhaseLockedVocoderAudioUnit.h; sourceTree = "<group>"; };
		C4E13D331C42703C008F0A3C /* AKPhaseLockedVocoderAudioUnit.mm */ = {isa = PBXFileReference; fileEncoding = 4; lastKnownFileType = sourcecode.cpp.objcpp; path = AKPhaseLockedVocoderAudioUnit.mm; sourceTree = "<group>"; };
		C4E13D341C42703C008F0A3C /* AKPhaseLockedVocoderDSPKernel.hpp */ = {isa = PBXFileReference; fileEncoding = 4; lastKnownFileType = sourcecode.cpp.h; path = AKPhaseLockedVocoderDSPKernel.hpp; sourceTree = "<group>"; };
		C4E13D361C42703C008F0A3C /* AKAudioPlayer.swift */ = {isa = PBXFileReference; fileEncoding = 4; lastKnownFileType = sourcecode.swift; path = AKAudioPlayer.swift; sourceTree = "<group>"; };
		C4E13D3C1C42703C008F0A3C /* AKTimePitch.swift */ = {isa = PBXFileReference; fileEncoding = 4; lastKnownFileType = sourcecode.swift; path = AKTimePitch.swift; sourceTree = "<group>"; };
		C4E3759D1D13575C00FDB70D /* AKMandolin.swift */ = {isa = PBXFileReference; fileEncoding = 4; lastKnownFileType = sourcecode.swift; path = AKMandolin.swift; sourceTree = "<group>"; };
		C4E3759E1D13575C00FDB70D /* AKMandolinAudioUnit.h */ = {isa = PBXFileReference; fileEncoding = 4; lastKnownFileType = sourcecode.c.h; path = AKMandolinAudioUnit.h; sourceTree = "<group>"; };
		C4E3759F1D13575C00FDB70D /* AKMandolinAudioUnit.mm */ = {isa = PBXFileReference; fileEncoding = 4; lastKnownFileType = sourcecode.cpp.objcpp; path = AKMandolinAudioUnit.mm; sourceTree = "<group>"; };
		C4E375A01D13575C00FDB70D /* AKMandolinDSPKernel.hpp */ = {isa = PBXFileReference; fileEncoding = 4; lastKnownFileType = sourcecode.cpp.h; path = AKMandolinDSPKernel.hpp; sourceTree = "<group>"; };
		C4E375A61D1357D900FDB70D /* ADSR.cpp */ = {isa = PBXFileReference; fileEncoding = 4; lastKnownFileType = sourcecode.cpp.cpp; path = ADSR.cpp; sourceTree = "<group>"; };
		C4E375B51D1357D900FDB70D /* DelayA.cpp */ = {isa = PBXFileReference; fileEncoding = 4; lastKnownFileType = sourcecode.cpp.cpp; path = DelayA.cpp; sourceTree = "<group>"; };
		C4E375B61D1357D900FDB70D /* DelayL.cpp */ = {isa = PBXFileReference; fileEncoding = 4; lastKnownFileType = sourcecode.cpp.cpp; path = DelayL.cpp; sourceTree = "<group>"; };
		C4E375BB1D1357D900FDB70D /* FileRead.cpp */ = {isa = PBXFileReference; fileEncoding = 4; lastKnownFileType = sourcecode.cpp.cpp; path = FileRead.cpp; sourceTree = "<group>"; };
		C4E375BD1D1357D900FDB70D /* FileWvIn.cpp */ = {isa = PBXFileReference; fileEncoding = 4; lastKnownFileType = sourcecode.cpp.cpp; path = FileWvIn.cpp; sourceTree = "<group>"; };
		C4E375BF1D1357D900FDB70D /* Fir.cpp */ = {isa = PBXFileReference; fileEncoding = 4; lastKnownFileType = sourcecode.cpp.cpp; path = Fir.cpp; sourceTree = "<group>"; };
		C4E375C01D1357D900FDB70D /* Flute.cpp */ = {isa = PBXFileReference; fileEncoding = 4; lastKnownFileType = sourcecode.cpp.cpp; path = Flute.cpp; sourceTree = "<group>"; };
		C4E375E91D1357D900FDB70D /* Flute.h */ = {isa = PBXFileReference; fileEncoding = 4; lastKnownFileType = sourcecode.c.h; path = Flute.h; sourceTree = "<group>"; };
		C4E375FC1D1357D900FDB70D /* Mandolin.h */ = {isa = PBXFileReference; fileEncoding = 4; lastKnownFileType = sourcecode.c.h; path = Mandolin.h; sourceTree = "<group>"; };
		C4E376351D1357D900FDB70D /* Mandolin.cpp */ = {isa = PBXFileReference; fileEncoding = 4; lastKnownFileType = sourcecode.cpp.cpp; path = Mandolin.cpp; sourceTree = "<group>"; };
		C4E3763D1D1357D900FDB70D /* Noise.cpp */ = {isa = PBXFileReference; fileEncoding = 4; lastKnownFileType = sourcecode.cpp.cpp; path = Noise.cpp; sourceTree = "<group>"; };
		C4E3763F1D1357D900FDB70D /* OnePole.cpp */ = {isa = PBXFileReference; fileEncoding = 4; lastKnownFileType = sourcecode.cpp.cpp; path = OnePole.cpp; sourceTree = "<group>"; };
		C4E376451D1357D900FDB70D /* PoleZero.cpp */ = {isa = PBXFileReference; fileEncoding = 4; lastKnownFileType = sourcecode.cpp.cpp; path = PoleZero.cpp; sourceTree = "<group>"; };
		C4E376551D1357D900FDB70D /* mand1.raw */ = {isa = PBXFileReference; lastKnownFileType = file; path = mand1.raw; sourceTree = "<group>"; };
		C4E376561D1357D900FDB70D /* mand10.raw */ = {isa = PBXFileReference; lastKnownFileType = file; path = mand10.raw; sourceTree = "<group>"; };
		C4E376571D1357D900FDB70D /* mand11.raw */ = {isa = PBXFileReference; lastKnownFileType = file; path = mand11.raw; sourceTree = "<group>"; };
		C4E376581D1357D900FDB70D /* mand12.raw */ = {isa = PBXFileReference; lastKnownFileType = file; path = mand12.raw; sourceTree = "<group>"; };
		C4E376591D1357D900FDB70D /* mand2.raw */ = {isa = PBXFileReference; lastKnownFileType = file; path = mand2.raw; sourceTree = "<group>"; };
		C4E3765A1D1357D900FDB70D /* mand3.raw */ = {isa = PBXFileReference; lastKnownFileType = file; path = mand3.raw; sourceTree = "<group>"; };
		C4E3765B1D1357D900FDB70D /* mand4.raw */ = {isa = PBXFileReference; lastKnownFileType = file; path = mand4.raw; sourceTree = "<group>"; };
		C4E3765C1D1357D900FDB70D /* mand5.raw */ = {isa = PBXFileReference; lastKnownFileType = file; path = mand5.raw; sourceTree = "<group>"; };
		C4E3765D1D1357D900FDB70D /* mand6.raw */ = {isa = PBXFileReference; lastKnownFileType = file; path = mand6.raw; sourceTree = "<group>"; };
		C4E3765E1D1357D900FDB70D /* mand7.raw */ = {isa = PBXFileReference; lastKnownFileType = file; path = mand7.raw; sourceTree = "<group>"; };
		C4E3765F1D1357D900FDB70D /* mand8.raw */ = {isa = PBXFileReference; lastKnownFileType = file; path = mand8.raw; sourceTree = "<group>"; };
		C4E376601D1357D900FDB70D /* mand9.raw */ = {isa = PBXFileReference; lastKnownFileType = file; path = mand9.raw; sourceTree = "<group>"; };
		C4E376611D1357D900FDB70D /* mandpluk.raw */ = {isa = PBXFileReference; lastKnownFileType = file; path = mandpluk.raw; sourceTree = "<group>"; };
		C4E376771D1357D900FDB70D /* SineWave.cpp */ = {isa = PBXFileReference; fileEncoding = 4; lastKnownFileType = sourcecode.cpp.cpp; path = SineWave.cpp; sourceTree = "<group>"; };
		C4E3767D1D1357D900FDB70D /* Stk.cpp */ = {isa = PBXFileReference; fileEncoding = 4; lastKnownFileType = sourcecode.cpp.cpp; path = Stk.cpp; sourceTree = "<group>"; };
		C4E3767F1D1357D900FDB70D /* Twang.cpp */ = {isa = PBXFileReference; fileEncoding = 4; lastKnownFileType = sourcecode.cpp.cpp; path = Twang.cpp; sourceTree = "<group>"; };
		C4E7520A1C23888700688A1B /* AKOperation.swift */ = {isa = PBXFileReference; fileEncoding = 4; lastKnownFileType = sourcecode.swift; path = AKOperation.swift; sourceTree = "<group>"; };
		C4E7520D1C23888700688A1B /* delay.swift */ = {isa = PBXFileReference; fileEncoding = 4; lastKnownFileType = sourcecode.swift; path = delay.swift; sourceTree = "<group>"; };
		C4E7520F1C23888700688A1B /* bitcrush.swift */ = {isa = PBXFileReference; fileEncoding = 4; lastKnownFileType = sourcecode.swift; path = bitcrush.swift; sourceTree = "<group>"; };
		C4E752101C23888700688A1B /* clip.swift */ = {isa = PBXFileReference; fileEncoding = 4; lastKnownFileType = sourcecode.swift; path = clip.swift; sourceTree = "<group>"; };
		C4E752111C23888700688A1B /* distort.swift */ = {isa = PBXFileReference; fileEncoding = 4; lastKnownFileType = sourcecode.swift; path = distort.swift; sourceTree = "<group>"; };
		C4E752131C23888700688A1B /* autoWah.swift */ = {isa = PBXFileReference; fileEncoding = 4; lastKnownFileType = sourcecode.swift; path = autoWah.swift; sourceTree = "<group>"; };
		C4E752141C23888700688A1B /* dcBlock.swift */ = {isa = PBXFileReference; fileEncoding = 4; lastKnownFileType = sourcecode.swift; path = dcBlock.swift; sourceTree = "<group>"; };
		C4E752151C23888700688A1B /* highPassButterworthFilter.swift */ = {isa = PBXFileReference; fileEncoding = 4; lastKnownFileType = sourcecode.swift; path = highPassButterworthFilter.swift; sourceTree = "<group>"; };
		C4E752161C23888700688A1B /* highPassFilter.swift */ = {isa = PBXFileReference; fileEncoding = 4; lastKnownFileType = sourcecode.swift; path = highPassFilter.swift; sourceTree = "<group>"; };
		C4E752171C23888700688A1B /* lowPassButterworthFilter.swift */ = {isa = PBXFileReference; fileEncoding = 4; lastKnownFileType = sourcecode.swift; path = lowPassButterworthFilter.swift; sourceTree = "<group>"; };
		C4E752181C23888700688A1B /* lowPassFilter.swift */ = {isa = PBXFileReference; fileEncoding = 4; lastKnownFileType = sourcecode.swift; path = lowPassFilter.swift; sourceTree = "<group>"; };
		C4E752191C23888700688A1B /* modalResonanceFilter.swift */ = {isa = PBXFileReference; fileEncoding = 4; lastKnownFileType = sourcecode.swift; path = modalResonanceFilter.swift; sourceTree = "<group>"; };
		C4E7521A1C23888700688A1B /* moogLadderFilter.swift */ = {isa = PBXFileReference; fileEncoding = 4; lastKnownFileType = sourcecode.swift; path = moogLadderFilter.swift; sourceTree = "<group>"; };
		C4E7521D1C23888700688A1B /* reverberateWithChowning.swift */ = {isa = PBXFileReference; fileEncoding = 4; lastKnownFileType = sourcecode.swift; path = reverberateWithChowning.swift; sourceTree = "<group>"; };
		C4E7521E1C23888700688A1B /* reverberateWithFlatFrequencyResponse.swift */ = {isa = PBXFileReference; fileEncoding = 4; lastKnownFileType = sourcecode.swift; path = reverberateWithFlatFrequencyResponse.swift; sourceTree = "<group>"; };
		C4E752211C23888700688A1B /* pinkNoise.swift */ = {isa = PBXFileReference; fileEncoding = 4; lastKnownFileType = sourcecode.swift; path = pinkNoise.swift; sourceTree = "<group>"; };
		C4E752221C23888700688A1B /* whiteNoise.swift */ = {isa = PBXFileReference; fileEncoding = 4; lastKnownFileType = sourcecode.swift; path = whiteNoise.swift; sourceTree = "<group>"; };
		C4E752241C23888700688A1B /* fmOscillator.swift */ = {isa = PBXFileReference; fileEncoding = 4; lastKnownFileType = sourcecode.swift; path = fmOscillator.swift; sourceTree = "<group>"; };
		C4E752251C23888700688A1B /* phasor.swift */ = {isa = PBXFileReference; fileEncoding = 4; lastKnownFileType = sourcecode.swift; path = phasor.swift; sourceTree = "<group>"; };
		C4E752261C23888700688A1B /* sawtoothWave.swift */ = {isa = PBXFileReference; fileEncoding = 4; lastKnownFileType = sourcecode.swift; path = sawtoothWave.swift; sourceTree = "<group>"; };
		C4E752271C23888700688A1B /* sineWave.swift */ = {isa = PBXFileReference; fileEncoding = 4; lastKnownFileType = sourcecode.swift; path = sineWave.swift; sourceTree = "<group>"; };
		C4E752281C23888700688A1B /* squareWave.swift */ = {isa = PBXFileReference; fileEncoding = 4; lastKnownFileType = sourcecode.swift; path = squareWave.swift; sourceTree = "<group>"; };
		C4E752291C23888700688A1B /* triangleWave.swift */ = {isa = PBXFileReference; fileEncoding = 4; lastKnownFileType = sourcecode.swift; path = triangleWave.swift; sourceTree = "<group>"; };
		C4E7522B1C23888700688A1B /* add.swift */ = {isa = PBXFileReference; fileEncoding = 4; lastKnownFileType = sourcecode.swift; path = add.swift; sourceTree = "<group>"; };
		C4E7522C1C23888700688A1B /* divide.swift */ = {isa = PBXFileReference; fileEncoding = 4; lastKnownFileType = sourcecode.swift; path = divide.swift; sourceTree = "<group>"; };
		C4E7522E1C23888700688A1B /* max.swift */ = {isa = PBXFileReference; fileEncoding = 4; lastKnownFileType = sourcecode.swift; path = max.swift; sourceTree = "<group>"; };
		C4E7522F1C23888700688A1B /* min.swift */ = {isa = PBXFileReference; fileEncoding = 4; lastKnownFileType = sourcecode.swift; path = min.swift; sourceTree = "<group>"; };
		C4E752301C23888700688A1B /* multiply.swift */ = {isa = PBXFileReference; fileEncoding = 4; lastKnownFileType = sourcecode.swift; path = multiply.swift; sourceTree = "<group>"; };
		C4E752321C23888700688A1B /* scale.swift */ = {isa = PBXFileReference; fileEncoding = 4; lastKnownFileType = sourcecode.swift; path = scale.swift; sourceTree = "<group>"; };
		C4E752331C23888700688A1B /* subtract.swift */ = {isa = PBXFileReference; fileEncoding = 4; lastKnownFileType = sourcecode.swift; path = subtract.swift; sourceTree = "<group>"; };
		C4E752351C23888700688A1B /* pan.swift */ = {isa = PBXFileReference; fileEncoding = 4; lastKnownFileType = sourcecode.swift; path = pan.swift; sourceTree = "<group>"; };
		C4E8ED181C43A5ED0041965F /* AKConvolution.swift */ = {isa = PBXFileReference; fileEncoding = 4; lastKnownFileType = sourcecode.swift; path = AKConvolution.swift; sourceTree = "<group>"; };
		C4E8ED191C43A5ED0041965F /* AKConvolutionAudioUnit.h */ = {isa = PBXFileReference; fileEncoding = 4; lastKnownFileType = sourcecode.c.h; path = AKConvolutionAudioUnit.h; sourceTree = "<group>"; };
		C4E8ED1A1C43A5ED0041965F /* AKConvolutionAudioUnit.mm */ = {isa = PBXFileReference; fileEncoding = 4; lastKnownFileType = sourcecode.cpp.objcpp; path = AKConvolutionAudioUnit.mm; sourceTree = "<group>"; };
		C4E8ED1B1C43A5ED0041965F /* AKConvolutionDSPKernel.hpp */ = {isa = PBXFileReference; fileEncoding = 4; lastKnownFileType = sourcecode.cpp.h; path = AKConvolutionDSPKernel.hpp; sourceTree = "<group>"; };
		C4F42D4E1CA24D7300FDB72C /* adsr.c */ = {isa = PBXFileReference; fileEncoding = 4; lastKnownFileType = sourcecode.c.c; path = adsr.c; sourceTree = "<group>"; };
		C4FE01641CED2DD40062B3A3 /* AKNodeRecorder.swift */ = {isa = PBXFileReference; fileEncoding = 4; lastKnownFileType = sourcecode.swift; path = AKNodeRecorder.swift; sourceTree = "<group>"; };
		EA6949E81C5A2F610035B5DF /* AKSettings.swift */ = {isa = PBXFileReference; fileEncoding = 4; lastKnownFileType = sourcecode.swift; path = AKSettings.swift; sourceTree = "<group>"; };
		EA6949EE1C5AE1EA0035B5DF /* AudioKit.swift */ = {isa = PBXFileReference; fileEncoding = 4; lastKnownFileType = sourcecode.swift; path = AudioKit.swift; sourceTree = "<group>"; };
		EA8BA9851C5E253900BBD469 /* AKView.swift */ = {isa = PBXFileReference; fileEncoding = 4; lastKnownFileType = sourcecode.swift; path = AKView.swift; sourceTree = "<group>"; };
		EAF006711C4C7A2300ECD392 /* oscmorph.c */ = {isa = PBXFileReference; fileEncoding = 4; lastKnownFileType = sourcecode.c.c; path = oscmorph.c; sourceTree = "<group>"; };
		EAF006731C4C7A3500ECD392 /* oscmorph.c */ = {isa = PBXFileReference; fileEncoding = 4; lastKnownFileType = sourcecode.c.c; path = oscmorph.c; sourceTree = "<group>"; };
		EAF006741C4C7A3500ECD392 /* thresh.c */ = {isa = PBXFileReference; fileEncoding = 4; lastKnownFileType = sourcecode.c.c; path = thresh.c; sourceTree = "<group>"; };
		EAF006781C4C7A5200ECD392 /* AKMorphingOscillator.swift */ = {isa = PBXFileReference; fileEncoding = 4; lastKnownFileType = sourcecode.swift; path = AKMorphingOscillator.swift; sourceTree = "<group>"; };
		EAF006791C4C7A5200ECD392 /* AKMorphingOscillatorAudioUnit.h */ = {isa = PBXFileReference; fileEncoding = 4; lastKnownFileType = sourcecode.c.h; path = AKMorphingOscillatorAudioUnit.h; sourceTree = "<group>"; };
		EAF0067A1C4C7A5200ECD392 /* AKMorphingOscillatorAudioUnit.mm */ = {isa = PBXFileReference; fileEncoding = 4; lastKnownFileType = sourcecode.cpp.objcpp; path = AKMorphingOscillatorAudioUnit.mm; sourceTree = "<group>"; };
		EAF0067B1C4C7A5200ECD392 /* AKMorphingOscillatorDSPKernel.hpp */ = {isa = PBXFileReference; fileEncoding = 4; lastKnownFileType = sourcecode.cpp.h; path = AKMorphingOscillatorDSPKernel.hpp; sourceTree = "<group>"; };
		EAF006901C4DB8DA00ECD392 /* segment.swift */ = {isa = PBXFileReference; fileEncoding = 4; lastKnownFileType = sourcecode.swift; path = segment.swift; sourceTree = "<group>"; };
		EAF9C9881C69A4FC00C10CCE /* AKDevice.swift */ = {isa = PBXFileReference; fileEncoding = 4; lastKnownFileType = sourcecode.swift; path = AKDevice.swift; sourceTree = "<group>"; };
/* End PBXFileReference section */

/* Begin PBXFrameworksBuildPhase section */
		C4BDE8351C12FFBC00207DA9 /* Frameworks */ = {
			isa = PBXFrameworksBuildPhase;
			buildActionMask = 2147483647;
			files = (
			);
			runOnlyForDeploymentPostprocessing = 0;
		};
/* End PBXFrameworksBuildPhase section */

/* Begin PBXGroup section */
		C408695F1C190EF600EF9DED /* User Interface */ = {
			isa = PBXGroup;
			children = (
				EA8BA9851C5E253900BBD469 /* AKView.swift */,
				C46781A81C1C277B0000BF29 /* AKNodeFFTPlot.swift */,
				C46781A91C1C277B0000BF29 /* AKNodeOutputPlot.swift */,
				C42AE0051C2DF681000CEED2 /* AKOutputWaveformPlot.swift */,
				C42AE0061C2DF681000CEED2 /* AKRollingOutputPlot.swift */,
			);
			name = "User Interface";
			path = "../../Common/User Interface";
			sourceTree = "<group>";
		};
		C40BB08D1C4717C2004C138D /* Comb Filter Reverb */ = {
			isa = PBXGroup;
			children = (
				C40BB08E1C4717C2004C138D /* AKCombFilterReverb.swift */,
				C40BB08F1C4717C2004C138D /* AKCombFilterReverbAudioUnit.h */,
				C40BB0901C4717C2004C138D /* AKCombFilterReverbAudioUnit.mm */,
				C40BB0911C4717C2004C138D /* AKCombFilterReverbDSPKernel.hpp */,
			);
			path = "Comb Filter Reverb";
			sourceTree = "<group>";
		};
		C40C41E41C40E5C2009D870B /* CoreAudio */ = {
			isa = PBXGroup;
			children = (
				C40C41E81C40E5C2009D870B /* AKGetAUParams.swift */,
				C4A6628C1CCB146A00A38B90 /* BufferedAudioBus.hpp */,
				C4A6628D1CCB146A00A38B90 /* DSPKernel.hpp */,
				C4A6628E1CCB146A00A38B90 /* DSPKernel.mm */,
				C4A6628F1CCB146A00A38B90 /* ParameterRamper.hpp */,
			);
			path = CoreAudio;
			sourceTree = "<group>";
		};
		C40C41EA1C40E5C2009D870B /* EZAudio */ = {
			isa = PBXGroup;
			children = (
				C40C41EB1C40E5C2009D870B /* EZAudio.h */,
				C40C41EC1C40E5C2009D870B /* EZAudio.m */,
				C40C41ED1C40E5C2009D870B /* EZAudioDevice.h */,
				C40C41EE1C40E5C2009D870B /* EZAudioDevice.m */,
				C40C41EF1C40E5C2009D870B /* EZAudioDisplayLink.h */,
				C40C41F01C40E5C2009D870B /* EZAudioDisplayLink.m */,
				C40C41F11C40E5C2009D870B /* EZAudioFFT.h */,
				C40C41F21C40E5C2009D870B /* EZAudioFFT.m */,
				C40C41F31C40E5C2009D870B /* EZAudioFile.h */,
				C40C41F41C40E5C2009D870B /* EZAudioFile.m */,
				C40C41F51C40E5C2009D870B /* EZAudioFloatConverter.h */,
				C40C41F61C40E5C2009D870B /* EZAudioFloatConverter.m */,
				C40C41F71C40E5C2009D870B /* EZAudioFloatData.h */,
				C40C41F81C40E5C2009D870B /* EZAudioFloatData.m */,
				C40C41F91C40E5C2009D870B /* EZAudioPlayer.h */,
				C40C41FA1C40E5C2009D870B /* EZAudioPlayer.m */,
				C40C41FB1C40E5C2009D870B /* EZAudioPlot.h */,
				C40C41FC1C40E5C2009D870B /* EZAudioPlot.m */,
				C40C41FD1C40E5C2009D870B /* EZAudioPlotGL.h */,
				C40C41FE1C40E5C2009D870B /* EZAudioPlotGL.m */,
				C40C41FF1C40E5C2009D870B /* EZAudioUtilities.h */,
				C40C42001C40E5C2009D870B /* EZAudioUtilities.m */,
				C40C42011C40E5C2009D870B /* EZMicrophone.h */,
				C40C42021C40E5C2009D870B /* EZMicrophone.m */,
				C40C42031C40E5C2009D870B /* EZOutput.h */,
				C40C42041C40E5C2009D870B /* EZOutput.m */,
				C40C42051C40E5C2009D870B /* EZPlot.h */,
				C40C42061C40E5C2009D870B /* EZPlot.m */,
				C40C42071C40E5C2009D870B /* EZRecorder.h */,
				C40C42081C40E5C2009D870B /* EZRecorder.m */,
				C40C42091C40E5C2009D870B /* TPCircularBuffer.c */,
				C40C420A1C40E5C2009D870B /* TPCircularBuffer.h */,
			);
			path = EZAudio;
			sourceTree = "<group>";
		};
		C40C420B1C40E5C2009D870B /* Testing */ = {
			isa = PBXGroup;
			children = (
				C40C420C1C40E5C2009D870B /* AKTester.swift */,
				C40C420D1C40E5C2009D870B /* AKTesterAudioUnit.h */,
				C40C420E1C40E5C2009D870B /* AKTesterAudioUnit.mm */,
				C40C420F1C40E5C2009D870B /* AKTesterDSPKernel.hpp */,
			);
			path = Testing;
			sourceTree = "<group>";
		};
		C40C42571C40F1F2009D870B /* Instruments */ = {
			isa = PBXGroup;
			children = (
				C40C42591C40F1F2009D870B /* AKInstrument.swift */,
				C46C79731C4CF9F000F6CE3D /* AKDrumSynths.swift */,
			);
			name = Instruments;
			path = ../../Common/Instruments;
			sourceTree = "<group>";
		};
		C40C427D1C41BF00009D870B /* Physical Models */ = {
			isa = PBXGroup;
			children = (
				C40C429A1C41CB7D009D870B /* Drip */,
				C49F292F1D1626B9000A2D2F /* Flute */,
				C4E3759C1D13575C00FDB70D /* Mandolin */,
				C4ABF5321C82AEC00078EE8E /* Metal Bar */,
				C40C427E1C41BF00009D870B /* Plucked String */,
			);
			path = "Physical Models";
			sourceTree = "<group>";
		};
		C40C427E1C41BF00009D870B /* Plucked String */ = {
			isa = PBXGroup;
			children = (
				C40C427F1C41BF00009D870B /* AKPluckedString.swift */,
				C40C42801C41BF00009D870B /* AKPluckedStringAudioUnit.h */,
				C40C42811C41BF00009D870B /* AKPluckedStringAudioUnit.mm */,
				C40C42821C41BF00009D870B /* AKPluckedStringDSPKernel.hpp */,
			);
			path = "Plucked String";
			sourceTree = "<group>";
		};
		C40C429A1C41CB7D009D870B /* Drip */ = {
			isa = PBXGroup;
			children = (
				C40C429B1C41CB7D009D870B /* AKDrip.swift */,
				C40C429C1C41CB7D009D870B /* AKDripAudioUnit.h */,
				C40C429D1C41CB7D009D870B /* AKDripAudioUnit.mm */,
				C40C429E1C41CB7D009D870B /* AKDripDSPKernel.hpp */,
			);
			path = Drip;
			sourceTree = "<group>";
		};
		C42FFBBA1C3D039C00823BD4 /* Balancer */ = {
			isa = PBXGroup;
			children = (
				C42FFBBB1C3D039C00823BD4 /* AKBalancer.swift */,
				C42FFBBC1C3D039C00823BD4 /* AKBalancerAudioUnit.h */,
				C42FFBBD1C3D039C00823BD4 /* AKBalancerAudioUnit.mm */,
				C42FFBBE1C3D039C00823BD4 /* AKBalancerDSPKernel.hpp */,
			);
			path = Balancer;
			sourceTree = "<group>";
		};
		C42FFBBF1C3D039C00823BD4 /* Booster */ = {
			isa = PBXGroup;
			children = (
				C42FFBC01C3D039C00823BD4 /* AKBooster.swift */,
			);
			path = Booster;
			sourceTree = "<group>";
		};
		C42FFBC41C3D039C00823BD4 /* Dry Wet Mixer */ = {
			isa = PBXGroup;
			children = (
				C42FFBC51C3D039C00823BD4 /* AKDryWetMixer.swift */,
			);
			path = "Dry Wet Mixer";
			sourceTree = "<group>";
		};
		C42FFBC91C3D039C00823BD4 /* Panner */ = {
			isa = PBXGroup;
			children = (
				C42FFBCA1C3D039C00823BD4 /* AKPanner.swift */,
				C42FFBCB1C3D039C00823BD4 /* AKPannerAudioUnit.h */,
				C42FFBCC1C3D039C00823BD4 /* AKPannerAudioUnit.mm */,
				C42FFBCD1C3D039C00823BD4 /* AKPannerDSPKernel.hpp */,
			);
			path = Panner;
			sourceTree = "<group>";
		};
		C43E429E1D066DD30066BF7A /* Environment */ = {
			isa = PBXGroup;
			children = (
				C43E429F1D066DD30066BF7A /* AK3DPanner.swift */,
			);
			path = Environment;
			sourceTree = "<group>";
		};
		C45380951C3A5CBD00A51738 /* Analysis */ = {
			isa = PBXGroup;
			children = (
				C45380961C3A5CBD00A51738 /* Amplitude Tracker */,
				C453809D1C3A5CBD00A51738 /* Frequency Tracker */,
			);
			path = Analysis;
			sourceTree = "<group>";
		};
		C45380961C3A5CBD00A51738 /* Amplitude Tracker */ = {
			isa = PBXGroup;
			children = (
				C45380971C3A5CBD00A51738 /* AKAmplitudeTracker.swift */,
				C45380981C3A5CBD00A51738 /* AKAmplitudeTrackerAudioUnit.h */,
				C45380991C3A5CBD00A51738 /* AKAmplitudeTrackerAudioUnit.mm */,
				C453809A1C3A5CBD00A51738 /* AKAmplitudeTrackerDSPKernel.hpp */,
			);
			path = "Amplitude Tracker";
			sourceTree = "<group>";
		};
		C453809D1C3A5CBD00A51738 /* Frequency Tracker */ = {
			isa = PBXGroup;
			children = (
				C453809E1C3A5CBD00A51738 /* AKFrequencyTracker.swift */,
				C453809F1C3A5CBD00A51738 /* AKFrequencyTrackerAudioUnit.h */,
				C45380A01C3A5CBD00A51738 /* AKFrequencyTrackerAudioUnit.mm */,
				C45380A11C3A5CBD00A51738 /* AKFrequencyTrackerDSPKernel.hpp */,
			);
			path = "Frequency Tracker";
			sourceTree = "<group>";
		};
		C45380A21C3A5CBD00A51738 /* Effects */ = {
			isa = PBXGroup;
			children = (
				C45380A31C3A5CBD00A51738 /* AudioKit Operation-Based Effect */,
				C45380A81C3A5CBD00A51738 /* Delay */,
				C45380B01C3A5CBD00A51738 /* Distortion */,
				C45380C61C3A5CBD00A51738 /* Dynamics */,
				C4B192C11C3B635000C0F330 /* Envelopes */,
				C45380CB1C3A5CBD00A51738 /* Filters */,
				C468097C1CEED72800ADFC05 /* Pitch Shifter */,
				C45381371C3A5CBD00A51738 /* Reverb */,
			);
			path = Effects;
			sourceTree = "<group>";
		};
		C45380A31C3A5CBD00A51738 /* AudioKit Operation-Based Effect */ = {
			isa = PBXGroup;
			children = (
				C45380A41C3A5CBD00A51738 /* AKOperationEffect.swift */,
				C45380A51C3A5CBD00A51738 /* AKOperationEffectAudioUnit.h */,
				C45380A61C3A5CBD00A51738 /* AKOperationEffectAudioUnit.mm */,
				C45380A71C3A5CBD00A51738 /* AKOperationEffectDSPKernel.hpp */,
			);
			path = "AudioKit Operation-Based Effect";
			sourceTree = "<group>";
		};
		C45380A81C3A5CBD00A51738 /* Delay */ = {
			isa = PBXGroup;
			children = (
				C45380A91C3A5CBD00A51738 /* Simple Delay */,
				C45380AB1C3A5CBD00A51738 /* Variable Delay */,
			);
			path = Delay;
			sourceTree = "<group>";
		};
		C45380A91C3A5CBD00A51738 /* Simple Delay */ = {
			isa = PBXGroup;
			children = (
				C45380AA1C3A5CBD00A51738 /* AKDelay.swift */,
			);
			path = "Simple Delay";
			sourceTree = "<group>";
		};
		C45380AB1C3A5CBD00A51738 /* Variable Delay */ = {
			isa = PBXGroup;
			children = (
				C45380AC1C3A5CBD00A51738 /* AKVariableDelay.swift */,
				C45380AD1C3A5CBD00A51738 /* AKVariableDelayAudioUnit.h */,
				C45380AE1C3A5CBD00A51738 /* AKVariableDelayAudioUnit.mm */,
				C45380AF1C3A5CBD00A51738 /* AKVariableDelayDSPKernel.hpp */,
			);
			path = "Variable Delay";
			sourceTree = "<group>";
		};
		C45380B01C3A5CBD00A51738 /* Distortion */ = {
			isa = PBXGroup;
			children = (
				C45380B11C3A5CBD00A51738 /* Bit Crusher */,
				C45380B61C3A5CBD00A51738 /* Clipper */,
				C45380BB1C3A5CBD00A51738 /* Complex Distortion */,
				C45380BD1C3A5CBD00A51738 /* Decimator */,
				C45380BF1C3A5CBD00A51738 /* Ring Modulator */,
				C45380C11C3A5CBD00A51738 /* Tanh Distortion */,
			);
			path = Distortion;
			sourceTree = "<group>";
		};
		C45380B11C3A5CBD00A51738 /* Bit Crusher */ = {
			isa = PBXGroup;
			children = (
				C45380B21C3A5CBD00A51738 /* AKBitCrusher.swift */,
				C45380B31C3A5CBD00A51738 /* AKBitCrusherAudioUnit.h */,
				C45380B41C3A5CBD00A51738 /* AKBitCrusherAudioUnit.mm */,
				C45380B51C3A5CBD00A51738 /* AKBitCrusherDSPKernel.hpp */,
			);
			path = "Bit Crusher";
			sourceTree = "<group>";
		};
		C45380B61C3A5CBD00A51738 /* Clipper */ = {
			isa = PBXGroup;
			children = (
				C45380B71C3A5CBD00A51738 /* AKClipper.swift */,
				C45380B81C3A5CBD00A51738 /* AKClipperAudioUnit.h */,
				C45380B91C3A5CBD00A51738 /* AKClipperAudioUnit.mm */,
				C45380BA1C3A5CBD00A51738 /* AKClipperDSPKernel.hpp */,
			);
			path = Clipper;
			sourceTree = "<group>";
		};
		C45380BB1C3A5CBD00A51738 /* Complex Distortion */ = {
			isa = PBXGroup;
			children = (
				C45380BC1C3A5CBD00A51738 /* AKDistortion.swift */,
			);
			path = "Complex Distortion";
			sourceTree = "<group>";
		};
		C45380BD1C3A5CBD00A51738 /* Decimator */ = {
			isa = PBXGroup;
			children = (
				C45380BE1C3A5CBD00A51738 /* AKDecimator.swift */,
			);
			path = Decimator;
			sourceTree = "<group>";
		};
		C45380BF1C3A5CBD00A51738 /* Ring Modulator */ = {
			isa = PBXGroup;
			children = (
				C45380C01C3A5CBD00A51738 /* AKRingModulator.swift */,
			);
			path = "Ring Modulator";
			sourceTree = "<group>";
		};
		C45380C11C3A5CBD00A51738 /* Tanh Distortion */ = {
			isa = PBXGroup;
			children = (
				C45380C21C3A5CBD00A51738 /* AKTanhDistortion.swift */,
				C45380C31C3A5CBD00A51738 /* AKTanhDistortionAudioUnit.h */,
				C45380C41C3A5CBD00A51738 /* AKTanhDistortionAudioUnit.mm */,
				C45380C51C3A5CBD00A51738 /* AKTanhDistortionDSPKernel.hpp */,
			);
			path = "Tanh Distortion";
			sourceTree = "<group>";
		};
		C45380C61C3A5CBD00A51738 /* Dynamics */ = {
			isa = PBXGroup;
			children = (
				C4AC8BC61C4E292D009EA58E /* Compressor */,
				C45380C71C3A5CBD00A51738 /* Dynamics Processor */,
				C4AC8BC81C4E292D009EA58E /* Expander */,
				C45380C91C3A5CBD00A51738 /* Peak Limiter */,
			);
			path = Dynamics;
			sourceTree = "<group>";
		};
		C45380C71C3A5CBD00A51738 /* Dynamics Processor */ = {
			isa = PBXGroup;
			children = (
				C45380C81C3A5CBD00A51738 /* AKDynamicsProcessor.swift */,
			);
			path = "Dynamics Processor";
			sourceTree = "<group>";
		};
		C45380C91C3A5CBD00A51738 /* Peak Limiter */ = {
			isa = PBXGroup;
			children = (
				C45380CA1C3A5CBD00A51738 /* AKPeakLimiter.swift */,
			);
			path = "Peak Limiter";
			sourceTree = "<group>";
		};
		C45380CB1C3A5CBD00A51738 /* Filters */ = {
			isa = PBXGroup;
			children = (
				C45380CC1C3A5CBD00A51738 /* Auto Wah */,
				C45380D11C3A5CBD00A51738 /* Band Pass Butterworth Filter */,
				C45380D61C3A5CBD00A51738 /* Band Pass Filter */,
				C45380D81C3A5CBD00A51738 /* Band Reject Butterworth Filter */,
				C45380E21C3A5CBD00A51738 /* DC Block */,
				C45380E71C3A5CBD00A51738 /* Equalizer Filter */,
				C45380EC1C3A5CBD00A51738 /* Formant Filter */,
				C45380F11C3A5CBD00A51738 /* High Pass Butterworth Filter */,
				C45380F61C3A5CBD00A51738 /* High Pass Filter */,
				C45380F81C3A5CBD00A51738 /* High Shelf Filter */,
				C45380FA1C3A5CBD00A51738 /* High Shelf Parametric Equalizer Filter */,
				C45380FF1C3A5CBD00A51738 /* Low Pass Butterworth Filter */,
				C45381041C3A5CBD00A51738 /* Low Pass Filter */,
				C45381061C3A5CBD00A51738 /* Low Shelf Filter */,
				C45381081C3A5CBD00A51738 /* Low Shelf Parametric Equalizer Filter */,
				C453810D1C3A5CBD00A51738 /* Modal Resonance Filter */,
				C45381121C3A5CBD00A51738 /* Moog Ladder */,
				C45381171C3A5CBD00A51738 /* Parametric EQ */,
				C45381191C3A5CBD00A51738 /* Peaking Parametric Equalizer Filter */,
				C453811E1C3A5CBD00A51738 /* Roland TB-303 Filter */,
				C45381231C3A5CBD00A51738 /* String Resonator */,
				C45381281C3A5CBD00A51738 /* Three Pole Low Pass Filter */,
				C453812D1C3A5CBD00A51738 /* Tone Complement Filter */,
				C45381321C3A5CBD00A51738 /* Tone Filter */,
			);
			path = Filters;
			sourceTree = "<group>";
		};
		C45380CC1C3A5CBD00A51738 /* Auto Wah */ = {
			isa = PBXGroup;
			children = (
				C45380CD1C3A5CBD00A51738 /* AKAutoWah.swift */,
				C45380CE1C3A5CBD00A51738 /* AKAutoWahAudioUnit.h */,
				C45380CF1C3A5CBD00A51738 /* AKAutoWahAudioUnit.mm */,
				C45380D01C3A5CBD00A51738 /* AKAutoWahDSPKernel.hpp */,
			);
			path = "Auto Wah";
			sourceTree = "<group>";
		};
		C45380D11C3A5CBD00A51738 /* Band Pass Butterworth Filter */ = {
			isa = PBXGroup;
			children = (
				C45380D21C3A5CBD00A51738 /* AKBandPassButterworthFilter.swift */,
				C45380D31C3A5CBD00A51738 /* AKBandPassButterworthFilterAudioUnit.h */,
				C45380D41C3A5CBD00A51738 /* AKBandPassButterworthFilterAudioUnit.mm */,
				C45380D51C3A5CBD00A51738 /* AKBandPassButterworthFilterDSPKernel.hpp */,
			);
			path = "Band Pass Butterworth Filter";
			sourceTree = "<group>";
		};
		C45380D61C3A5CBD00A51738 /* Band Pass Filter */ = {
			isa = PBXGroup;
			children = (
				C45380D71C3A5CBD00A51738 /* AKBandPassFilter.swift */,
			);
			path = "Band Pass Filter";
			sourceTree = "<group>";
		};
		C45380D81C3A5CBD00A51738 /* Band Reject Butterworth Filter */ = {
			isa = PBXGroup;
			children = (
				C45380D91C3A5CBD00A51738 /* AKBandRejectButterworthFilter.swift */,
				C45380DA1C3A5CBD00A51738 /* AKBandRejectButterworthFilterAudioUnit.h */,
				C45380DB1C3A5CBD00A51738 /* AKBandRejectButterworthFilterAudioUnit.mm */,
				C45380DC1C3A5CBD00A51738 /* AKBandRejectButterworthFilterDSPKernel.hpp */,
			);
			path = "Band Reject Butterworth Filter";
			sourceTree = "<group>";
		};
		C45380E21C3A5CBD00A51738 /* DC Block */ = {
			isa = PBXGroup;
			children = (
				C45380E31C3A5CBD00A51738 /* AKDCBlock.swift */,
				C45380E41C3A5CBD00A51738 /* AKDCBlockAudioUnit.h */,
				C45380E51C3A5CBD00A51738 /* AKDCBlockAudioUnit.mm */,
				C45380E61C3A5CBD00A51738 /* AKDCBlockDSPKernel.hpp */,
			);
			path = "DC Block";
			sourceTree = "<group>";
		};
		C45380E71C3A5CBD00A51738 /* Equalizer Filter */ = {
			isa = PBXGroup;
			children = (
				C45380E81C3A5CBD00A51738 /* AKEqualizerFilter.swift */,
				C45380E91C3A5CBD00A51738 /* AKEqualizerFilterAudioUnit.h */,
				C45380EA1C3A5CBD00A51738 /* AKEqualizerFilterAudioUnit.mm */,
				C45380EB1C3A5CBD00A51738 /* AKEqualizerFilterDSPKernel.hpp */,
			);
			path = "Equalizer Filter";
			sourceTree = "<group>";
		};
		C45380EC1C3A5CBD00A51738 /* Formant Filter */ = {
			isa = PBXGroup;
			children = (
				C45380ED1C3A5CBD00A51738 /* AKFormantFilter.swift */,
				C45380EE1C3A5CBD00A51738 /* AKFormantFilterAudioUnit.h */,
				C45380EF1C3A5CBD00A51738 /* AKFormantFilterAudioUnit.mm */,
				C45380F01C3A5CBD00A51738 /* AKFormantFilterDSPKernel.hpp */,
			);
			path = "Formant Filter";
			sourceTree = "<group>";
		};
		C45380F11C3A5CBD00A51738 /* High Pass Butterworth Filter */ = {
			isa = PBXGroup;
			children = (
				C45380F21C3A5CBD00A51738 /* AKHighPassButterworthFilter.swift */,
				C45380F31C3A5CBD00A51738 /* AKHighPassButterworthFilterAudioUnit.h */,
				C45380F41C3A5CBD00A51738 /* AKHighPassButterworthFilterAudioUnit.mm */,
				C45380F51C3A5CBD00A51738 /* AKHighPassButterworthFilterDSPKernel.hpp */,
			);
			path = "High Pass Butterworth Filter";
			sourceTree = "<group>";
		};
		C45380F61C3A5CBD00A51738 /* High Pass Filter */ = {
			isa = PBXGroup;
			children = (
				C45380F71C3A5CBD00A51738 /* AKHighPassFilter.swift */,
			);
			path = "High Pass Filter";
			sourceTree = "<group>";
		};
		C45380F81C3A5CBD00A51738 /* High Shelf Filter */ = {
			isa = PBXGroup;
			children = (
				C45380F91C3A5CBD00A51738 /* AKHighShelfFilter.swift */,
			);
			path = "High Shelf Filter";
			sourceTree = "<group>";
		};
		C45380FA1C3A5CBD00A51738 /* High Shelf Parametric Equalizer Filter */ = {
			isa = PBXGroup;
			children = (
				C45380FB1C3A5CBD00A51738 /* AKHighShelfParametricEqualizerFilter.swift */,
				C45380FC1C3A5CBD00A51738 /* AKHighShelfParametricEqualizerFilterAudioUnit.h */,
				C45380FD1C3A5CBD00A51738 /* AKHighShelfParametricEqualizerFilterAudioUnit.mm */,
				C45380FE1C3A5CBD00A51738 /* AKHighShelfParametricEqualizerFilterDSPKernel.hpp */,
			);
			path = "High Shelf Parametric Equalizer Filter";
			sourceTree = "<group>";
		};
		C45380FF1C3A5CBD00A51738 /* Low Pass Butterworth Filter */ = {
			isa = PBXGroup;
			children = (
				C45381001C3A5CBD00A51738 /* AKLowPassButterworthFilter.swift */,
				C45381011C3A5CBD00A51738 /* AKLowPassButterworthFilterAudioUnit.h */,
				C45381021C3A5CBD00A51738 /* AKLowPassButterworthFilterAudioUnit.mm */,
				C45381031C3A5CBD00A51738 /* AKLowPassButterworthFilterDSPKernel.hpp */,
			);
			path = "Low Pass Butterworth Filter";
			sourceTree = "<group>";
		};
		C45381041C3A5CBD00A51738 /* Low Pass Filter */ = {
			isa = PBXGroup;
			children = (
				C45381051C3A5CBD00A51738 /* AKLowPassFilter.swift */,
			);
			path = "Low Pass Filter";
			sourceTree = "<group>";
		};
		C45381061C3A5CBD00A51738 /* Low Shelf Filter */ = {
			isa = PBXGroup;
			children = (
				C45381071C3A5CBD00A51738 /* AKLowShelfFilter.swift */,
			);
			path = "Low Shelf Filter";
			sourceTree = "<group>";
		};
		C45381081C3A5CBD00A51738 /* Low Shelf Parametric Equalizer Filter */ = {
			isa = PBXGroup;
			children = (
				C45381091C3A5CBD00A51738 /* AKLowShelfParametricEqualizerFilter.swift */,
				C453810A1C3A5CBD00A51738 /* AKLowShelfParametricEqualizerFilterAudioUnit.h */,
				C453810B1C3A5CBD00A51738 /* AKLowShelfParametricEqualizerFilterAudioUnit.mm */,
				C453810C1C3A5CBD00A51738 /* AKLowShelfParametricEqualizerFilterDSPKernel.hpp */,
			);
			path = "Low Shelf Parametric Equalizer Filter";
			sourceTree = "<group>";
		};
		C453810D1C3A5CBD00A51738 /* Modal Resonance Filter */ = {
			isa = PBXGroup;
			children = (
				C453810E1C3A5CBD00A51738 /* AKModalResonanceFilter.swift */,
				C453810F1C3A5CBD00A51738 /* AKModalResonanceFilterAudioUnit.h */,
				C45381101C3A5CBD00A51738 /* AKModalResonanceFilterAudioUnit.mm */,
				C45381111C3A5CBD00A51738 /* AKModalResonanceFilterDSPKernel.hpp */,
			);
			path = "Modal Resonance Filter";
			sourceTree = "<group>";
		};
		C45381121C3A5CBD00A51738 /* Moog Ladder */ = {
			isa = PBXGroup;
			children = (
				C45381131C3A5CBD00A51738 /* AKMoogLadder.swift */,
				C45381141C3A5CBD00A51738 /* AKMoogLadderAudioUnit.h */,
				C45381151C3A5CBD00A51738 /* AKMoogLadderAudioUnit.mm */,
				C45381161C3A5CBD00A51738 /* AKMoogLadderDSPKernel.hpp */,
			);
			path = "Moog Ladder";
			sourceTree = "<group>";
		};
		C45381171C3A5CBD00A51738 /* Parametric EQ */ = {
			isa = PBXGroup;
			children = (
				C45381181C3A5CBD00A51738 /* AKParametricEQ.swift */,
			);
			path = "Parametric EQ";
			sourceTree = "<group>";
		};
		C45381191C3A5CBD00A51738 /* Peaking Parametric Equalizer Filter */ = {
			isa = PBXGroup;
			children = (
				C453811A1C3A5CBD00A51738 /* AKPeakingParametricEqualizerFilter.swift */,
				C453811B1C3A5CBD00A51738 /* AKPeakingParametricEqualizerFilterAudioUnit.h */,
				C453811C1C3A5CBD00A51738 /* AKPeakingParametricEqualizerFilterAudioUnit.mm */,
				C453811D1C3A5CBD00A51738 /* AKPeakingParametricEqualizerFilterDSPKernel.hpp */,
			);
			path = "Peaking Parametric Equalizer Filter";
			sourceTree = "<group>";
		};
		C453811E1C3A5CBD00A51738 /* Roland TB-303 Filter */ = {
			isa = PBXGroup;
			children = (
				C453811F1C3A5CBD00A51738 /* AKRolandTB303Filter.swift */,
				C45381201C3A5CBD00A51738 /* AKRolandTB303FilterAudioUnit.h */,
				C45381211C3A5CBD00A51738 /* AKRolandTB303FilterAudioUnit.mm */,
				C45381221C3A5CBD00A51738 /* AKRolandTB303FilterDSPKernel.hpp */,
			);
			path = "Roland TB-303 Filter";
			sourceTree = "<group>";
		};
		C45381231C3A5CBD00A51738 /* String Resonator */ = {
			isa = PBXGroup;
			children = (
				C45381241C3A5CBD00A51738 /* AKStringResonator.swift */,
				C45381251C3A5CBD00A51738 /* AKStringResonatorAudioUnit.h */,
				C45381261C3A5CBD00A51738 /* AKStringResonatorAudioUnit.mm */,
				C45381271C3A5CBD00A51738 /* AKStringResonatorDSPKernel.hpp */,
			);
			path = "String Resonator";
			sourceTree = "<group>";
		};
		C45381281C3A5CBD00A51738 /* Three Pole Low Pass Filter */ = {
			isa = PBXGroup;
			children = (
				C45381291C3A5CBD00A51738 /* AKThreePoleLowpassFilter.swift */,
				C453812A1C3A5CBD00A51738 /* AKThreePoleLowpassFilterAudioUnit.h */,
				C453812B1C3A5CBD00A51738 /* AKThreePoleLowpassFilterAudioUnit.mm */,
				C453812C1C3A5CBD00A51738 /* AKThreePoleLowpassFilterDSPKernel.hpp */,
			);
			path = "Three Pole Low Pass Filter";
			sourceTree = "<group>";
		};
		C453812D1C3A5CBD00A51738 /* Tone Complement Filter */ = {
			isa = PBXGroup;
			children = (
				C453812E1C3A5CBD00A51738 /* AKToneComplementFilter.swift */,
				C453812F1C3A5CBD00A51738 /* AKToneComplementFilterAudioUnit.h */,
				C45381301C3A5CBD00A51738 /* AKToneComplementFilterAudioUnit.mm */,
				C45381311C3A5CBD00A51738 /* AKToneComplementFilterDSPKernel.hpp */,
			);
			path = "Tone Complement Filter";
			sourceTree = "<group>";
		};
		C45381321C3A5CBD00A51738 /* Tone Filter */ = {
			isa = PBXGroup;
			children = (
				C45381331C3A5CBD00A51738 /* AKToneFilter.swift */,
				C45381341C3A5CBD00A51738 /* AKToneFilterAudioUnit.h */,
				C45381351C3A5CBD00A51738 /* AKToneFilterAudioUnit.mm */,
				C45381361C3A5CBD00A51738 /* AKToneFilterDSPKernel.hpp */,
			);
			path = "Tone Filter";
			sourceTree = "<group>";
		};
		C45381371C3A5CBD00A51738 /* Reverb */ = {
			isa = PBXGroup;
			children = (
				C45381381C3A5CBD00A51738 /* Apple Reverb */,
				C453813B1C3A5CBD00A51738 /* Chowning Reverb */,
				C40BB08D1C4717C2004C138D /* Comb Filter Reverb */,
				C4E8ED171C43A5ED0041965F /* Convolution */,
				C45381401C3A5CBD00A51738 /* Costello Reverb */,
				C45381451C3A5CBD00A51738 /* Flat Frequency Response Reverb */,
			);
			path = Reverb;
			sourceTree = "<group>";
		};
		C45381381C3A5CBD00A51738 /* Apple Reverb */ = {
			isa = PBXGroup;
			children = (
				C45381391C3A5CBD00A51738 /* AKReverb.swift */,
				C453813A1C3A5CBD00A51738 /* AKReverb2.swift */,
			);
			path = "Apple Reverb";
			sourceTree = "<group>";
		};
		C453813B1C3A5CBD00A51738 /* Chowning Reverb */ = {
			isa = PBXGroup;
			children = (
				C453813C1C3A5CBD00A51738 /* AKChowningReverb.swift */,
				C453813D1C3A5CBD00A51738 /* AKChowningReverbAudioUnit.h */,
				C453813E1C3A5CBD00A51738 /* AKChowningReverbAudioUnit.mm */,
				C453813F1C3A5CBD00A51738 /* AKChowningReverbDSPKernel.hpp */,
			);
			path = "Chowning Reverb";
			sourceTree = "<group>";
		};
		C45381401C3A5CBD00A51738 /* Costello Reverb */ = {
			isa = PBXGroup;
			children = (
				C45381411C3A5CBD00A51738 /* AKCostelloReverb.swift */,
				C45381421C3A5CBD00A51738 /* AKCostelloReverbAudioUnit.h */,
				C45381431C3A5CBD00A51738 /* AKCostelloReverbAudioUnit.mm */,
				C45381441C3A5CBD00A51738 /* AKCostelloReverbDSPKernel.hpp */,
			);
			path = "Costello Reverb";
			sourceTree = "<group>";
		};
		C45381451C3A5CBD00A51738 /* Flat Frequency Response Reverb */ = {
			isa = PBXGroup;
			children = (
				C45381461C3A5CBD00A51738 /* AKFlatFrequencyResponseReverb.swift */,
				C45381471C3A5CBD00A51738 /* AKFlatFrequencyResponseReverbAudioUnit.h */,
				C45381481C3A5CBD00A51738 /* AKFlatFrequencyResponseReverbAudioUnit.mm */,
				C45381491C3A5CBD00A51738 /* AKFlatFrequencyResponseReverbDSPKernel.hpp */,
			);
			path = "Flat Frequency Response Reverb";
			sourceTree = "<group>";
		};
		C453814A1C3A5CBD00A51738 /* Generators */ = {
			isa = PBXGroup;
			children = (
				C453814C1C3A5CBD00A51738 /* AudioKit Operation-Based Generator */,
				C45381511C3A5CBD00A51738 /* Noise */,
				C453815C1C3A5CBD00A51738 /* Oscillators */,
				C40C427D1C41BF00009D870B /* Physical Models */,
			);
			path = Generators;
			sourceTree = "<group>";
		};
		C453814C1C3A5CBD00A51738 /* AudioKit Operation-Based Generator */ = {
			isa = PBXGroup;
			children = (
				C453814D1C3A5CBD00A51738 /* AKOperationGenerator.swift */,
				C453814E1C3A5CBD00A51738 /* AKOperationGeneratorAudioUnit.h */,
				C453814F1C3A5CBD00A51738 /* AKOperationGeneratorAudioUnit.mm */,
				C45381501C3A5CBD00A51738 /* AKOperationGeneratorDSPKernel.hpp */,
			);
			path = "AudioKit Operation-Based Generator";
			sourceTree = "<group>";
		};
		C45381511C3A5CBD00A51738 /* Noise */ = {
			isa = PBXGroup;
			children = (
				C45381521C3A5CBD00A51738 /* Pink Noise */,
				C45381571C3A5CBD00A51738 /* White Noise */,
			);
			path = Noise;
			sourceTree = "<group>";
		};
		C45381521C3A5CBD00A51738 /* Pink Noise */ = {
			isa = PBXGroup;
			children = (
				C45381531C3A5CBD00A51738 /* AKPinkNoise.swift */,
				C45381541C3A5CBD00A51738 /* AKPinkNoiseAudioUnit.h */,
				C45381551C3A5CBD00A51738 /* AKPinkNoiseAudioUnit.mm */,
				C45381561C3A5CBD00A51738 /* AKPinkNoiseDSPKernel.hpp */,
			);
			path = "Pink Noise";
			sourceTree = "<group>";
		};
		C45381571C3A5CBD00A51738 /* White Noise */ = {
			isa = PBXGroup;
			children = (
				C45381581C3A5CBD00A51738 /* AKWhiteNoise.swift */,
				C45381591C3A5CBD00A51738 /* AKWhiteNoiseAudioUnit.h */,
				C453815A1C3A5CBD00A51738 /* AKWhiteNoiseAudioUnit.mm */,
				C453815B1C3A5CBD00A51738 /* AKWhiteNoiseDSPKernel.hpp */,
			);
			path = "White Noise";
			sourceTree = "<group>";
		};
		C453815C1C3A5CBD00A51738 /* Oscillators */ = {
			isa = PBXGroup;
			children = (
				C453815D1C3A5CBD00A51738 /* FM Oscillator */,
				C49DCD3C1D2100AB00BF018A /* FM Oscillator Bank */,
				EAF006771C4C7A5200ECD392 /* Morphing Oscillator */,
				C49DCD451D2100B400BF018A /* Morphing Oscillator Bank */,
				C45381621C3A5CBD00A51738 /* Oscillator */,
				C49DCD4E1D2100BF00BF018A /* Oscillator Bank */,
				C49DCD531D2100BF00BF018A /* PWM Oscillator */,
				C49DCD581D2100BF00BF018A /* PWM Oscillator Bank */,
			);
			path = Oscillators;
			sourceTree = "<group>";
		};
		C453815D1C3A5CBD00A51738 /* FM Oscillator */ = {
			isa = PBXGroup;
			children = (
				C453815E1C3A5CBD00A51738 /* AKFMOscillator.swift */,
				C453815F1C3A5CBD00A51738 /* AKFMOscillatorAudioUnit.h */,
				C45381601C3A5CBD00A51738 /* AKFMOscillatorAudioUnit.mm */,
				C45381611C3A5CBD00A51738 /* AKFMOscillatorDSPKernel.hpp */,
				C43FF29A1CBDA00600B3C05A /* AKFMOscillatorPresets.swift */,
			);
			path = "FM Oscillator";
			sourceTree = "<group>";
		};
		C45381621C3A5CBD00A51738 /* Oscillator */ = {
			isa = PBXGroup;
			children = (
				C45381631C3A5CBD00A51738 /* AKOscillator.swift */,
				C45381641C3A5CBD00A51738 /* AKOscillatorAudioUnit.h */,
				C45381651C3A5CBD00A51738 /* AKOscillatorAudioUnit.mm */,
				C45381661C3A5CBD00A51738 /* AKOscillatorDSPKernel.hpp */,
			);
			path = Oscillator;
			sourceTree = "<group>";
		};
		C45381761C3A5CBD00A51738 /* Mixing */ = {
			isa = PBXGroup;
			children = (
				C42FFBBA1C3D039C00823BD4 /* Balancer */,
				C42FFBBF1C3D039C00823BD4 /* Booster */,
				C42FFBC41C3D039C00823BD4 /* Dry Wet Mixer */,
				C43E429E1D066DD30066BF7A /* Environment */,
				C45381811C3A5CBD00A51738 /* Mixer */,
				C42FFBC91C3D039C00823BD4 /* Panner */,
			);
			path = Mixing;
			sourceTree = "<group>";
		};
		C45381811C3A5CBD00A51738 /* Mixer */ = {
			isa = PBXGroup;
			children = (
				C45381821C3A5CBD00A51738 /* AKMixer.swift */,
			);
			path = Mixer;
			sourceTree = "<group>";
		};
		C46303EE1C212701009B44D9 /* Playback */ = {
			isa = PBXGroup;
			children = (
				C4E13D301C42703C008F0A3C /* Phase-Locked Vocoder */,
				C4E13D351C42703C008F0A3C /* Player */,
				C4E13D3B1C42703C008F0A3C /* Time Pitch Stretching */,
			);
			path = Playback;
			sourceTree = "<group>";
		};
		C468097C1CEED72800ADFC05 /* Pitch Shifter */ = {
			isa = PBXGroup;
			children = (
				C468097D1CEED72800ADFC05 /* AKPitchShifter.swift */,
				C468097E1CEED72800ADFC05 /* AKPitchShifterAudioUnit.h */,
				C468097F1CEED72800ADFC05 /* AKPitchShifterAudioUnit.mm */,
				C46809801CEED72800ADFC05 /* AKPitchShifterDSPKernel.hpp */,
			);
			path = "Pitch Shifter";
			sourceTree = "<group>";
		};
		C474B16C1CE43BF300EB8D8E /* Taps */ = {
			isa = PBXGroup;
			children = (
				C474B16D1CE43BF300EB8D8E /* AKAmplitudeTap.swift */,
				C474B16E1CE43BF300EB8D8E /* AKFFTTap.swift */,
			);
			name = Taps;
			path = ../../Common/Taps;
			sourceTree = "<group>";
		};
		C48444FB1C370339007BE794 /* Physical Models */ = {
			isa = PBXGroup;
			children = (
				C48444FC1C370339007BE794 /* pluckedString.swift */,
			);
			path = "Physical Models";
			sourceTree = "<group>";
		};
		C49DCD3C1D2100AB00BF018A /* FM Oscillator Bank */ = {
			isa = PBXGroup;
			children = (
				C49DCD3D1D2100AB00BF018A /* AKFMOscillatorBank.swift */,
				C49DCD3E1D2100AB00BF018A /* AKFMOscillatorBankAudioUnit.h */,
				C49DCD3F1D2100AB00BF018A /* AKFMOscillatorBankAudioUnit.mm */,
				C49DCD401D2100AB00BF018A /* AKFMOscillatorBankDSPKernel.hpp */,
			);
			path = "FM Oscillator Bank";
			sourceTree = "<group>";
		};
		C49DCD451D2100B400BF018A /* Morphing Oscillator Bank */ = {
			isa = PBXGroup;
			children = (
				C49DCD461D2100B400BF018A /* AKMorphingOscillatorBank.swift */,
				C49DCD471D2100B400BF018A /* AKMorphingOscillatorBankAudioUnit.h */,
				C49DCD481D2100B400BF018A /* AKMorphingOscillatorBankAudioUnit.mm */,
				C49DCD491D2100B400BF018A /* AKMorphingOscillatorBankDSPKernel.hpp */,
			);
			path = "Morphing Oscillator Bank";
			sourceTree = "<group>";
		};
		C49DCD4E1D2100BF00BF018A /* Oscillator Bank */ = {
			isa = PBXGroup;
			children = (
				C49DCD4F1D2100BF00BF018A /* AKOscillatorBank.swift */,
				C49DCD501D2100BF00BF018A /* AKOscillatorBankAudioUnit.h */,
				C49DCD511D2100BF00BF018A /* AKOscillatorBankAudioUnit.mm */,
				C49DCD521D2100BF00BF018A /* AKOscillatorBankDSPKernel.hpp */,
			);
			path = "Oscillator Bank";
			sourceTree = "<group>";
		};
		C49DCD531D2100BF00BF018A /* PWM Oscillator */ = {
			isa = PBXGroup;
			children = (
				C49DCD541D2100BF00BF018A /* AKPWMOscillator.swift */,
				C49DCD551D2100BF00BF018A /* AKPWMOscillatorAudioUnit.h */,
				C49DCD561D2100BF00BF018A /* AKPWMOscillatorAudioUnit.mm */,
				C49DCD571D2100BF00BF018A /* AKPWMOscillatorDSPKernel.hpp */,
			);
			path = "PWM Oscillator";
			sourceTree = "<group>";
		};
		C49DCD581D2100BF00BF018A /* PWM Oscillator Bank */ = {
			isa = PBXGroup;
			children = (
				C49DCD591D2100BF00BF018A /* AKPWMOscillatorBank.swift */,
				C49DCD5A1D2100BF00BF018A /* AKPWMOscillatorBankAudioUnit.h */,
				C49DCD5B1D2100BF00BF018A /* AKPWMOscillatorBankAudioUnit.mm */,
				C49DCD5C1D2100BF00BF018A /* AKPWMOscillatorBankDSPKernel.hpp */,
			);
			path = "PWM Oscillator Bank";
			sourceTree = "<group>";
		};
		C49E9E121D2B4BE600E5E8BF /* Audio File */ = {
			isa = PBXGroup;
			children = (
				C49E9E131D2B4BE600E5E8BF /* AKAudioFile+ConvenienceInitializers.swift */,
				C49E9E141D2B4BE600E5E8BF /* AKAudioFile+Exporting.swift */,
				C49E9E151D2B4BE600E5E8BF /* AKAudioFile+Processing.swift */,
				C49E9E161D2B4BE600E5E8BF /* AKAudioFile.swift */,
			);
			path = "Audio File";
			sourceTree = "<group>";
		};
		C49F292F1D1626B9000A2D2F /* Flute */ = {
			isa = PBXGroup;
			children = (
				C49F29301D1626B9000A2D2F /* AKFlute.swift */,
				C49F29311D1626B9000A2D2F /* AKFluteAudioUnit.h */,
				C49F29321D1626B9000A2D2F /* AKFluteAudioUnit.mm */,
				C49F29331D1626B9000A2D2F /* AKFluteDSPKernel.hpp */,
			);
			path = Flute;
			sourceTree = "<group>";
		};
		C4A916911C25083A006C1A15 /* Music */ = {
			isa = PBXGroup;
			children = (
				C4A916921C25083A006C1A15 /* metronome.swift */,
				C4A916931C25083A006C1A15 /* periodicTrigger.swift */,
				C4A916941C25083A006C1A15 /* portamento.swift */,
				C48443891C311C4F007BE794 /* triggeredWithEnvelope.swift */,
			);
			path = Music;
			sourceTree = "<group>";
		};
		C4ABF5321C82AEC00078EE8E /* Metal Bar */ = {
			isa = PBXGroup;
			children = (
				C4ABF5331C82AEC00078EE8E /* AKMetalBar.swift */,
				C4ABF5341C82AEC00078EE8E /* AKMetalBarAudioUnit.h */,
				C4ABF5351C82AEC00078EE8E /* AKMetalBarAudioUnit.mm */,
				C4ABF5361C82AEC00078EE8E /* AKMetalBarDSPKernel.hpp */,
			);
			path = "Metal Bar";
			sourceTree = "<group>";
		};
		C4AC8BC61C4E292D009EA58E /* Compressor */ = {
			isa = PBXGroup;
			children = (
				C4AC8BC71C4E292D009EA58E /* AKCompressor.swift */,
			);
			path = Compressor;
			sourceTree = "<group>";
		};
		C4AC8BC81C4E292D009EA58E /* Expander */ = {
			isa = PBXGroup;
			children = (
				C4AC8BC91C4E292D009EA58E /* AKExpander.swift */,
			);
			path = Expander;
			sourceTree = "<group>";
		};
		C4B191321C3B342800C0F330 /* Soundpipe */ = {
			isa = PBXGroup;
			children = (
				C4B191331C3B342800C0F330 /* lib */,
				C4B191441C3B342800C0F330 /* modules */,
				C4B1919C1C3B342800C0F330 /* soundpipe.h */,
				C4B1919D1C3B342800C0F330 /* test */,
			);
			path = Soundpipe;
			sourceTree = "<group>";
		};
		C4B191331C3B342800C0F330 /* lib */ = {
			isa = PBXGroup;
			children = (
				C4B191341C3B342800C0F330 /* faust */,
				C4B191361C3B342800C0F330 /* fft */,
				C4B191381C3B342800C0F330 /* inih */,
				C4B1913C1C3B342800C0F330 /* kissfft */,
			);
			path = lib;
			sourceTree = "<group>";
		};
		C4B191341C3B342800C0F330 /* faust */ = {
			isa = PBXGroup;
			children = (
				C4B191351C3B342800C0F330 /* CUI.h */,
			);
			path = faust;
			sourceTree = "<group>";
		};
		C4B191361C3B342800C0F330 /* fft */ = {
			isa = PBXGroup;
			children = (
				C4B191371C3B342800C0F330 /* fft.c */,
			);
			path = fft;
			sourceTree = "<group>";
		};
		C4B191381C3B342800C0F330 /* inih */ = {
			isa = PBXGroup;
			children = (
				C4B191391C3B342800C0F330 /* ini.c */,
				C4B1913A1C3B342800C0F330 /* ini.h */,
				C4B1913B1C3B342800C0F330 /* LICENSE.txt */,
			);
			path = inih;
			sourceTree = "<group>";
		};
		C4B1913C1C3B342800C0F330 /* kissfft */ = {
			isa = PBXGroup;
			children = (
				C4B1913D1C3B342800C0F330 /* _kiss_fft_guts.h */,
				C4B1913E1C3B342800C0F330 /* COPYING */,
				C4B1913F1C3B342800C0F330 /* kiss_fft.c */,
				C4B191401C3B342800C0F330 /* kiss_fft.h */,
				C4B191411C3B342800C0F330 /* kiss_fftr.c */,
				C4B191421C3B342800C0F330 /* kiss_fftr.h */,
				C4B191431C3B342800C0F330 /* README */,
			);
			path = kissfft;
			sourceTree = "<group>";
		};
		C4B191441C3B342800C0F330 /* modules */ = {
			isa = PBXGroup;
			children = (
				C4BC441A1C49D2D300FECA77 /* adsr.c */,
				C4B191451C3B342800C0F330 /* allpass.c */,
				C4B191461C3B342800C0F330 /* atone.c */,
				C4B191471C3B342800C0F330 /* autowah.c */,
				C4B191481C3B342800C0F330 /* bal.c */,
				C4B191491C3B342800C0F330 /* bar.c */,
				C4B1914A1C3B342800C0F330 /* base.c */,
				C4B1914B1C3B342800C0F330 /* biquad.c */,
				C4B1914C1C3B342800C0F330 /* biscale.c */,
				C4B1914D1C3B342800C0F330 /* bitcrush.c */,
				C4B1914E1C3B342800C0F330 /* blsaw.c */,
				C4B1914F1C3B342800C0F330 /* blsquare.c */,
				C4B191501C3B342800C0F330 /* bltriangle.c */,
				C4B191511C3B342800C0F330 /* butbp.c */,
				C4B191521C3B342800C0F330 /* butbr.c */,
				C4B191531C3B342800C0F330 /* buthp.c */,
				C4B191541C3B342800C0F330 /* butlp.c */,
				C4B191551C3B342800C0F330 /* clip.c */,
				C4B191561C3B342800C0F330 /* comb.c */,
				C4B191571C3B342800C0F330 /* conv.c */,
				C4B191581C3B342800C0F330 /* count.c */,
				C4B191591C3B342800C0F330 /* dcblock.c */,
				C4B1915A1C3B342800C0F330 /* delay.c */,
				C4B1915B1C3B342800C0F330 /* dist.c */,
				C4B1915C1C3B342800C0F330 /* dmetro.c */,
				C4B1915D1C3B342800C0F330 /* drip.c */,
				C4B1915E1C3B342800C0F330 /* dtrig.c */,
				C4B1915F1C3B342800C0F330 /* dust.c */,
				C4B191601C3B342800C0F330 /* eqfil.c */,
				C4B191611C3B342800C0F330 /* expon.c */,
				C4B191621C3B342800C0F330 /* fftwrapper.c */,
				C4B191631C3B342800C0F330 /* fofilt.c */,
				C4B191641C3B342800C0F330 /* fold.c */,
				C4B191651C3B342800C0F330 /* foo.c */,
				C4B191661C3B342800C0F330 /* fosc.c */,
				C4B191671C3B342800C0F330 /* ftbl.c */,
				C4B191681C3B342800C0F330 /* gbuzz.c */,
				C4B191691C3B342800C0F330 /* in.c */,
				C4B1916A1C3B342800C0F330 /* jcrev.c */,
				C4B1916B1C3B342800C0F330 /* jitter.c */,
				C4B1916C1C3B342800C0F330 /* line.c */,
				C4B1916D1C3B342800C0F330 /* lpf18.c */,
				C4B1916E1C3B342800C0F330 /* maygate.c */,
				C4B1916F1C3B342800C0F330 /* metro.c */,
				C4B191701C3B342800C0F330 /* mincer.c */,
				C4B191711C3B342800C0F330 /* mode.c */,
				C4B191721C3B342800C0F330 /* moogladder.c */,
				C4B191731C3B342800C0F330 /* noise.c */,
				C4B191741C3B342800C0F330 /* osc.c */,
				EAF006711C4C7A2300ECD392 /* oscmorph.c */,
				C4B191751C3B342800C0F330 /* padsynth.c */,
				C4B191761C3B342800C0F330 /* pan2.c */,
				C4B191771C3B342800C0F330 /* panst.c */,
				C4B191781C3B342800C0F330 /* pareq.c */,
				C4B191791C3B342800C0F330 /* phaser.c */,
				C4B1917A1C3B342800C0F330 /* phasor.c */,
				C4B1917B1C3B342800C0F330 /* pinknoise.c */,
				C4B1917D1C3B342800C0F330 /* pluck.c */,
				C4B1917E1C3B342800C0F330 /* port.c */,
				C4B1917F1C3B342800C0F330 /* posc3.c */,
				C4B191801C3B342800C0F330 /* progress.c */,
				C4B191811C3B342800C0F330 /* prop.c */,
				C46809851CEED77A00ADFC05 /* pshift.c */,
				C4D24F2B1D37089B0045060F /* ptrack.c */,
				C4B191821C3B342800C0F330 /* randh.c */,
				C4B191831C3B342800C0F330 /* randi.c */,
				C4B191841C3B342800C0F330 /* randmt.c */,
				C4B191851C3B342800C0F330 /* random.c */,
				6520FFC91D362D440052410C /* reson.c */,
				C4B191861C3B342800C0F330 /* reverse.c */,
				C4B191871C3B342800C0F330 /* revsc.c */,
				C4B191881C3B342800C0F330 /* rms.c */,
				C4B191891C3B342800C0F330 /* rpt.c */,
				C4B1918A1C3B342800C0F330 /* samphold.c */,
				C4B1918B1C3B342800C0F330 /* scale.c */,
				C4B1918C1C3B342800C0F330 /* streson.c */,
				C4B1918D1C3B342800C0F330 /* switch.c */,
				C4B1918E1C3B342800C0F330 /* tabread.c */,
				C4B1918F1C3B342800C0F330 /* tadsr.c */,
				C4B191901C3B342800C0F330 /* tbvcf.c */,
				C4B191911C3B342800C0F330 /* tenv.c */,
				C4B191921C3B342800C0F330 /* tenv2.c */,
				C4B191931C3B342800C0F330 /* tenvx.c */,
				C4B191941C3B342800C0F330 /* tevent.c */,
				C4B191951C3B342800C0F330 /* thresh.c */,
				C4B191961C3B342800C0F330 /* tin.c */,
				C4B191971C3B342800C0F330 /* tone.c */,
				C4B191981C3B342800C0F330 /* trand.c */,
				C4D1FD011CE5BDB00043209E /* trem.c */,
				C4B191991C3B342800C0F330 /* tseq.c */,
				C4B1919A1C3B342800C0F330 /* vdelay.c */,
				C4B1919B1C3B342800C0F330 /* zitarev.c */,
			);
			path = modules;
			sourceTree = "<group>";
		};
		C4B1919D1C3B342800C0F330 /* test */ = {
			isa = PBXGroup;
			children = (
				C4B1919E1C3B342800C0F330 /* md5.c */,
				C4B1919F1C3B342800C0F330 /* md5.h */,
				C4B191A01C3B342800C0F330 /* test.c */,
				C4B191A11C3B342800C0F330 /* test.h */,
			);
			path = test;
			sourceTree = "<group>";
		};
		C4B191A21C3B342800C0F330 /* Sporth */ = {
			isa = PBXGroup;
			children = (
				C4B191A31C3B342800C0F330 /* func.c */,
				C4B191A41C3B342800C0F330 /* h */,
				C4B191A81C3B342800C0F330 /* hash.c */,
				C4B191A91C3B342800C0F330 /* parse.c */,
				C4B191AA1C3B342800C0F330 /* plumber.c */,
				C4B191AB1C3B342800C0F330 /* stack.c */,
				C4B191AC1C3B342800C0F330 /* ugens */,
			);
			path = Sporth;
			sourceTree = "<group>";
		};
		C4B191A41C3B342800C0F330 /* h */ = {
			isa = PBXGroup;
			children = (
				C4B191A51C3B342800C0F330 /* plumber.h */,
				C4B191A61C3B342800C0F330 /* sporth.h */,
				C4B191A71C3B342800C0F330 /* ugens.h */,
			);
			path = h;
			sourceTree = "<group>";
		};
		C4B191AC1C3B342800C0F330 /* ugens */ = {
			isa = PBXGroup;
			children = (
				C4F42D4E1CA24D7300FDB72C /* adsr.c */,
				C4B191AD1C3B342800C0F330 /* allpass.c */,
				C4B191AE1C3B342800C0F330 /* atone.c */,
				C4B191AF1C3B342800C0F330 /* autowah.c */,
				C4B191B01C3B342800C0F330 /* bal.c */,
				C4B191B11C3B342800C0F330 /* basic.c */,
				C4B191B21C3B342800C0F330 /* biscale.c */,
				C4B191B31C3B342800C0F330 /* bitcrush.c */,
				C4B191B41C3B342800C0F330 /* blsaw.c */,
				C4B191B51C3B342800C0F330 /* blsquare.c */,
				C4B191B61C3B342800C0F330 /* bltriangle.c */,
				C42823CD1D13E852004288EA /* butbp.c */,
				C42823CE1D13E852004288EA /* butbr.c */,
				C4B191B71C3B342800C0F330 /* buthp.c */,
				C4B191B81C3B342800C0F330 /* butlp.c */,
				C4B191B91C3B342800C0F330 /* clip.c */,
				C4B191BA1C3B342800C0F330 /* comb.c */,
				C4B191BB1C3B342800C0F330 /* conv.c */,
				C4B191BC1C3B342800C0F330 /* count.c */,
				C4B191BD1C3B342800C0F330 /* dcblock.c */,
				C4B191BE1C3B342800C0F330 /* delay.c */,
				C4B191BF1C3B342800C0F330 /* dist.c */,
				C4B191C01C3B342800C0F330 /* dmetro.c */,
				C4B191C11C3B342800C0F330 /* expon.c */,
				C4B191C21C3B342800C0F330 /* f.c */,
				C4B191C31C3B342800C0F330 /* fm.c */,
				C4B191C41C3B342800C0F330 /* gbuzz.c */,
				C4B191C51C3B342800C0F330 /* gen_line.c */,
				C40BB09C1C471C6F004C138D /* gen_padsynth.c */,
				C4B191C61C3B342800C0F330 /* gen_sine.c */,
				C4B191C71C3B342800C0F330 /* gen_sinesum.c */,
				C4B191C81C3B342800C0F330 /* gen_vals.c */,
				C4B191C91C3B342800C0F330 /* in.c */,
				C4B191CA1C3B342800C0F330 /* jcrev.c */,
				C4B191CB1C3B342800C0F330 /* jitter.c */,
				C4B191CC1C3B342800C0F330 /* line.c */,
				C4B191CD1C3B342800C0F330 /* maygate.c */,
				C40BB09E1C471C7B004C138D /* maytrig.c */,
				C4B191CE1C3B342800C0F330 /* metro.c */,
				C4B191CF1C3B342800C0F330 /* mincer.c */,
				C4B191D01C3B342800C0F330 /* mode.c */,
				C4B191D11C3B342800C0F330 /* moogladder.c */,
				C4B191D21C3B342800C0F330 /* noise.c */,
				C4B191D31C3B342800C0F330 /* osc.c */,
				EAF006731C4C7A3500ECD392 /* oscmorph.c */,
				C4B191D41C3B342800C0F330 /* p.c */,
				C4B191D51C3B342800C0F330 /* pan.c */,
				C4B191D61C3B342800C0F330 /* phasor.c */,
				C4B191D71C3B342800C0F330 /* pinknoise.c */,
				C4B191D81C3B342800C0F330 /* pluck.c */,
				C4B191D91C3B342800C0F330 /* poly */,
				C4B191DC1C3B342800C0F330 /* poly.c */,
				C4B191DD1C3B342800C0F330 /* port.c */,
				C4B191DE1C3B342800C0F330 /* prop.c */,
				C4B191DF1C3B342800C0F330 /* randh.c */,
				C4B191E01C3B342800C0F330 /* randi.c */,
				C4B191E11C3B342800C0F330 /* reverse.c */,
				C4B191E21C3B342800C0F330 /* revsc.c */,
				C4B191E31C3B342800C0F330 /* rms.c */,
				C4B191E41C3B342800C0F330 /* rpt.c */,
				C4B191E51C3B342800C0F330 /* samphold.c */,
				C4B191E61C3B342800C0F330 /* scale.c */,
				C4B191E71C3B342800C0F330 /* streson.c */,
				C4B191E81C3B342800C0F330 /* switch.c */,
				C4B191E91C3B342800C0F330 /* t.c */,
				C4B191EA1C3B342800C0F330 /* tabread.c */,
				C4B191EB1C3B342800C0F330 /* tadsr.c */,
				C4B191EC1C3B342800C0F330 /* tblrec.c */,
				C4B191ED1C3B342800C0F330 /* tenv.c */,
				C4B191EE1C3B342800C0F330 /* tenv2.c */,
				C4B191EF1C3B342800C0F330 /* tenvx.c */,
				EAF006741C4C7A3500ECD392 /* thresh.c */,
				C4B191F01C3B342800C0F330 /* tick.c */,
				C4B191F11C3B342800C0F330 /* tin.c */,
				C4B191F21C3B342800C0F330 /* tog.c */,
				C4B191F31C3B342800C0F330 /* tone.c */,
				C4B191F41C3B342800C0F330 /* tphasor.c */,
				C4B191F51C3B342800C0F330 /* trand.c */,
				C4B191F61C3B342800C0F330 /* tseq.c */,
				C4B191F71C3B342800C0F330 /* vdelay.c */,
				C4B191F81C3B342800C0F330 /* zeros.c */,
				C4B191F91C3B342800C0F330 /* zitarev.c */,
			);
			path = ugens;
			sourceTree = "<group>";
		};
		C4B191D91C3B342800C0F330 /* poly */ = {
			isa = PBXGroup;
			children = (
				C4B191DA1C3B342800C0F330 /* poly.c */,
				C4B191DB1C3B342800C0F330 /* poly.h */,
			);
			path = poly;
			sourceTree = "<group>";
		};
		C4B192C11C3B635000C0F330 /* Envelopes */ = {
			isa = PBXGroup;
			children = (
				C4B192D41C3B639B00C0F330 /* Amplitude Envelope */,
				C4D1FD031CE5BDC60043209E /* Tremolo */,
			);
			path = Envelopes;
			sourceTree = "<group>";
		};
		C4B192D41C3B639B00C0F330 /* Amplitude Envelope */ = {
			isa = PBXGroup;
			children = (
				C4B192D51C3B639B00C0F330 /* AKAmplitudeEnvelope.swift */,
				C4B192D61C3B639B00C0F330 /* AKAmplitudeEnvelopeAudioUnit.h */,
				C4B192D71C3B639B00C0F330 /* AKAmplitudeEnvelopeAudioUnit.mm */,
				C4B192D81C3B639B00C0F330 /* AKAmplitudeEnvelopeDSPKernel.hpp */,
			);
			path = "Amplitude Envelope";
			sourceTree = "<group>";
		};
		C4BDE82F1C12FFBC00207DA9 = {
			isa = PBXGroup;
			children = (
				C4BDE83B1C12FFBC00207DA9 /* AudioKit */,
				C4BDE83A1C12FFBC00207DA9 /* Products */,
			);
			sourceTree = "<group>";
		};
		C4BDE83A1C12FFBC00207DA9 /* Products */ = {
			isa = PBXGroup;
			children = (
				C4BDE8391C12FFBC00207DA9 /* AudioKit.framework */,
			);
			name = Products;
			sourceTree = "<group>";
		};
		C4BDE83B1C12FFBC00207DA9 /* AudioKit */ = {
			isa = PBXGroup;
			children = (
				C40C42571C40F1F2009D870B /* Instruments */,
				C4BDE8471C13004A00207DA9 /* Internals */,
				C4BDE9081C13004A00207DA9 /* Nodes */,
				C4BDE9E61C13004A00207DA9 /* Operations */,
				C474B16C1CE43BF300EB8D8E /* Taps */,
				C408695F1C190EF600EF9DED /* User Interface */,
			);
			path = AudioKit;
			sourceTree = "<group>";
		};
		C4BDE8471C13004A00207DA9 /* Internals */ = {
			isa = PBXGroup;
			children = (
				C4BDE83E1C12FFBC00207DA9 /* Info.plist */,
				C4BDE83C1C12FFBC00207DA9 /* AudioKit.h */,
				EA6949E81C5A2F610035B5DF /* AKSettings.swift */,
				EA6949EE1C5AE1EA0035B5DF /* AudioKit.swift */,
				C4FE01641CED2DD40062B3A3 /* AKNodeRecorder.swift */,
				524B77B91CC4B060001D82D1 /* AKNotifications.swift */,
				EAF9C9881C69A4FC00C10CCE /* AKDevice.swift */,
				C40C41E21C40E5C2009D870B /* AKTable.swift */,
				C40C41E31C40E5C2009D870B /* AudioKitHelpers.swift */,
				C49E9E121D2B4BE600E5E8BF /* Audio File */,
				C40C41E41C40E5C2009D870B /* CoreAudio */,
				C40C41EA1C40E5C2009D870B /* EZAudio */,
				C4B191321C3B342800C0F330 /* Soundpipe */,
				C4B191A21C3B342800C0F330 /* Sporth */,
				C4E375A51D1357D900FDB70D /* STK */,
				C40C420B1C40E5C2009D870B /* Testing */,
			);
			name = Internals;
			path = ../../Common/Internals;
			sourceTree = "<group>";
		};
		C4BDE9081C13004A00207DA9 /* Nodes */ = {
			isa = PBXGroup;
			children = (
				C4BDE90B1C13004A00207DA9 /* AKNode.swift */,
				C45380951C3A5CBD00A51738 /* Analysis */,
				C45380A21C3A5CBD00A51738 /* Effects */,
				C453814A1C3A5CBD00A51738 /* Generators */,
				C45381761C3A5CBD00A51738 /* Mixing */,
				C46303EE1C212701009B44D9 /* Playback */,
			);
			name = Nodes;
			path = ../../Common/Nodes;
			sourceTree = "<group>";
		};
		C4BDE9E61C13004A00207DA9 /* Operations */ = {
			isa = PBXGroup;
			children = (
				C4E7520A1C23888700688A1B /* AKOperation.swift */,
				C484438B1C311C59007BE794 /* AKParameter.swift */,
				C484438C1C311C59007BE794 /* AKStereoOperation.swift */,
				C42BF6CD1CE80E9800155BE7 /* Numeric.swift */,
				C4E7520B1C23888700688A1B /* Effects */,
				C4E7521F1C23888700688A1B /* Generators */,
				C4E7522A1C23888700688A1B /* Math */,
				C4E752341C23888700688A1B /* Mixing */,
				C4A916911C25083A006C1A15 /* Music */,
			);
			name = Operations;
			path = ../../Common/Operations;
			sourceTree = "<group>";
		};
		C4D1FD031CE5BDC60043209E /* Tremolo */ = {
			isa = PBXGroup;
			children = (
				C4D1FD041CE5BDC60043209E /* AKTremolo.swift */,
				C4D1FD051CE5BDC60043209E /* AKTremoloAudioUnit.h */,
				C4D1FD061CE5BDC60043209E /* AKTremoloAudioUnit.mm */,
				C4D1FD071CE5BDC60043209E /* AKTremoloDSPKernel.hpp */,
			);
			path = Tremolo;
			sourceTree = "<group>";
		};
		C4DA4BEB1C248F3000AA3771 /* Random Number Generators */ = {
			isa = PBXGroup;
			children = (
				C4DA4BEC1C248F3000AA3771 /* jitter.swift */,
				C4DA4BED1C248F3000AA3771 /* randomNumberPulse.swift */,
				C4DA4BEE1C248F3000AA3771 /* randomVertexPulse.swift */,
			);
			path = "Random Number Generators";
			sourceTree = "<group>";
		};
		C4E13D301C42703C008F0A3C /* Phase-Locked Vocoder */ = {
			isa = PBXGroup;
			children = (
				C4E13D311C42703C008F0A3C /* AKPhaseLockedVocoder.swift */,
				C4E13D321C42703C008F0A3C /* AKPhaseLockedVocoderAudioUnit.h */,
				C4E13D331C42703C008F0A3C /* AKPhaseLockedVocoderAudioUnit.mm */,
				C4E13D341C42703C008F0A3C /* AKPhaseLockedVocoderDSPKernel.hpp */,
			);
			path = "Phase-Locked Vocoder";
			sourceTree = "<group>";
		};
		C4E13D351C42703C008F0A3C /* Player */ = {
			isa = PBXGroup;
			children = (
				C4E13D361C42703C008F0A3C /* AKAudioPlayer.swift */,
			);
			path = Player;
			sourceTree = "<group>";
		};
		C4E13D3B1C42703C008F0A3C /* Time Pitch Stretching */ = {
			isa = PBXGroup;
			children = (
				C4E13D3C1C42703C008F0A3C /* AKTimePitch.swift */,
				C45464011C6978240087394B /* AKVariSpeed.swift */,
			);
			path = "Time Pitch Stretching";
			sourceTree = "<group>";
		};
		C4E3759C1D13575C00FDB70D /* Mandolin */ = {
			isa = PBXGroup;
			children = (
				C4E3759D1D13575C00FDB70D /* AKMandolin.swift */,
				C4E3759E1D13575C00FDB70D /* AKMandolinAudioUnit.h */,
				C4E3759F1D13575C00FDB70D /* AKMandolinAudioUnit.mm */,
				C4E375A01D13575C00FDB70D /* AKMandolinDSPKernel.hpp */,
			);
			path = Mandolin;
			sourceTree = "<group>";
		};
		C4E375A51D1357D900FDB70D /* STK */ = {
			isa = PBXGroup;
			children = (
				C4E375A61D1357D900FDB70D /* ADSR.cpp */,
				C4E375B51D1357D900FDB70D /* DelayA.cpp */,
				C4E375B61D1357D900FDB70D /* DelayL.cpp */,
				C4E375BB1D1357D900FDB70D /* FileRead.cpp */,
				C4E375BD1D1357D900FDB70D /* FileWvIn.cpp */,
				C4E375BF1D1357D900FDB70D /* Fir.cpp */,
				C4E375C01D1357D900FDB70D /* Flute.cpp */,
				C4E375C91D1357D900FDB70D /* include */,
				C4E376351D1357D900FDB70D /* Mandolin.cpp */,
				C4E3763D1D1357D900FDB70D /* Noise.cpp */,
				C4E3763F1D1357D900FDB70D /* OnePole.cpp */,
				C4E376451D1357D900FDB70D /* PoleZero.cpp */,
				C4E376471D1357D900FDB70D /* rawwaves */,
				C4E376771D1357D900FDB70D /* SineWave.cpp */,
				C4E3767D1D1357D900FDB70D /* Stk.cpp */,
				C4E3767F1D1357D900FDB70D /* Twang.cpp */,
			);
			path = STK;
			sourceTree = "<group>";
		};
		C4E375C91D1357D900FDB70D /* include */ = {
			isa = PBXGroup;
			children = (
				C407181B1D211AB400665C02 /* ADSR.h */,
				C407181C1D211AB400665C02 /* DelayA.h */,
				C407181D1D211AB400665C02 /* DelayL.h */,
				C407181E1D211AB400665C02 /* FileRead.h */,
				C407181F1D211AB400665C02 /* FileWvIn.h */,
				C40718201D211AB400665C02 /* Fir.h */,
				C4E375E91D1357D900FDB70D /* Flute.h */,
				C4E375FC1D1357D900FDB70D /* Mandolin.h */,
				C40718211D211AB400665C02 /* Noise.h */,
				C40718221D211AB400665C02 /* OnePole.h */,
				C40718231D211AB400665C02 /* PoleZero.h */,
				C40718241D211AB400665C02 /* SineWave.h */,
				C40718251D211AB400665C02 /* SKINImsg.h */,
				C40718261D211AB400665C02 /* Stk.h */,
				C40718271D211AB400665C02 /* Twang.h */,
			);
			path = include;
			sourceTree = "<group>";
		};
		C4E376471D1357D900FDB70D /* rawwaves */ = {
			isa = PBXGroup;
			children = (
				C4E376551D1357D900FDB70D /* mand1.raw */,
				C4E376561D1357D900FDB70D /* mand10.raw */,
				C4E376571D1357D900FDB70D /* mand11.raw */,
				C4E376581D1357D900FDB70D /* mand12.raw */,
				C4E376591D1357D900FDB70D /* mand2.raw */,
				C4E3765A1D1357D900FDB70D /* mand3.raw */,
				C4E3765B1D1357D900FDB70D /* mand4.raw */,
				C4E3765C1D1357D900FDB70D /* mand5.raw */,
				C4E3765D1D1357D900FDB70D /* mand6.raw */,
				C4E3765E1D1357D900FDB70D /* mand7.raw */,
				C4E3765F1D1357D900FDB70D /* mand8.raw */,
				C4E376601D1357D900FDB70D /* mand9.raw */,
				C4E376611D1357D900FDB70D /* mandpluk.raw */,
			);
			path = rawwaves;
			sourceTree = "<group>";
		};
		C4E7520B1C23888700688A1B /* Effects */ = {
			isa = PBXGroup;
			children = (
				C4E7520C1C23888700688A1B /* Delay */,
				C4E7520E1C23888700688A1B /* Distortion */,
				C4E752121C23888700688A1B /* Filters */,
				C4E7521B1C23888700688A1B /* Reverb */,
			);
			path = Effects;
			sourceTree = "<group>";
		};
		C4E7520C1C23888700688A1B /* Delay */ = {
			isa = PBXGroup;
			children = (
				C4E7520D1C23888700688A1B /* delay.swift */,
				C4362F151C2F5FD500D17352 /* variableDelay.swift */,
			);
			path = Delay;
			sourceTree = "<group>";
		};
		C4E7520E1C23888700688A1B /* Distortion */ = {
			isa = PBXGroup;
			children = (
				C4E7520F1C23888700688A1B /* bitcrush.swift */,
				C4E752101C23888700688A1B /* clip.swift */,
				C4E752111C23888700688A1B /* distort.swift */,
			);
			path = Distortion;
			sourceTree = "<group>";
		};
		C4E752121C23888700688A1B /* Filters */ = {
			isa = PBXGroup;
			children = (
				C4E752131C23888700688A1B /* autoWah.swift */,
				C4E752141C23888700688A1B /* dcBlock.swift */,
				C4E752151C23888700688A1B /* highPassButterworthFilter.swift */,
				C4E752161C23888700688A1B /* highPassFilter.swift */,
				C4E752171C23888700688A1B /* lowPassButterworthFilter.swift */,
				C4E752181C23888700688A1B /* lowPassFilter.swift */,
				C4E752191C23888700688A1B /* modalResonanceFilter.swift */,
				C4E7521A1C23888700688A1B /* moogLadderFilter.swift */,
				6520FFC31D361B840052410C /* resonantFilter.swift */,
			);
			path = Filters;
			sourceTree = "<group>";
		};
		C4E7521B1C23888700688A1B /* Reverb */ = {
			isa = PBXGroup;
			children = (
				C4E7521D1C23888700688A1B /* reverberateWithChowning.swift */,
				C4362F131C2F5FCD00D17352 /* reverberateWithCostello.swift */,
				C4E7521E1C23888700688A1B /* reverberateWithFlatFrequencyResponse.swift */,
			);
			path = Reverb;
			sourceTree = "<group>";
		};
		C4E7521F1C23888700688A1B /* Generators */ = {
			isa = PBXGroup;
			children = (
				C4E752201C23888700688A1B /* Noise */,
				C4E752231C23888700688A1B /* Oscillators */,
				C48444FB1C370339007BE794 /* Physical Models */,
			);
			path = Generators;
			sourceTree = "<group>";
		};
		C4E752201C23888700688A1B /* Noise */ = {
			isa = PBXGroup;
			children = (
				C4E752211C23888700688A1B /* pinkNoise.swift */,
				C4E752221C23888700688A1B /* whiteNoise.swift */,
			);
			path = Noise;
			sourceTree = "<group>";
		};
		C4E752231C23888700688A1B /* Oscillators */ = {
			isa = PBXGroup;
			children = (
				C4E752241C23888700688A1B /* fmOscillator.swift */,
				C4E752251C23888700688A1B /* phasor.swift */,
				C48444F51C370329007BE794 /* sawtooth.swift */,
				C4E752261C23888700688A1B /* sawtoothWave.swift */,
				C4E752271C23888700688A1B /* sineWave.swift */,
				C48444F61C370329007BE794 /* square.swift */,
				C4E752281C23888700688A1B /* squareWave.swift */,
				C48444F71C370329007BE794 /* triangle.swift */,
				C4E752291C23888700688A1B /* triangleWave.swift */,
			);
			path = Oscillators;
			sourceTree = "<group>";
		};
		C4E7522A1C23888700688A1B /* Math */ = {
			isa = PBXGroup;
			children = (
				C4DA4BEB1C248F3000AA3771 /* Random Number Generators */,
				C4E7522B1C23888700688A1B /* add.swift */,
				C4E7522C1C23888700688A1B /* divide.swift */,
				EAF006901C4DB8DA00ECD392 /* segment.swift */,
				C4E7522E1C23888700688A1B /* max.swift */,
				C4E7522F1C23888700688A1B /* min.swift */,
				C4E752301C23888700688A1B /* multiply.swift */,
				C4E752321C23888700688A1B /* scale.swift */,
				C4E752331C23888700688A1B /* subtract.swift */,
			);
			path = Math;
			sourceTree = "<group>";
		};
		C4E752341C23888700688A1B /* Mixing */ = {
			isa = PBXGroup;
			children = (
				C4E752351C23888700688A1B /* pan.swift */,
			);
			path = Mixing;
			sourceTree = "<group>";
		};
		C4E8ED171C43A5ED0041965F /* Convolution */ = {
			isa = PBXGroup;
			children = (
				C4E8ED181C43A5ED0041965F /* AKConvolution.swift */,
				C4E8ED191C43A5ED0041965F /* AKConvolutionAudioUnit.h */,
				C4E8ED1A1C43A5ED0041965F /* AKConvolutionAudioUnit.mm */,
				C4E8ED1B1C43A5ED0041965F /* AKConvolutionDSPKernel.hpp */,
			);
			path = Convolution;
			sourceTree = "<group>";
		};
		EAF006771C4C7A5200ECD392 /* Morphing Oscillator */ = {
			isa = PBXGroup;
			children = (
				EAF006781C4C7A5200ECD392 /* AKMorphingOscillator.swift */,
				EAF006791C4C7A5200ECD392 /* AKMorphingOscillatorAudioUnit.h */,
				EAF0067A1C4C7A5200ECD392 /* AKMorphingOscillatorAudioUnit.mm */,
				EAF0067B1C4C7A5200ECD392 /* AKMorphingOscillatorDSPKernel.hpp */,
			);
			path = "Morphing Oscillator";
			sourceTree = "<group>";
		};
/* End PBXGroup section */

/* Begin PBXHeadersBuildPhase section */
		C4BDE8361C12FFBC00207DA9 /* Headers */ = {
			isa = PBXHeadersBuildPhase;
			buildActionMask = 2147483647;
			files = (
				C45382101C3A5CBD00A51738 /* AKWhiteNoiseAudioUnit.h in Headers */,
				C4E13D3E1C42703C008F0A3C /* AKPhaseLockedVocoderAudioUnit.h in Headers */,
				C45382011C3A5CBD00A51738 /* AKCostelloReverbDSPKernel.hpp in Headers */,
				C4B192611C3B342800C0F330 /* test.h in Headers */,
				C45381E31C3A5CBD00A51738 /* AKPeakingParametricEqualizerFilterDSPKernel.hpp in Headers */,
				C45381AB1C3A5CBD00A51738 /* AKBandPassButterworthFilterAudioUnit.h in Headers */,
				C45381BC1C3A5CBD00A51738 /* AKEqualizerFilterAudioUnit.h in Headers */,
				C4B192021C3B342800C0F330 /* kiss_fft.h in Headers */,
				C4B1925D1C3B342800C0F330 /* soundpipe.h in Headers */,
				C45381F71C3A5CBD00A51738 /* AKToneFilterDSPKernel.hpp in Headers */,
				C4BDE83D1C12FFBC00207DA9 /* AudioKit.h in Headers */,
				C40C422C1C40E5C2009D870B /* EZAudioUtilities.h in Headers */,
				C45381EF1C3A5CBD00A51738 /* AKThreePoleLowpassFilterDSPKernel.hpp in Headers */,
				C45381841C3A5CBD00A51738 /* AKAmplitudeTrackerAudioUnit.h in Headers */,
				C49F29351D1626B9000A2D2F /* AKFluteAudioUnit.h in Headers */,
				C453818F1C3A5CBD00A51738 /* AKOperationEffectDSPKernel.hpp in Headers */,
				C45381F31C3A5CBD00A51738 /* AKToneComplementFilterDSPKernel.hpp in Headers */,
				C40C421E1C40E5C2009D870B /* EZAudioFFT.h in Headers */,
				C45381DC1C3A5CBD00A51738 /* AKMoogLadderAudioUnit.h in Headers */,
				C45381A91C3A5CBD00A51738 /* AKAutoWahDSPKernel.hpp in Headers */,
				C45381B01C3A5CBD00A51738 /* AKBandRejectButterworthFilterAudioUnit.h in Headers */,
				C45381D61C3A5CBD00A51738 /* AKLowShelfParametricEqualizerFilterDSPKernel.hpp in Headers */,
				C4B192641C3B342800C0F330 /* sporth.h in Headers */,
				C40BB0931C4717C2004C138D /* AKCombFilterReverbAudioUnit.h in Headers */,
				C49DCD661D2100BF00BF018A /* AKPWMOscillatorBankAudioUnit.h in Headers */,
				C453820C1C3A5CBD00A51738 /* AKPinkNoiseAudioUnit.h in Headers */,
				C45381FB1C3A5CBD00A51738 /* AKChowningReverbAudioUnit.h in Headers */,
				C4B192971C3B342800C0F330 /* poly.h in Headers */,
				C45382081C3A5CBD00A51738 /* AKOperationGeneratorAudioUnit.h in Headers */,
				C45381D01C3A5CBD00A51738 /* AKLowPassButterworthFilterDSPKernel.hpp in Headers */,
				C49DCD4B1D2100B400BF018A /* AKMorphingOscillatorBankAudioUnit.h in Headers */,
				C407182A1D211AB400665C02 /* DelayL.h in Headers */,
				EAF0067F1C4C7A5200ECD392 /* AKMorphingOscillatorDSPKernel.hpp in Headers */,
				C40C423B1C40E5C2009D870B /* AKTesterDSPKernel.hpp in Headers */,
				C4A662911CCB146A00A38B90 /* DSPKernel.hpp in Headers */,
				C4E376C81D1357D900FDB70D /* Flute.h in Headers */,
				C407182E1D211AB400665C02 /* Noise.h in Headers */,
				C40C42861C41BF00009D870B /* AKPluckedStringDSPKernel.hpp in Headers */,
				C4B1925F1C3B342800C0F330 /* md5.h in Headers */,
				C45381C01C3A5CBD00A51738 /* AKFormantFilterAudioUnit.h in Headers */,
				C453821A1C3A5CBD00A51738 /* AKOscillatorDSPKernel.hpp in Headers */,
				C45381F11C3A5CBD00A51738 /* AKToneComplementFilterAudioUnit.h in Headers */,
				C42FFBCF1C3D039C00823BD4 /* AKBalancerAudioUnit.h in Headers */,
				C45381AD1C3A5CBD00A51738 /* AKBandPassButterworthFilterDSPKernel.hpp in Headers */,
				C4A662931CCB146A00A38B90 /* ParameterRamper.hpp in Headers */,
				C407182B1D211AB400665C02 /* FileRead.h in Headers */,
				C45381B21C3A5CBD00A51738 /* AKBandRejectButterworthFilterDSPKernel.hpp in Headers */,
				C4D1FD091CE5BDC60043209E /* AKTremoloAudioUnit.h in Headers */,
				C45381C61C3A5CBD00A51738 /* AKHighPassButterworthFilterDSPKernel.hpp in Headers */,
				C49DCD5E1D2100BF00BF018A /* AKOscillatorBankAudioUnit.h in Headers */,
				C45381A71C3A5CBD00A51738 /* AKAutoWahAudioUnit.h in Headers */,
				C4ABF53A1C82AEC00078EE8E /* AKMetalBarDSPKernel.hpp in Headers */,
				C45382051C3A5CBD00A51738 /* AKFlatFrequencyResponseReverbDSPKernel.hpp in Headers */,
				C45382141C3A5CBD00A51738 /* AKFMOscillatorAudioUnit.h in Headers */,
				C45381981C3A5CBD00A51738 /* AKBitCrusherDSPKernel.hpp in Headers */,
				C45381861C3A5CBD00A51738 /* AKAmplitudeTrackerDSPKernel.hpp in Headers */,
				C49DCD641D2100BF00BF018A /* AKPWMOscillatorDSPKernel.hpp in Headers */,
				C49DCD621D2100BF00BF018A /* AKPWMOscillatorAudioUnit.h in Headers */,
				C40C42341C40E5C2009D870B /* EZRecorder.h in Headers */,
				C453819C1C3A5CBD00A51738 /* AKClipperDSPKernel.hpp in Headers */,
				C45381E51C3A5CBD00A51738 /* AKRolandTB303FilterAudioUnit.h in Headers */,
				C40718291D211AB400665C02 /* DelayA.h in Headers */,
				C40718311D211AB400665C02 /* SineWave.h in Headers */,
				C453819A1C3A5CBD00A51738 /* AKClipperAudioUnit.h in Headers */,
				C45381C21C3A5CBD00A51738 /* AKFormantFilterDSPKernel.hpp in Headers */,
				C4E375A41D13575C00FDB70D /* AKMandolinDSPKernel.hpp in Headers */,
				C45381CA1C3A5CBD00A51738 /* AKHighShelfParametricEqualizerFilterAudioUnit.h in Headers */,
				C453820E1C3A5CBD00A51738 /* AKPinkNoiseDSPKernel.hpp in Headers */,
				C49DCD4D1D2100B400BF018A /* AKMorphingOscillatorBankDSPKernel.hpp in Headers */,
				C45381D81C3A5CBD00A51738 /* AKModalResonanceFilterAudioUnit.h in Headers */,
				C49F29371D1626B9000A2D2F /* AKFluteDSPKernel.hpp in Headers */,
				C45381E71C3A5CBD00A51738 /* AKRolandTB303FilterDSPKernel.hpp in Headers */,
				C45381FF1C3A5CBD00A51738 /* AKCostelloReverbAudioUnit.h in Headers */,
				C4B191FF1C3B342800C0F330 /* _kiss_fft_guts.h in Headers */,
				C4E375A21D13575C00FDB70D /* AKMandolinAudioUnit.h in Headers */,
				C4B191FD1C3B342800C0F330 /* ini.h in Headers */,
				C45381ED1C3A5CBD00A51738 /* AKThreePoleLowpassFilterAudioUnit.h in Headers */,
				C4E376DB1D1357D900FDB70D /* Mandolin.h in Headers */,
				C45381891C3A5CBD00A51738 /* AKFrequencyTrackerAudioUnit.h in Headers */,
				C40C422A1C40E5C2009D870B /* EZAudioPlotGL.h in Headers */,
				C45381CE1C3A5CBD00A51738 /* AKLowPassButterworthFilterAudioUnit.h in Headers */,
				C46809821CEED72800ADFC05 /* AKPitchShifterAudioUnit.h in Headers */,
				C4D1FD0B1CE5BDC60043209E /* AKTremoloDSPKernel.hpp in Headers */,
				C45381DA1C3A5CBD00A51738 /* AKModalResonanceFilterDSPKernel.hpp in Headers */,
				C40C42371C40E5C2009D870B /* TPCircularBuffer.h in Headers */,
				C45381E91C3A5CBD00A51738 /* AKStringResonatorAudioUnit.h in Headers */,
				C45381A11C3A5CBD00A51738 /* AKTanhDistortionAudioUnit.h in Headers */,
				C45381F51C3A5CBD00A51738 /* AKToneFilterAudioUnit.h in Headers */,
				C4B191FA1C3B342800C0F330 /* CUI.h in Headers */,
				C45381E11C3A5CBD00A51738 /* AKPeakingParametricEqualizerFilterAudioUnit.h in Headers */,
				C453818B1C3A5CBD00A51738 /* AKFrequencyTrackerDSPKernel.hpp in Headers */,
				C4E13D401C42703C008F0A3C /* AKPhaseLockedVocoderDSPKernel.hpp in Headers */,
				C40C422E1C40E5C2009D870B /* EZMicrophone.h in Headers */,
				C45381BA1C3A5CBD00A51738 /* AKDCBlockDSPKernel.hpp in Headers */,
				C45381A31C3A5CBD00A51738 /* AKTanhDistortionDSPKernel.hpp in Headers */,
				C40C421A1C40E5C2009D870B /* EZAudioDevice.h in Headers */,
				C45381DE1C3A5CBD00A51738 /* AKMoogLadderDSPKernel.hpp in Headers */,
				C45381EB1C3A5CBD00A51738 /* AKStringResonatorDSPKernel.hpp in Headers */,
				C453818D1C3A5CBD00A51738 /* AKOperationEffectAudioUnit.h in Headers */,
				C45381B81C3A5CBD00A51738 /* AKDCBlockAudioUnit.h in Headers */,
				C4ABF5381C82AEC00078EE8E /* AKMetalBarAudioUnit.h in Headers */,
				C42FFBDB1C3D039C00823BD4 /* AKPannerAudioUnit.h in Headers */,
				C49DCD421D2100AB00BF018A /* AKFMOscillatorBankAudioUnit.h in Headers */,
				C45382181C3A5CBD00A51738 /* AKOscillatorAudioUnit.h in Headers */,
				C45381C41C3A5CBD00A51738 /* AKHighPassButterworthFilterAudioUnit.h in Headers */,
				C4B192DC1C3B639B00C0F330 /* AKAmplitudeEnvelopeDSPKernel.hpp in Headers */,
				C40C42321C40E5C2009D870B /* EZPlot.h in Headers */,
				C407182C1D211AB400665C02 /* FileWvIn.h in Headers */,
				C42FFBD11C3D039C00823BD4 /* AKBalancerDSPKernel.hpp in Headers */,
				C4E8ED1F1C43A5ED0041965F /* AKConvolutionDSPKernel.hpp in Headers */,
				C407182F1D211AB400665C02 /* OnePole.h in Headers */,
				C40C42201C40E5C2009D870B /* EZAudioFile.h in Headers */,
				EAF0067D1C4C7A5200ECD392 /* AKMorphingOscillatorAudioUnit.h in Headers */,
				C453820A1C3A5CBD00A51738 /* AKOperationGeneratorDSPKernel.hpp in Headers */,
				C40718341D211AB400665C02 /* Twang.h in Headers */,
				C40C42181C40E5C2009D870B /* EZAudio.h in Headers */,
				C40C42241C40E5C2009D870B /* EZAudioFloatData.h in Headers */,
				C40C42261C40E5C2009D870B /* EZAudioPlayer.h in Headers */,
				C40C42A21C41CB7D009D870B /* AKDripDSPKernel.hpp in Headers */,
				C40718281D211AB400665C02 /* ADSR.h in Headers */,
				C40C42221C40E5C2009D870B /* EZAudioFloatConverter.h in Headers */,
				C42FFBDD1C3D039C00823BD4 /* AKPannerDSPKernel.hpp in Headers */,
				C45381941C3A5CBD00A51738 /* AKVariableDelayDSPKernel.hpp in Headers */,
				C46809841CEED72800ADFC05 /* AKPitchShifterDSPKernel.hpp in Headers */,
				C4B192631C3B342800C0F330 /* plumber.h in Headers */,
				C45382121C3A5CBD00A51738 /* AKWhiteNoiseDSPKernel.hpp in Headers */,
				C45381BE1C3A5CBD00A51738 /* AKEqualizerFilterDSPKernel.hpp in Headers */,
				C40C42841C41BF00009D870B /* AKPluckedStringAudioUnit.h in Headers */,
				C45382161C3A5CBD00A51738 /* AKFMOscillatorDSPKernel.hpp in Headers */,
				C45381FD1C3A5CBD00A51738 /* AKChowningReverbDSPKernel.hpp in Headers */,
				C45381D41C3A5CBD00A51738 /* AKLowShelfParametricEqualizerFilterAudioUnit.h in Headers */,
				C40C42301C40E5C2009D870B /* EZOutput.h in Headers */,
				C407182D1D211AB400665C02 /* Fir.h in Headers */,
				C40C42281C40E5C2009D870B /* EZAudioPlot.h in Headers */,
				C40C42A01C41CB7D009D870B /* AKDripAudioUnit.h in Headers */,
				C40718301D211AB400665C02 /* PoleZero.h in Headers */,
				C4B192651C3B342800C0F330 /* ugens.h in Headers */,
				C45382031C3A5CBD00A51738 /* AKFlatFrequencyResponseReverbAudioUnit.h in Headers */,
				C40C42391C40E5C2009D870B /* AKTesterAudioUnit.h in Headers */,
				C49DCD681D2100BF00BF018A /* AKPWMOscillatorBankDSPKernel.hpp in Headers */,
				C49DCD441D2100AB00BF018A /* AKFMOscillatorBankDSPKernel.hpp in Headers */,
				C40BB0951C4717C2004C138D /* AKCombFilterReverbDSPKernel.hpp in Headers */,
				C40718331D211AB400665C02 /* Stk.h in Headers */,
				C4B192041C3B342800C0F330 /* kiss_fftr.h in Headers */,
				C45381CC1C3A5CBD00A51738 /* AKHighShelfParametricEqualizerFilterDSPKernel.hpp in Headers */,
				C49DCD601D2100BF00BF018A /* AKOscillatorBankDSPKernel.hpp in Headers */,
				C40C421C1C40E5C2009D870B /* EZAudioDisplayLink.h in Headers */,
				C45381921C3A5CBD00A51738 /* AKVariableDelayAudioUnit.h in Headers */,
				C4B192DA1C3B639B00C0F330 /* AKAmplitudeEnvelopeAudioUnit.h in Headers */,
				C4A662901CCB146A00A38B90 /* BufferedAudioBus.hpp in Headers */,
				C40718321D211AB400665C02 /* SKINImsg.h in Headers */,
				C4E8ED1D1C43A5ED0041965F /* AKConvolutionAudioUnit.h in Headers */,
				C45381961C3A5CBD00A51738 /* AKBitCrusherAudioUnit.h in Headers */,
			);
			runOnlyForDeploymentPostprocessing = 0;
		};
/* End PBXHeadersBuildPhase section */

/* Begin PBXNativeTarget section */
		C4BDE8381C12FFBC00207DA9 /* AudioKit */ = {
			isa = PBXNativeTarget;
			buildConfigurationList = C4BDE8411C12FFBC00207DA9 /* Build configuration list for PBXNativeTarget "AudioKit" */;
			buildPhases = (
				C4BDE8341C12FFBC00207DA9 /* Sources */,
				C4BDE8351C12FFBC00207DA9 /* Frameworks */,
				C4BDE8361C12FFBC00207DA9 /* Headers */,
				C4BDE8371C12FFBC00207DA9 /* Resources */,
			);
			buildRules = (
			);
			dependencies = (
			);
			name = AudioKit;
			productName = AudioKit;
			productReference = C4BDE8391C12FFBC00207DA9 /* AudioKit.framework */;
			productType = "com.apple.product-type.framework";
		};
/* End PBXNativeTarget section */

/* Begin PBXProject section */
		C4BDE8301C12FFBC00207DA9 /* Project object */ = {
			isa = PBXProject;
			attributes = {
				LastUpgradeCheck = 0720;
				ORGANIZATIONNAME = AudioKit;
				TargetAttributes = {
					C4BDE8381C12FFBC00207DA9 = {
						CreatedOnToolsVersion = 7.2;
					};
				};
			};
			buildConfigurationList = C4BDE8331C12FFBC00207DA9 /* Build configuration list for PBXProject "AudioKit For tvOS" */;
			compatibilityVersion = "Xcode 3.2";
			developmentRegion = English;
			hasScannedForEncodings = 0;
			knownRegions = (
				en,
			);
			mainGroup = C4BDE82F1C12FFBC00207DA9;
			productRefGroup = C4BDE83A1C12FFBC00207DA9 /* Products */;
			projectDirPath = "";
			projectRoot = "";
			targets = (
				C4BDE8381C12FFBC00207DA9 /* AudioKit */,
			);
		};
/* End PBXProject section */

/* Begin PBXResourcesBuildPhase section */
		C4BDE8371C12FFBC00207DA9 /* Resources */ = {
			isa = PBXResourcesBuildPhase;
			buildActionMask = 2147483647;
			files = (
				C4E3773C1D1357D900FDB70D /* mand7.raw in Resources */,
				C4E3773D1D1357D900FDB70D /* mand8.raw in Resources */,
				C4E377331D1357D900FDB70D /* mand1.raw in Resources */,
				C4E377371D1357D900FDB70D /* mand2.raw in Resources */,
				C4E377341D1357D900FDB70D /* mand10.raw in Resources */,
				C4E3773A1D1357D900FDB70D /* mand5.raw in Resources */,
				C4E377361D1357D900FDB70D /* mand12.raw in Resources */,
				C4E3773F1D1357D900FDB70D /* mandpluk.raw in Resources */,
				C4E377351D1357D900FDB70D /* mand11.raw in Resources */,
				C4E3773B1D1357D900FDB70D /* mand6.raw in Resources */,
				C4E3773E1D1357D900FDB70D /* mand9.raw in Resources */,
				C4E377391D1357D900FDB70D /* mand4.raw in Resources */,
				C4E377381D1357D900FDB70D /* mand3.raw in Resources */,
			);
			runOnlyForDeploymentPostprocessing = 0;
		};
/* End PBXResourcesBuildPhase section */

/* Begin PBXSourcesBuildPhase section */
		C4BDE8341C12FFBC00207DA9 /* Sources */ = {
			isa = PBXSourcesBuildPhase;
			buildActionMask = 2147483647;
			files = (
				C4B192A41C3B342800C0F330 /* switch.c in Sources */,
				C49DCD631D2100BF00BF018A /* AKPWMOscillatorAudioUnit.mm in Sources */,
				C4B1925A1C3B342800C0F330 /* tseq.c in Sources */,
				C4B1927B1C3B342800C0F330 /* delay.c in Sources */,
				C45381F81C3A5CBD00A51738 /* AKReverb.swift in Sources */,
				C42FFBD01C3D039C00823BD4 /* AKBalancerAudioUnit.mm in Sources */,
				C4B1929B1C3B342800C0F330 /* randh.c in Sources */,
				C4B192B11C3B342800C0F330 /* trand.c in Sources */,
				C4E752371C23888700688A1B /* delay.swift in Sources */,
				C45381A21C3A5CBD00A51738 /* AKTanhDistortionAudioUnit.mm in Sources */,
				C40C42211C40E5C2009D870B /* EZAudioFile.m in Sources */,
				EAF0067E1C4C7A5200ECD392 /* AKMorphingOscillatorAudioUnit.mm in Sources */,
				C4E752531C23888700688A1B /* multiply.swift in Sources */,
				C4E752551C23888700688A1B /* scale.swift in Sources */,
				C4E3775D1D1357D900FDB70D /* Twang.cpp in Sources */,
				C4B1921D1C3B342800C0F330 /* dmetro.c in Sources */,
				C4E752521C23888700688A1B /* min.swift in Sources */,
				C4B192A01C3B342800C0F330 /* rpt.c in Sources */,
				C45381951C3A5CBD00A51738 /* AKBitCrusher.swift in Sources */,
				C46809811CEED72800ADFC05 /* AKPitchShifter.swift in Sources */,
				C4B192B51C3B342800C0F330 /* zitarev.c in Sources */,
				C40C42161C40E5C2009D870B /* AKGetAUParams.swift in Sources */,
				C4B192901C3B342800C0F330 /* osc.c in Sources */,
				C4E376961D1357D900FDB70D /* DelayL.cpp in Sources */,
				C45381881C3A5CBD00A51738 /* AKFrequencyTracker.swift in Sources */,
				C4B192A51C3B342800C0F330 /* t.c in Sources */,
				C4DA4BF11C248F3000AA3771 /* randomVertexPulse.swift in Sources */,
				C4B1924E1C3B342800C0F330 /* switch.c in Sources */,
				C45381AF1C3A5CBD00A51738 /* AKBandRejectButterworthFilter.swift in Sources */,
				C4D1FD081CE5BDC60043209E /* AKTremolo.swift in Sources */,
				C4B1922F1C3B342800C0F330 /* maygate.c in Sources */,
				C4A916961C25083A006C1A15 /* metronome.swift in Sources */,
				C4B192931C3B342800C0F330 /* phasor.c in Sources */,
				C45381EE1C3A5CBD00A51738 /* AKThreePoleLowpassFilterAudioUnit.mm in Sources */,
				C4B192671C3B342800C0F330 /* parse.c in Sources */,
				C42823CF1D13E852004288EA /* butbp.c in Sources */,
				C45381DF1C3A5CBD00A51738 /* AKParametricEQ.swift in Sources */,
				C4B192191C3B342800C0F330 /* count.c in Sources */,
				C45381DD1C3A5CBD00A51738 /* AKMoogLadderAudioUnit.mm in Sources */,
				C4B1928F1C3B342800C0F330 /* noise.c in Sources */,
				C4B1926E1C3B342800C0F330 /* basic.c in Sources */,
				C4B192AB1C3B342800C0F330 /* tenvx.c in Sources */,
				C4B192471C3B342800C0F330 /* reverse.c in Sources */,
				C4B1926F1C3B342800C0F330 /* biscale.c in Sources */,
				C48444F81C370329007BE794 /* sawtooth.swift in Sources */,
				C45381F61C3A5CBD00A51738 /* AKToneFilterAudioUnit.mm in Sources */,
				C4E7523B1C23888700688A1B /* autoWah.swift in Sources */,
				C453818E1C3A5CBD00A51738 /* AKOperationEffectAudioUnit.mm in Sources */,
				C49DCD671D2100BF00BF018A /* AKPWMOscillatorBankAudioUnit.mm in Sources */,
				C40C421D1C40E5C2009D870B /* EZAudioDisplayLink.m in Sources */,
				C4B1924C1C3B342800C0F330 /* scale.c in Sources */,
				C4B192AF1C3B342800C0F330 /* tone.c in Sources */,
				C4B192591C3B342800C0F330 /* trand.c in Sources */,
				C45382091C3A5CBD00A51738 /* AKOperationGeneratorAudioUnit.mm in Sources */,
				C45381971C3A5CBD00A51738 /* AKBitCrusherAudioUnit.mm in Sources */,
				C4E752441C23888700688A1B /* reverberateWithChowning.swift in Sources */,
				C453819D1C3A5CBD00A51738 /* AKDistortion.swift in Sources */,
				C4B192451C3B342800C0F330 /* randmt.c in Sources */,
				C45381BD1C3A5CBD00A51738 /* AKEqualizerFilterAudioUnit.mm in Sources */,
				C40C42311C40E5C2009D870B /* EZOutput.m in Sources */,
				C48444F91C370329007BE794 /* square.swift in Sources */,
				C4B1921A1C3B342800C0F330 /* dcblock.c in Sources */,
<<<<<<< HEAD
				C4B1923D1C3B342800C0F330 /* pitchamdf.c in Sources */,
				6520FFC41D361B840052410C /* resonantFilter.swift in Sources */,
=======
>>>>>>> e4a5a005
				C4E752511C23888700688A1B /* max.swift in Sources */,
				C4ABF5371C82AEC00078EE8E /* AKMetalBar.swift in Sources */,
				C4B1927C1C3B342800C0F330 /* dist.c in Sources */,
				C4E3769F1D1357D900FDB70D /* Fir.cpp in Sources */,
				C4E376861D1357D900FDB70D /* ADSR.cpp in Sources */,
				C46809831CEED72800ADFC05 /* AKPitchShifterAudioUnit.mm in Sources */,
				C42AE0081C2DF681000CEED2 /* AKRollingOutputPlot.swift in Sources */,
				C4ABF5391C82AEC00078EE8E /* AKMetalBarAudioUnit.mm in Sources */,
				C40BB09D1C471C6F004C138D /* gen_padsynth.c in Sources */,
				C4B192581C3B342800C0F330 /* tone.c in Sources */,
				C49DCD611D2100BF00BF018A /* AKPWMOscillator.swift in Sources */,
				C40C42351C40E5C2009D870B /* EZRecorder.m in Sources */,
				C4B192A81C3B342800C0F330 /* tblrec.c in Sources */,
				C4B192561C3B342800C0F330 /* thresh.c in Sources */,
				C453819F1C3A5CBD00A51738 /* AKRingModulator.swift in Sources */,
				C45381FA1C3A5CBD00A51738 /* AKChowningReverb.swift in Sources */,
				C4B1920B1C3B342800C0F330 /* base.c in Sources */,
				EAF006751C4C7A3500ECD392 /* oscmorph.c in Sources */,
				C4B1927D1C3B342800C0F330 /* dmetro.c in Sources */,
				C4B192A91C3B342800C0F330 /* tenv.c in Sources */,
				C45381FC1C3A5CBD00A51738 /* AKChowningReverbAudioUnit.mm in Sources */,
				C42FFBDA1C3D039C00823BD4 /* AKPanner.swift in Sources */,
				C4E3769B1D1357D900FDB70D /* FileRead.cpp in Sources */,
				C4B192A71C3B342800C0F330 /* tadsr.c in Sources */,
				C46781AA1C1C277B0000BF29 /* AKNodeFFTPlot.swift in Sources */,
				C40BB0941C4717C2004C138D /* AKCombFilterReverbAudioUnit.mm in Sources */,
				C45382111C3A5CBD00A51738 /* AKWhiteNoiseAudioUnit.mm in Sources */,
				C49DCD5F1D2100BF00BF018A /* AKOscillatorBankAudioUnit.mm in Sources */,
				C4E8ED1E1C43A5ED0041965F /* AKConvolutionAudioUnit.mm in Sources */,
				C45381E41C3A5CBD00A51738 /* AKRolandTB303Filter.swift in Sources */,
				C40C422F1C40E5C2009D870B /* EZMicrophone.m in Sources */,
				C4BC441B1C49D2D300FECA77 /* adsr.c in Sources */,
				C4B1922D1C3B342800C0F330 /* line.c in Sources */,
				C453818A1C3A5CBD00A51738 /* AKFrequencyTrackerAudioUnit.mm in Sources */,
				C4B192781C3B342800C0F330 /* conv.c in Sources */,
				C453820B1C3A5CBD00A51738 /* AKPinkNoise.swift in Sources */,
				C45381D51C3A5CBD00A51738 /* AKLowShelfParametricEqualizerFilterAudioUnit.mm in Sources */,
				C4B192791C3B342800C0F330 /* count.c in Sources */,
				C42AE0071C2DF681000CEED2 /* AKOutputWaveformPlot.swift in Sources */,
				C4B192061C3B342800C0F330 /* allpass.c in Sources */,
				C4E752561C23888700688A1B /* subtract.swift in Sources */,
				C45381C31C3A5CBD00A51738 /* AKHighPassButterworthFilter.swift in Sources */,
				C4E7524C1C23888700688A1B /* squareWave.swift in Sources */,
				C45381F91C3A5CBD00A51738 /* AKReverb2.swift in Sources */,
				C45381B71C3A5CBD00A51738 /* AKDCBlock.swift in Sources */,
				C4B192461C3B342800C0F330 /* random.c in Sources */,
				C40C42291C40E5C2009D870B /* EZAudioPlot.m in Sources */,
				C4B192821C3B342800C0F330 /* gen_line.c in Sources */,
				C45381A01C3A5CBD00A51738 /* AKTanhDistortion.swift in Sources */,
				C4B192181C3B342800C0F330 /* conv.c in Sources */,
				C4E3771E1D1357D900FDB70D /* OnePole.cpp in Sources */,
				C4A662921CCB146A00A38B90 /* DSPKernel.mm in Sources */,
				C4B192421C3B342800C0F330 /* prop.c in Sources */,
				C4E7523F1C23888700688A1B /* lowPassButterworthFilter.swift in Sources */,
				C45381F01C3A5CBD00A51738 /* AKToneComplementFilter.swift in Sources */,
				C4B192271C3B342800C0F330 /* fosc.c in Sources */,
				C4B1926A1C3B342800C0F330 /* allpass.c in Sources */,
				C4B192891C3B342800C0F330 /* line.c in Sources */,
				C4B191FB1C3B342800C0F330 /* fft.c in Sources */,
				C45381E01C3A5CBD00A51738 /* AKPeakingParametricEqualizerFilter.swift in Sources */,
				C4B192171C3B342800C0F330 /* comb.c in Sources */,
				C4B192011C3B342800C0F330 /* kiss_fft.c in Sources */,
				C49E9E1A1D2B4BE600E5E8BF /* AKAudioFile.swift in Sources */,
				C453820D1C3A5CBD00A51738 /* AKPinkNoiseAudioUnit.mm in Sources */,
				C4B1929C1C3B342800C0F330 /* randi.c in Sources */,
				C4E7524B1C23888700688A1B /* sineWave.swift in Sources */,
				EAF006721C4C7A2300ECD392 /* oscmorph.c in Sources */,
				C49E9E171D2B4BE600E5E8BF /* AKAudioFile+ConvenienceInitializers.swift in Sources */,
				C40C42231C40E5C2009D870B /* EZAudioFloatConverter.m in Sources */,
				C4B1928A1C3B342800C0F330 /* maygate.c in Sources */,
				C4B192431C3B342800C0F330 /* randh.c in Sources */,
				C4B192AA1C3B342800C0F330 /* tenv2.c in Sources */,
				C4B192201C3B342800C0F330 /* dust.c in Sources */,
				C45382041C3A5CBD00A51738 /* AKFlatFrequencyResponseReverbAudioUnit.mm in Sources */,
				524B77BA1CC4B060001D82D1 /* AKNotifications.swift in Sources */,
				C4B192161C3B342800C0F330 /* clip.c in Sources */,
				C484438A1C311C4F007BE794 /* triggeredWithEnvelope.swift in Sources */,
				C4B1921E1C3B342800C0F330 /* drip.c in Sources */,
				C4F42D4F1CA24D7300FDB72C /* adsr.c in Sources */,
				C4B1929F1C3B342800C0F330 /* rms.c in Sources */,
				C4B1924D1C3B342800C0F330 /* streson.c in Sources */,
				C4B1920A1C3B342800C0F330 /* bar.c in Sources */,
				C45381EC1C3A5CBD00A51738 /* AKThreePoleLowpassFilter.swift in Sources */,
				C4B1927E1C3B342800C0F330 /* expon.c in Sources */,
				C4E377241D1357D900FDB70D /* PoleZero.cpp in Sources */,
				C4DA4BF01C248F3000AA3771 /* randomNumberPulse.swift in Sources */,
				C4B192881C3B342800C0F330 /* jitter.c in Sources */,
				C4B192B41C3B342800C0F330 /* zeros.c in Sources */,
				C4B1920D1C3B342800C0F330 /* biscale.c in Sources */,
				C484438E1C311C59007BE794 /* AKStereoOperation.swift in Sources */,
				C4B192511C3B342800C0F330 /* tbvcf.c in Sources */,
				C4B192A61C3B342800C0F330 /* tabread.c in Sources */,
				C45381C11C3A5CBD00A51738 /* AKFormantFilterAudioUnit.mm in Sources */,
				C4E377141D1357D900FDB70D /* Mandolin.cpp in Sources */,
				C4B192951C3B342800C0F330 /* pluck.c in Sources */,
				C4B1920E1C3B342800C0F330 /* bitcrush.c in Sources */,
				C4B1928E1C3B342800C0F330 /* moogladder.c in Sources */,
				C4B192991C3B342800C0F330 /* port.c in Sources */,
				C45382001C3A5CBD00A51738 /* AKCostelloReverbAudioUnit.mm in Sources */,
				EAF9C9891C69A4FC00C10CCE /* AKDevice.swift in Sources */,
				C45381B11C3A5CBD00A51738 /* AKBandRejectButterworthFilterAudioUnit.mm in Sources */,
				C4B1924F1C3B342800C0F330 /* tabread.c in Sources */,
				C46781AB1C1C277B0000BF29 /* AKNodeOutputPlot.swift in Sources */,
				C45381A61C3A5CBD00A51738 /* AKAutoWah.swift in Sources */,
				C4AC8BCA1C4E292D009EA58E /* AKCompressor.swift in Sources */,
				C40C42111C40E5C2009D870B /* AKTable.swift in Sources */,
				C4B192741C3B342800C0F330 /* buthp.c in Sources */,
				C4E13D411C42703C008F0A3C /* AKAudioPlayer.swift in Sources */,
				C453820F1C3A5CBD00A51738 /* AKWhiteNoise.swift in Sources */,
				C4E752461C23888700688A1B /* pinkNoise.swift in Sources */,
				C4E375A31D13575C00FDB70D /* AKMandolinAudioUnit.mm in Sources */,
				C4B192941C3B342800C0F330 /* pinknoise.c in Sources */,
				C45382021C3A5CBD00A51738 /* AKFlatFrequencyResponseReverb.swift in Sources */,
				C45381FE1C3A5CBD00A51738 /* AKCostelloReverb.swift in Sources */,
				C4B192031C3B342800C0F330 /* kiss_fftr.c in Sources */,
				C42FFBD21C3D039C00823BD4 /* AKBooster.swift in Sources */,
				C4E8ED1C1C43A5ED0041965F /* AKConvolution.swift in Sources */,
				C4B192521C3B342800C0F330 /* tenv.c in Sources */,
				C4E375A11D13575C00FDB70D /* AKMandolin.swift in Sources */,
				C48444FD1C370339007BE794 /* pluckedString.swift in Sources */,
				C453819E1C3A5CBD00A51738 /* AKDecimator.swift in Sources */,
				C40C42381C40E5C2009D870B /* AKTester.swift in Sources */,
				C4B192AC1C3B342800C0F330 /* tick.c in Sources */,
				C4B192601C3B342800C0F330 /* test.c in Sources */,
				C4E3775B1D1357D900FDB70D /* Stk.cpp in Sources */,
				C4E752481C23888700688A1B /* fmOscillator.swift in Sources */,
				C45381BF1C3A5CBD00A51738 /* AKFormantFilter.swift in Sources */,
				EAF006761C4C7A3500ECD392 /* thresh.c in Sources */,
				C45381BB1C3A5CBD00A51738 /* AKEqualizerFilter.swift in Sources */,
				C4B192D91C3B639B00C0F330 /* AKAmplitudeEnvelope.swift in Sources */,
				C45381851C3A5CBD00A51738 /* AKAmplitudeTrackerAudioUnit.mm in Sources */,
				C4B192381C3B342800C0F330 /* panst.c in Sources */,
				C4B192321C3B342800C0F330 /* mode.c in Sources */,
				C49E9E191D2B4BE600E5E8BF /* AKAudioFile+Processing.swift in Sources */,
				C4FE01651CED2DD40062B3A3 /* AKNodeRecorder.swift in Sources */,
				C4B192241C3B342800C0F330 /* fofilt.c in Sources */,
				C4B192101C3B342800C0F330 /* blsquare.c in Sources */,
				C4B1929E1C3B342800C0F330 /* revsc.c in Sources */,
				C4362F161C2F5FD500D17352 /* variableDelay.swift in Sources */,
				C4B192131C3B342800C0F330 /* butbr.c in Sources */,
				C4E7524E1C23888700688A1B /* add.swift in Sources */,
				C4B192771C3B342800C0F330 /* comb.c in Sources */,
				C4B191FC1C3B342800C0F330 /* ini.c in Sources */,
				C4B192871C3B342800C0F330 /* jcrev.c in Sources */,
				C4B192071C3B342800C0F330 /* atone.c in Sources */,
				C4B1929A1C3B342800C0F330 /* prop.c in Sources */,
				C45381E61C3A5CBD00A51738 /* AKRolandTB303FilterAudioUnit.mm in Sources */,
				C45381F41C3A5CBD00A51738 /* AKToneFilter.swift in Sources */,
				C4B1928D1C3B342800C0F330 /* mode.c in Sources */,
				C4B192551C3B342800C0F330 /* tevent.c in Sources */,
				C4E7524D1C23888700688A1B /* triangleWave.swift in Sources */,
				C40C42331C40E5C2009D870B /* EZPlot.m in Sources */,
				C4B192721C3B342800C0F330 /* blsquare.c in Sources */,
				C4B192AD1C3B342800C0F330 /* tin.c in Sources */,
				C4B192231C3B342800C0F330 /* fftwrapper.c in Sources */,
				C4B192281C3B342800C0F330 /* ftbl.c in Sources */,
				C4B192501C3B342800C0F330 /* tadsr.c in Sources */,
				C40C42851C41BF00009D870B /* AKPluckedStringAudioUnit.mm in Sources */,
				C4E13D441C42703C008F0A3C /* AKTimePitch.swift in Sources */,
				C4B192211C3B342800C0F330 /* eqfil.c in Sources */,
				C49DCD411D2100AB00BF018A /* AKFMOscillatorBank.swift in Sources */,
				C4E752491C23888700688A1B /* phasor.swift in Sources */,
				C4E7523D1C23888700688A1B /* highPassButterworthFilter.swift in Sources */,
				C4B1925C1C3B342800C0F330 /* zitarev.c in Sources */,
				C45381AA1C3A5CBD00A51738 /* AKBandPassButterworthFilter.swift in Sources */,
				C4B192861C3B342800C0F330 /* in.c in Sources */,
				C40C429F1C41CB7D009D870B /* AKDrip.swift in Sources */,
				C4B1921C1C3B342800C0F330 /* dist.c in Sources */,
				C4B192261C3B342800C0F330 /* foo.c in Sources */,
				C4362F141C2F5FCD00D17352 /* reverberateWithCostello.swift in Sources */,
				C4B192371C3B342800C0F330 /* pan2.c in Sources */,
				C45464021C6978240087394B /* AKVariSpeed.swift in Sources */,
				C45381E81C3A5CBD00A51738 /* AKStringResonator.swift in Sources */,
				C4B1925E1C3B342800C0F330 /* md5.c in Sources */,
				C4B192711C3B342800C0F330 /* blsaw.c in Sources */,
				C4B1922A1C3B342800C0F330 /* in.c in Sources */,
				C40C42831C41BF00009D870B /* AKPluckedString.swift in Sources */,
				C4B192361C3B342800C0F330 /* padsynth.c in Sources */,
				C4E752411C23888700688A1B /* modalResonanceFilter.swift in Sources */,
				C40BB09F1C471C7B004C138D /* maytrig.c in Sources */,
				C4B192811C3B342800C0F330 /* gbuzz.c in Sources */,
				EAF006911C4DB8DA00ECD392 /* segment.swift in Sources */,
				C45382131C3A5CBD00A51738 /* AKFMOscillator.swift in Sources */,
				C4B192351C3B342800C0F330 /* osc.c in Sources */,
				C4B192921C3B342800C0F330 /* pan.c in Sources */,
				C4E7523E1C23888700688A1B /* highPassFilter.swift in Sources */,
				C4B1923E1C3B342800C0F330 /* pluck.c in Sources */,
				C4E752361C23888700688A1B /* AKOperation.swift in Sources */,
				C4B192A21C3B342800C0F330 /* scale.c in Sources */,
				C453819B1C3A5CBD00A51738 /* AKClipperAudioUnit.mm in Sources */,
				C4B192661C3B342800C0F330 /* hash.c in Sources */,
				C40C42361C40E5C2009D870B /* TPCircularBuffer.c in Sources */,
				C4E752571C23888700688A1B /* pan.swift in Sources */,
				C453818C1C3A5CBD00A51738 /* AKOperationEffect.swift in Sources */,
				C4B1921F1C3B342800C0F330 /* dtrig.c in Sources */,
				C4E7523A1C23888700688A1B /* distort.swift in Sources */,
				C43FF29B1CBDA00600B3C05A /* AKFMOscillatorPresets.swift in Sources */,
				C4E752391C23888700688A1B /* clip.swift in Sources */,
				C4B192441C3B342800C0F330 /* randi.c in Sources */,
				C4B1920F1C3B342800C0F330 /* blsaw.c in Sources */,
				C42FFBDC1C3D039C00823BD4 /* AKPannerAudioUnit.mm in Sources */,
				C4E7523C1C23888700688A1B /* dcBlock.swift in Sources */,
				C42BF6CE1CE80E9800155BE7 /* Numeric.swift in Sources */,
				C42FFBD61C3D039C00823BD4 /* AKDryWetMixer.swift in Sources */,
				C4B1924A1C3B342800C0F330 /* rpt.c in Sources */,
				C4B1923C1C3B342800C0F330 /* pinknoise.c in Sources */,
				C4E377551D1357D900FDB70D /* SineWave.cpp in Sources */,
				C45382071C3A5CBD00A51738 /* AKOperationGenerator.swift in Sources */,
				C40C42251C40E5C2009D870B /* EZAudioFloatData.m in Sources */,
				C4E3769D1D1357D900FDB70D /* FileWvIn.cpp in Sources */,
				C40C421B1C40E5C2009D870B /* EZAudioDevice.m in Sources */,
				C4B192A11C3B342800C0F330 /* samphold.c in Sources */,
				C4E752451C23888700688A1B /* reverberateWithFlatFrequencyResponse.swift in Sources */,
				C45381D11C3A5CBD00A51738 /* AKLowPassFilter.swift in Sources */,
				C45381A51C3A5CBD00A51738 /* AKPeakLimiter.swift in Sources */,
				C45381C51C3A5CBD00A51738 /* AKHighPassButterworthFilterAudioUnit.mm in Sources */,
				C4B192411C3B342800C0F330 /* progress.c in Sources */,
				C40C42121C40E5C2009D870B /* AudioKitHelpers.swift in Sources */,
				C40C423A1C40E5C2009D870B /* AKTesterAudioUnit.mm in Sources */,
				C40BB0921C4717C2004C138D /* AKCombFilterReverb.swift in Sources */,
				C4B1927F1C3B342800C0F330 /* f.c in Sources */,
				C45381E21C3A5CBD00A51738 /* AKPeakingParametricEqualizerFilterAudioUnit.mm in Sources */,
				C4B192851C3B342800C0F330 /* gen_vals.c in Sources */,
				C45382171C3A5CBD00A51738 /* AKOscillator.swift in Sources */,
				C40C422D1C40E5C2009D870B /* EZAudioUtilities.m in Sources */,
				C4B192571C3B342800C0F330 /* tin.c in Sources */,
				C4D1FD021CE5BDB00043209E /* trem.c in Sources */,
				C4E752471C23888700688A1B /* whiteNoise.swift in Sources */,
				C4B1928C1C3B342800C0F330 /* mincer.c in Sources */,
				C4B192301C3B342800C0F330 /* metro.c in Sources */,
				C474B1701CE43BF300EB8D8E /* AKFFTTap.swift in Sources */,
				C40C422B1C40E5C2009D870B /* EZAudioPlotGL.m in Sources */,
				C4E13D3F1C42703C008F0A3C /* AKPhaseLockedVocoderAudioUnit.mm in Sources */,
				C4B1928B1C3B342800C0F330 /* metro.c in Sources */,
				C42823D01D13E852004288EA /* butbr.c in Sources */,
				C4E376951D1357D900FDB70D /* DelayA.cpp in Sources */,
				C4B192091C3B342800C0F330 /* bal.c in Sources */,
				C40C421F1C40E5C2009D870B /* EZAudioFFT.m in Sources */,
				C4B192841C3B342800C0F330 /* gen_sinesum.c in Sources */,
				C46C79791C4CF9F000F6CE3D /* AKDrumSynths.swift in Sources */,
				C48444FA1C370329007BE794 /* triangle.swift in Sources */,
				C43E42A01D066DD30066BF7A /* AK3DPanner.swift in Sources */,
				C4AC8BCB1C4E292D009EA58E /* AKExpander.swift in Sources */,
				C4D24F2C1D37089B0045060F /* ptrack.c in Sources */,
				C49DCD4A1D2100B400BF018A /* AKMorphingOscillatorBank.swift in Sources */,
				EA6949E91C5A2F610035B5DF /* AKSettings.swift in Sources */,
				C4E752381C23888700688A1B /* bitcrush.swift in Sources */,
				C40C42A11C41CB7D009D870B /* AKDripAudioUnit.mm in Sources */,
				C49F29361D1626B9000A2D2F /* AKFluteAudioUnit.mm in Sources */,
				C4E376A01D1357D900FDB70D /* Flute.cpp in Sources */,
				C45381991C3A5CBD00A51738 /* AKClipper.swift in Sources */,
				C4E13D3D1C42703C008F0A3C /* AKPhaseLockedVocoder.swift in Sources */,
				C49DCD651D2100BF00BF018A /* AKPWMOscillatorBank.swift in Sources */,
				C40C42271C40E5C2009D870B /* EZAudioPlayer.m in Sources */,
				C4B192481C3B342800C0F330 /* revsc.c in Sources */,
				C49DCD431D2100AB00BF018A /* AKFMOscillatorBankAudioUnit.mm in Sources */,
				EA8BA9861C5E253900BBD469 /* AKView.swift in Sources */,
				C49DCD5D1D2100BF00BF018A /* AKOscillatorBank.swift in Sources */,
				C4B1922C1C3B342800C0F330 /* jitter.c in Sources */,
				C45381C81C3A5CBD00A51738 /* AKHighShelfFilter.swift in Sources */,
				C45381D71C3A5CBD00A51738 /* AKModalResonanceFilter.swift in Sources */,
				C4B192251C3B342800C0F330 /* fold.c in Sources */,
				C4A916981C25083A006C1A15 /* portamento.swift in Sources */,
				C4B1926D1C3B342800C0F330 /* bal.c in Sources */,
				C45381EA1C3A5CBD00A51738 /* AKStringResonatorAudioUnit.mm in Sources */,
				C49DCD4C1D2100B400BF018A /* AKMorphingOscillatorBankAudioUnit.mm in Sources */,
				C45381A41C3A5CBD00A51738 /* AKDynamicsProcessor.swift in Sources */,
				C4DA4BEF1C248F3000AA3771 /* jitter.swift in Sources */,
				C4B1923F1C3B342800C0F330 /* port.c in Sources */,
				C4B192B21C3B342800C0F330 /* tseq.c in Sources */,
				C4B192531C3B342800C0F330 /* tenv2.c in Sources */,
				C45381CB1C3A5CBD00A51738 /* AKHighShelfParametricEqualizerFilterAudioUnit.mm in Sources */,
				C4B192761C3B342800C0F330 /* clip.c in Sources */,
				C4B192491C3B342800C0F330 /* rms.c in Sources */,
				C45381901C3A5CBD00A51738 /* AKDelay.swift in Sources */,
				C4B192731C3B342800C0F330 /* bltriangle.c in Sources */,
				C4A916971C25083A006C1A15 /* periodicTrigger.swift in Sources */,
				EA6949EF1C5AE1EA0035B5DF /* AudioKit.swift in Sources */,
				C45381931C3A5CBD00A51738 /* AKVariableDelayAudioUnit.mm in Sources */,
				C45381831C3A5CBD00A51738 /* AKAmplitudeTracker.swift in Sources */,
				C4E7524A1C23888700688A1B /* sawtoothWave.swift in Sources */,
				C4B1927A1C3B342800C0F330 /* dcblock.c in Sources */,
				C45381911C3A5CBD00A51738 /* AKVariableDelay.swift in Sources */,
				C45381CD1C3A5CBD00A51738 /* AKLowPassButterworthFilter.swift in Sources */,
				C4E7524F1C23888700688A1B /* divide.swift in Sources */,
				C4B192401C3B342800C0F330 /* posc3.c in Sources */,
				C49E9E181D2B4BE600E5E8BF /* AKAudioFile+Exporting.swift in Sources */,
				C4B192DB1C3B639B00C0F330 /* AKAmplitudeEnvelopeAudioUnit.mm in Sources */,
				C4B1921B1C3B342800C0F330 /* delay.c in Sources */,
				C4B1924B1C3B342800C0F330 /* samphold.c in Sources */,
				C4E3771C1D1357D900FDB70D /* Noise.cpp in Sources */,
				C45381DB1C3A5CBD00A51738 /* AKMoogLadder.swift in Sources */,
				C45381F21C3A5CBD00A51738 /* AKToneComplementFilterAudioUnit.mm in Sources */,
				C4B1926C1C3B342800C0F330 /* autowah.c in Sources */,
				C4B192081C3B342800C0F330 /* autowah.c in Sources */,
				C45382151C3A5CBD00A51738 /* AKFMOscillatorAudioUnit.mm in Sources */,
				C4B192121C3B342800C0F330 /* butbp.c in Sources */,
				C4B192AE1C3B342800C0F330 /* tog.c in Sources */,
				C4B1923B1C3B342800C0F330 /* phasor.c in Sources */,
				C4B1923A1C3B342800C0F330 /* phaser.c in Sources */,
				C45381CF1C3A5CBD00A51738 /* AKLowPassButterworthFilterAudioUnit.mm in Sources */,
				C45382191C3A5CBD00A51738 /* AKOscillatorAudioUnit.mm in Sources */,
				C484438D1C311C59007BE794 /* AKParameter.swift in Sources */,
				C4B1929D1C3B342800C0F330 /* reverse.c in Sources */,
				EAF0067C1C4C7A5200ECD392 /* AKMorphingOscillator.swift in Sources */,
				C4B192691C3B342800C0F330 /* stack.c in Sources */,
				C4B192A31C3B342800C0F330 /* streson.c in Sources */,
				C4B192331C3B342800C0F330 /* moogladder.c in Sources */,
				C4B1925B1C3B342800C0F330 /* vdelay.c in Sources */,
				C4BDEAAA1C13004A00207DA9 /* AKNode.swift in Sources */,
				C4B192801C3B342800C0F330 /* fm.c in Sources */,
				C4B192911C3B342800C0F330 /* p.c in Sources */,
				C4B192961C3B342800C0F330 /* poly.c in Sources */,
				C4B192341C3B342800C0F330 /* noise.c in Sources */,
				C4D1FD0A1CE5BDC60043209E /* AKTremoloAudioUnit.mm in Sources */,
				C45381C71C3A5CBD00A51738 /* AKHighPassFilter.swift in Sources */,
				C4B192621C3B342800C0F330 /* func.c in Sources */,
				C4B192B01C3B342800C0F330 /* tphasor.c in Sources */,
				C46809861CEED77A00ADFC05 /* pshift.c in Sources */,
				C4B1922E1C3B342800C0F330 /* lpf18.c in Sources */,
				C4B192831C3B342800C0F330 /* gen_sine.c in Sources */,
				6520FFCA1D362D440052410C /* reson.c in Sources */,
				C4B192221C3B342800C0F330 /* expon.c in Sources */,
				C453822F1C3A5CBD00A51738 /* AKMixer.swift in Sources */,
				C4B1926B1C3B342800C0F330 /* atone.c in Sources */,
				C40C42191C40E5C2009D870B /* EZAudio.m in Sources */,
				C45381C91C3A5CBD00A51738 /* AKHighShelfParametricEqualizerFilter.swift in Sources */,
				C4E752421C23888700688A1B /* moogLadderFilter.swift in Sources */,
				C4B192701C3B342800C0F330 /* bitcrush.c in Sources */,
				C4B192141C3B342800C0F330 /* buthp.c in Sources */,
				C474B16F1CE43BF300EB8D8E /* AKAmplitudeTap.swift in Sources */,
				C4B1920C1C3B342800C0F330 /* biquad.c in Sources */,
				C4B192981C3B342800C0F330 /* poly.c in Sources */,
				C45381AC1C3A5CBD00A51738 /* AKBandPassButterworthFilterAudioUnit.mm in Sources */,
				C45381B91C3A5CBD00A51738 /* AKDCBlockAudioUnit.mm in Sources */,
				C45381D31C3A5CBD00A51738 /* AKLowShelfParametricEqualizerFilter.swift in Sources */,
				C4E752401C23888700688A1B /* lowPassFilter.swift in Sources */,
				C49F29341D1626B9000A2D2F /* AKFlute.swift in Sources */,
				C4B192151C3B342800C0F330 /* butlp.c in Sources */,
				C4B1922B1C3B342800C0F330 /* jcrev.c in Sources */,
				C4B192541C3B342800C0F330 /* tenvx.c in Sources */,
				C45381A81C3A5CBD00A51738 /* AKAutoWahAudioUnit.mm in Sources */,
				C45381AE1C3A5CBD00A51738 /* AKBandPassFilter.swift in Sources */,
				C42FFBCE1C3D039C00823BD4 /* AKBalancer.swift in Sources */,
				C4B192B31C3B342800C0F330 /* vdelay.c in Sources */,
				C45381D91C3A5CBD00A51738 /* AKModalResonanceFilterAudioUnit.mm in Sources */,
				C4B192681C3B342800C0F330 /* plumber.c in Sources */,
				C4B192111C3B342800C0F330 /* bltriangle.c in Sources */,
				C4B192291C3B342800C0F330 /* gbuzz.c in Sources */,
				C40C42601C40F1F2009D870B /* AKInstrument.swift in Sources */,
				C4B192311C3B342800C0F330 /* mincer.c in Sources */,
				C4B192391C3B342800C0F330 /* pareq.c in Sources */,
				C4B192751C3B342800C0F330 /* butlp.c in Sources */,
				C45381D21C3A5CBD00A51738 /* AKLowShelfFilter.swift in Sources */,
			);
			runOnlyForDeploymentPostprocessing = 0;
		};
/* End PBXSourcesBuildPhase section */

/* Begin XCBuildConfiguration section */
		C4BDE83F1C12FFBC00207DA9 /* Debug */ = {
			isa = XCBuildConfiguration;
			buildSettings = {
				ALWAYS_SEARCH_USER_PATHS = NO;
				CLANG_CXX_LANGUAGE_STANDARD = "gnu++0x";
				CLANG_CXX_LIBRARY = "libc++";
				CLANG_ENABLE_MODULES = YES;
				CLANG_ENABLE_OBJC_ARC = YES;
				CLANG_WARN_BOOL_CONVERSION = YES;
				CLANG_WARN_CONSTANT_CONVERSION = YES;
				CLANG_WARN_DIRECT_OBJC_ISA_USAGE = YES_ERROR;
				CLANG_WARN_EMPTY_BODY = YES;
				CLANG_WARN_ENUM_CONVERSION = YES;
				CLANG_WARN_INT_CONVERSION = YES;
				CLANG_WARN_OBJC_ROOT_CLASS = YES_ERROR;
				CLANG_WARN_UNREACHABLE_CODE = YES;
				CLANG_WARN__DUPLICATE_METHOD_MATCH = YES;
				COPY_PHASE_STRIP = NO;
				CURRENT_PROJECT_VERSION = 1;
				DEBUG_INFORMATION_FORMAT = dwarf;
				ENABLE_STRICT_OBJC_MSGSEND = YES;
				ENABLE_TESTABILITY = YES;
				GCC_C_LANGUAGE_STANDARD = gnu99;
				GCC_DYNAMIC_NO_PIC = NO;
				GCC_NO_COMMON_BLOCKS = YES;
				GCC_OPTIMIZATION_LEVEL = 3;
				GCC_PREPROCESSOR_DEFINITIONS = (
					"DEBUG=1",
					"$(inherited)",
				);
				GCC_WARN_64_TO_32_BIT_CONVERSION = YES;
				GCC_WARN_ABOUT_RETURN_TYPE = YES_ERROR;
				GCC_WARN_UNDECLARED_SELECTOR = YES;
				GCC_WARN_UNINITIALIZED_AUTOS = YES_AGGRESSIVE;
				GCC_WARN_UNUSED_FUNCTION = YES;
				GCC_WARN_UNUSED_VARIABLE = YES;
				MTL_ENABLE_DEBUG_INFO = YES;
				ONLY_ACTIVE_ARCH = YES;
				SDKROOT = appletvos;
				SWIFT_OPTIMIZATION_LEVEL = "-Onone";
				TARGETED_DEVICE_FAMILY = 3;
				TVOS_DEPLOYMENT_TARGET = 9.1;
				VERSIONING_SYSTEM = "apple-generic";
				VERSION_INFO_PREFIX = "";
			};
			name = Debug;
		};
		C4BDE8401C12FFBC00207DA9 /* Release */ = {
			isa = XCBuildConfiguration;
			buildSettings = {
				ALWAYS_SEARCH_USER_PATHS = NO;
				CLANG_CXX_LANGUAGE_STANDARD = "gnu++0x";
				CLANG_CXX_LIBRARY = "libc++";
				CLANG_ENABLE_MODULES = YES;
				CLANG_ENABLE_OBJC_ARC = YES;
				CLANG_WARN_BOOL_CONVERSION = YES;
				CLANG_WARN_CONSTANT_CONVERSION = YES;
				CLANG_WARN_DIRECT_OBJC_ISA_USAGE = YES_ERROR;
				CLANG_WARN_EMPTY_BODY = YES;
				CLANG_WARN_ENUM_CONVERSION = YES;
				CLANG_WARN_INT_CONVERSION = YES;
				CLANG_WARN_OBJC_ROOT_CLASS = YES_ERROR;
				CLANG_WARN_UNREACHABLE_CODE = YES;
				CLANG_WARN__DUPLICATE_METHOD_MATCH = YES;
				COPY_PHASE_STRIP = NO;
				CURRENT_PROJECT_VERSION = 1;
				DEBUG_INFORMATION_FORMAT = "dwarf-with-dsym";
				ENABLE_NS_ASSERTIONS = NO;
				ENABLE_STRICT_OBJC_MSGSEND = YES;
				GCC_C_LANGUAGE_STANDARD = gnu99;
				GCC_NO_COMMON_BLOCKS = YES;
				GCC_OPTIMIZATION_LEVEL = 3;
				GCC_WARN_64_TO_32_BIT_CONVERSION = YES;
				GCC_WARN_ABOUT_RETURN_TYPE = YES_ERROR;
				GCC_WARN_UNDECLARED_SELECTOR = YES;
				GCC_WARN_UNINITIALIZED_AUTOS = YES_AGGRESSIVE;
				GCC_WARN_UNUSED_FUNCTION = YES;
				GCC_WARN_UNUSED_VARIABLE = YES;
				MTL_ENABLE_DEBUG_INFO = NO;
				SDKROOT = appletvos;
				TARGETED_DEVICE_FAMILY = 3;
				TVOS_DEPLOYMENT_TARGET = 9.1;
				VALIDATE_PRODUCT = YES;
				VERSIONING_SYSTEM = "apple-generic";
				VERSION_INFO_PREFIX = "";
			};
			name = Release;
		};
		C4BDE8421C12FFBC00207DA9 /* Debug */ = {
			isa = XCBuildConfiguration;
			buildSettings = {
				CLANG_ENABLE_MODULES = YES;
				DEFINES_MODULE = YES;
				DYLIB_COMPATIBILITY_VERSION = 1;
				DYLIB_CURRENT_VERSION = 1;
				DYLIB_INSTALL_NAME_BASE = "@rpath";
				GCC_PREPROCESSOR_DEFINITIONS = (
					"DEBUG=1",
					"$(inherited)",
					"NO_LIBSNDFILE=1",
					"AUDIOKIT=1",
				);
				INFOPLIST_FILE = AudioKit/Info.plist;
				INSTALL_PATH = "$(LOCAL_LIBRARY_DIR)/Frameworks";
				LD_RUNPATH_SEARCH_PATHS = "$(inherited) @executable_path/Frameworks @loader_path/Frameworks";
				PRODUCT_BUNDLE_IDENTIFIER = io.audiokit.AudioKit;
				PRODUCT_NAME = "$(TARGET_NAME)";
				SKIP_INSTALL = YES;
				SWIFT_OPTIMIZATION_LEVEL = "-Onone";
				TVOS_DEPLOYMENT_TARGET = 9.0;
			};
			name = Debug;
		};
		C4BDE8431C12FFBC00207DA9 /* Release */ = {
			isa = XCBuildConfiguration;
			buildSettings = {
				CLANG_ENABLE_MODULES = YES;
				DEFINES_MODULE = YES;
				DYLIB_COMPATIBILITY_VERSION = 1;
				DYLIB_CURRENT_VERSION = 1;
				DYLIB_INSTALL_NAME_BASE = "@rpath";
				GCC_PREPROCESSOR_DEFINITIONS = (
					"NO_LIBSNDFILE=1",
					"AUDIOKIT=1",
				);
				INFOPLIST_FILE = AudioKit/Info.plist;
				INSTALL_PATH = "$(LOCAL_LIBRARY_DIR)/Frameworks";
				LD_RUNPATH_SEARCH_PATHS = "$(inherited) @executable_path/Frameworks @loader_path/Frameworks";
				PRODUCT_BUNDLE_IDENTIFIER = io.audiokit.AudioKit;
				PRODUCT_NAME = "$(TARGET_NAME)";
				SKIP_INSTALL = YES;
				TVOS_DEPLOYMENT_TARGET = 9.0;
			};
			name = Release;
		};
/* End XCBuildConfiguration section */

/* Begin XCConfigurationList section */
		C4BDE8331C12FFBC00207DA9 /* Build configuration list for PBXProject "AudioKit For tvOS" */ = {
			isa = XCConfigurationList;
			buildConfigurations = (
				C4BDE83F1C12FFBC00207DA9 /* Debug */,
				C4BDE8401C12FFBC00207DA9 /* Release */,
			);
			defaultConfigurationIsVisible = 0;
			defaultConfigurationName = Release;
		};
		C4BDE8411C12FFBC00207DA9 /* Build configuration list for PBXNativeTarget "AudioKit" */ = {
			isa = XCConfigurationList;
			buildConfigurations = (
				C4BDE8421C12FFBC00207DA9 /* Debug */,
				C4BDE8431C12FFBC00207DA9 /* Release */,
			);
			defaultConfigurationIsVisible = 0;
			defaultConfigurationName = Release;
		};
/* End XCConfigurationList section */
	};
	rootObject = C4BDE8301C12FFBC00207DA9 /* Project object */;
}<|MERGE_RESOLUTION|>--- conflicted
+++ resolved
@@ -8,8 +8,6 @@
 
 /* Begin PBXBuildFile section */
 		524B77BA1CC4B060001D82D1 /* AKNotifications.swift in Sources */ = {isa = PBXBuildFile; fileRef = 524B77B91CC4B060001D82D1 /* AKNotifications.swift */; };
-		6520FFC41D361B840052410C /* resonantFilter.swift in Sources */ = {isa = PBXBuildFile; fileRef = 6520FFC31D361B840052410C /* resonantFilter.swift */; };
-		6520FFCA1D362D440052410C /* reson.c in Sources */ = {isa = PBXBuildFile; fileRef = 6520FFC91D362D440052410C /* reson.c */; };
 		C40718281D211AB400665C02 /* ADSR.h in Headers */ = {isa = PBXBuildFile; fileRef = C407181B1D211AB400665C02 /* ADSR.h */; };
 		C40718291D211AB400665C02 /* DelayA.h in Headers */ = {isa = PBXBuildFile; fileRef = C407181C1D211AB400665C02 /* DelayA.h */; };
 		C407182A1D211AB400665C02 /* DelayL.h in Headers */ = {isa = PBXBuildFile; fileRef = C407181D1D211AB400665C02 /* DelayL.h */; };
@@ -594,8 +592,6 @@
 
 /* Begin PBXFileReference section */
 		524B77B91CC4B060001D82D1 /* AKNotifications.swift */ = {isa = PBXFileReference; fileEncoding = 4; lastKnownFileType = sourcecode.swift; path = AKNotifications.swift; sourceTree = "<group>"; };
-		6520FFC31D361B840052410C /* resonantFilter.swift */ = {isa = PBXFileReference; fileEncoding = 4; lastKnownFileType = sourcecode.swift; path = resonantFilter.swift; sourceTree = "<group>"; };
-		6520FFC91D362D440052410C /* reson.c */ = {isa = PBXFileReference; fileEncoding = 4; lastKnownFileType = sourcecode.c.c; path = reson.c; sourceTree = "<group>"; };
 		C407181B1D211AB400665C02 /* ADSR.h */ = {isa = PBXFileReference; fileEncoding = 4; lastKnownFileType = sourcecode.c.h; path = ADSR.h; sourceTree = "<group>"; };
 		C407181C1D211AB400665C02 /* DelayA.h */ = {isa = PBXFileReference; fileEncoding = 4; lastKnownFileType = sourcecode.c.h; path = DelayA.h; sourceTree = "<group>"; };
 		C407181D1D211AB400665C02 /* DelayL.h */ = {isa = PBXFileReference; fileEncoding = 4; lastKnownFileType = sourcecode.c.h; path = DelayL.h; sourceTree = "<group>"; };
@@ -2283,7 +2279,6 @@
 				C4B191831C3B342800C0F330 /* randi.c */,
 				C4B191841C3B342800C0F330 /* randmt.c */,
 				C4B191851C3B342800C0F330 /* random.c */,
-				6520FFC91D362D440052410C /* reson.c */,
 				C4B191861C3B342800C0F330 /* reverse.c */,
 				C4B191871C3B342800C0F330 /* revsc.c */,
 				C4B191881C3B342800C0F330 /* rms.c */,
@@ -2714,7 +2709,6 @@
 				C4E752181C23888700688A1B /* lowPassFilter.swift */,
 				C4E752191C23888700688A1B /* modalResonanceFilter.swift */,
 				C4E7521A1C23888700688A1B /* moogLadderFilter.swift */,
-				6520FFC31D361B840052410C /* resonantFilter.swift */,
 			);
 			path = Filters;
 			sourceTree = "<group>";
@@ -3115,11 +3109,6 @@
 				C40C42311C40E5C2009D870B /* EZOutput.m in Sources */,
 				C48444F91C370329007BE794 /* square.swift in Sources */,
 				C4B1921A1C3B342800C0F330 /* dcblock.c in Sources */,
-<<<<<<< HEAD
-				C4B1923D1C3B342800C0F330 /* pitchamdf.c in Sources */,
-				6520FFC41D361B840052410C /* resonantFilter.swift in Sources */,
-=======
->>>>>>> e4a5a005
 				C4E752511C23888700688A1B /* max.swift in Sources */,
 				C4ABF5371C82AEC00078EE8E /* AKMetalBar.swift in Sources */,
 				C4B1927C1C3B342800C0F330 /* dist.c in Sources */,
@@ -3441,7 +3430,6 @@
 				C46809861CEED77A00ADFC05 /* pshift.c in Sources */,
 				C4B1922E1C3B342800C0F330 /* lpf18.c in Sources */,
 				C4B192831C3B342800C0F330 /* gen_sine.c in Sources */,
-				6520FFCA1D362D440052410C /* reson.c in Sources */,
 				C4B192221C3B342800C0F330 /* expon.c in Sources */,
 				C453822F1C3A5CBD00A51738 /* AKMixer.swift in Sources */,
 				C4B1926B1C3B342800C0F330 /* atone.c in Sources */,
