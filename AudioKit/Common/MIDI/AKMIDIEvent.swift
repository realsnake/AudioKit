//
//  AKMIDIEvent.swift
//  AudioKit
//
//  Created by Jeff Cooper, revision history on Github.
//  Copyright © 2018 AudioKit. All rights reserved.
//

import CoreMIDI

/// A container for the values that define a MIDI event
public struct AKMIDIEvent: AKMIDIMessage {

    // MARK: - Properties

    public var timeStamp: MIDITimeStamp = 0

    /// Internal data
    public var data = [MIDIByte]()

    /// Description
    public var description: String {
        if let status = self.status {
            return "\(status.description) - \(data)"
        }
        if let command = self.command {
            return "\(command.description) - \(data)"
        }
        if let meta = AKMIDIMetaEvent(data: data) {
            return "\(meta.description) - \(data)"
        }
        return "Unhandled event \(data)"
    }

    /// Internal MIDIByte-sized packets - in development / not used yet
    public var internalPackets: [[MIDIByte]] {
        var splitData = [[MIDIByte]]()
        let byteLimit = Int(data.count / 256)
        for i in 0...byteLimit {
            let arrayStart = i * 256
            let arrayEnd: Int = min(Int(arrayStart + 256), Int(data.count))
            let tempData = Array(data[arrayStart..<arrayEnd])
            splitData.append(tempData)
        }
        return splitData
    }

    /// The length in bytes for this MIDI message (1 to 3 bytes)
    public var length: Int {
        return data.count
    }

    /// Status
    public var status: AKMIDIStatus? {
        if let statusByte = data.first {
            return AKMIDIStatus(byte: statusByte)
        }
        return nil
    }

    /// System Command
    public var command: AKMIDISystemCommand? {
        //FIXME: Improve this if statement to catch valid system reset commands (0xFF)
        // but ignore meta events (0xFF, 0x..., 0x..., etc)
        if let statusByte = data.first, (statusByte != AKMIDISystemCommand.sysReset.rawValue && data.count > 1) {
            return AKMIDISystemCommand(rawValue: statusByte)
        }
        return nil
    }

    /// MIDI Channel
    public var channel: MIDIChannel? {
        return status?.channel
    }

    /// MIDI Note Number
    public var noteNumber: MIDINoteNumber? {
        if status?.type == .noteOn || status?.type == .noteOff, data.count > 1 {
            return MIDINoteNumber(data[1])
        }
        return nil
    }

    /// Representation of the pitchBend data as a MIDI word 0-16383
    public var pitchbendAmount: MIDIWord? {
        if status?.type == .pitchWheel {
            if data.count > 2 {
                return MIDIWord(byte1: data[1], byte2: data[2])
            }
        }
        return nil
    }

    // MARK: - Initialization

    /// Initialize the MIDI Event from a MIDI Packet
    ///
    /// - parameter packet: MIDIPacket that is potentially a known event type
    ///
    public init(packet: MIDIPacket) {
        timeStamp = packet.timeStamp

        // MARK: we currently assume this is one midi event could be any number of events
        let isSystemCommand = packet.isSystemCommand
        if isSystemCommand {
            let systemCommand = packet.systemCommand
            let length = systemCommand?.length
            if systemCommand == .sysex {
                data = [] //reset internalData

                // voodoo to convert packet 256 element tuple to byte arrays
                if let midiBytes = AKMIDIEvent.decode(packet: packet) {
                    // flag midi system that a sysex packet has started so it can gather bytes until the end
                    AudioKit.midi.startReceivingSysex(with: midiBytes)
<<<<<<< HEAD
                    internalData += midiBytes
                    if let sysexEndIndex = midiBytes.firstIndex(of: AKMIDISystemCommand.sysexEnd.byte) {
=======
                    data += midiBytes
                    if let sysexEndIndex = midiBytes.index(of: AKMIDISystemCommand.sysexEnd.byte) {
>>>>>>> 14532e6e
                        let length = sysexEndIndex + 1
                        data = Array(data.prefix(length))
                        AudioKit.midi.stopReceivingSysex()
                    } else {
                        data.removeAll()
                    }
                }
            } else if length == 1 {
                let bytes = [packet.data.0]
                data = bytes
            } else if length == 2 {
                let bytes = [packet.data.0, packet.data.2]
                data = bytes
            } else if length == 3 {
                let bytes = [packet.data.0, packet.data.1, packet.data.2]
                data = bytes
            }
        } else {
            let bytes = [packet.data.0, packet.data.1, packet.data.2]
            data = bytes
        }
    }

    init?(fileEvent event: AKMIDIFileChunkEvent) {
        self = AKMIDIEvent(data: event.computedData)
    }
    
    /// Initialize the MIDI Event from a raw MIDIByte packet (ie. from Bluetooth)
    ///
    /// - Parameters:
    ///   - data:  [MIDIByte] bluetooth packet
    ///
    public init(data: [MIDIByte], time: MIDITimeStamp = 0) {
        timeStamp = time
        if AudioKit.midi.isReceivingSysex {
<<<<<<< HEAD
            if let sysexEndIndex = data.firstIndex(of: AKMIDISystemCommand.sysexEnd.rawValue) {
                internalData = Array(data[0...sysexEndIndex])
=======
            if let sysexEndIndex = data.index(of: AKMIDISystemCommand.sysexEnd.rawValue) {
                self.data = Array(data[0...sysexEndIndex])
>>>>>>> 14532e6e
            }
        } else if let command = AKMIDISystemCommand(rawValue: data[0]) {
            self.data = []
            // is sys command
            if command == .sysex {
                for byte in data {
                    self.data.append(byte)
                }
            } else {
                fillData(command: command, bytes: Array(data.suffix(from: 1)))
            }
        } else if let status = AKMIDIStatusType.from(byte: data[0]) {
            // is regular MIDI status
            let channel = data[0].lowBit
            fillData(status: status, channel: channel, bytes: Array(data.dropFirst()))
        } else if let metaType = AKMIDIMetaEventType(rawValue: data[0]) {
            print("is meta event \(metaType.description)")
        }
    }

    /// Initialize the MIDI Event from a status message
    ///
    /// - Parameters:
    ///   - status:  MIDI Status
    ///   - channel: Channel on which the event occurs
    ///   - byte1:   First data byte
    ///   - byte2:   Second data byte
    ///
    init(status: AKMIDIStatusType, channel: MIDIChannel, byte1: MIDIByte, byte2: MIDIByte) {
        let data = [byte1, byte2]
        fillData(status: status, channel: channel, bytes: data)
    }

    fileprivate mutating func fillData(status: AKMIDIStatusType,
                                       channel: MIDIChannel,
                                       bytes: [MIDIByte]) {
        data = []
        data.append(AKMIDIStatus.init(type: status, channel: channel).byte)
        for byte in bytes {
            data.append(byte.lower7bits())
        }
    }

    /// Initialize the MIDI Event from a system command message
    ///
    /// - Parameters:
    ///   - command: MIDI System Command
    ///   - byte1:   First data byte
    ///   - byte2:   Second data byte
    ///
    init(command: AKMIDISystemCommand, byte1: MIDIByte, byte2: MIDIByte? = nil) {
        var data = [byte1]
        if byte2 != nil {
            data.append(byte2!)
        }
        fillData(command: command, bytes: data)
    }

    fileprivate mutating func fillData(command: AKMIDISystemCommand,
                                       bytes: [MIDIByte]) {
        data.removeAll()
        data.append(command.byte)

        for byte in bytes {
            data.append(byte)
        }
    }

    // MARK: - Utility constructors for common MIDI events

    /// Create note on event
    ///
    /// - Parameters:
    ///   - noteNumber: MIDI Note number
    ///   - velocity:   MIDI Note velocity (0-127)
    ///   - channel:    Channel on which the note appears
    ///
    public init(noteOn noteNumber: MIDINoteNumber,
                velocity: MIDIVelocity,
                channel: MIDIChannel) {
        self.init(data: [AKMIDIStatus(type: .noteOn, channel: channel).byte, noteNumber, velocity])
    }

    /// Create note off event
    ///
    /// - Parameters:
    ///   - noteNumber: MIDI Note number
    ///   - velocity:   MIDI Note velocity (0-127)
    ///   - channel:    Channel on which the note appears
    ///
    public init(noteOff noteNumber: MIDINoteNumber,
                velocity: MIDIVelocity,
                channel: MIDIChannel) {
        self.init(data: [AKMIDIStatus(type: .noteOff, channel: channel).byte, noteNumber, velocity])
    }

    /// Create program change event
    ///
    /// - Parameters:
    ///   - data: Program change byte
    ///   - channel: Channel on which the program change appears
    ///
    public init(programChange data: MIDIByte,
                channel: MIDIChannel) {
        self.init(data: [AKMIDIStatus(type: .programChange, channel: channel).byte, data])
    }

    /// Create controller event
    ///
    /// - Parameters:
    ///   - controller: Controller number
    ///   - value:      Value of the controller
    ///   - channel:    Channel on which the controller value has changed
    ///
    public init(controllerChange controller: MIDIByte,
                value: MIDIByte,
                channel: MIDIChannel) {
        self.init(data: [AKMIDIStatus(type: .controllerChange, channel: channel).byte, controller, value])
    }

    /// Array of MIDI events from a MIDI packet list poionter
    static public func midiEventsFrom(packetListPointer: UnsafePointer< MIDIPacketList>) -> [AKMIDIEvent] {
        return packetListPointer.pointee.map { AKMIDIEvent(packet: $0) }
    }

    static func appendIncomingSysex(packet: MIDIPacket) -> AKMIDIEvent? {
        if let midiBytes = AKMIDIEvent.decode(packet: packet) {
            AudioKit.midi.incomingSysex += midiBytes
            if midiBytes.contains(AKMIDISystemCommand.sysexEnd.rawValue) {
                let sysexEvent = AKMIDIEvent(data: AudioKit.midi.incomingSysex, time: packet.timeStamp)
                AudioKit.midi.stopReceivingSysex()
                return sysexEvent
            }
        }
        return nil
    }

    /// Generate array of MIDI events from Bluetooth data
    public static func generateFrom(bluetoothData: [MIDIByte]) -> [AKMIDIEvent] {
        //1st byte timestamp coarse will always be > 128
        //2nd byte fine timestamp will always be > 128 - if 2nd message < 128, is continuing sysex
        //3nd < 128 running message - timestamp
        //status byte determines length of message

        var midiEvents: [AKMIDIEvent] = []
        if bluetoothData.count > 1 {
            var rawEvents: [[MIDIByte]] = []
            if bluetoothData[1] < 128 {
                //continuation of sysex from previous packet - handle separately
                //(probably needs a whole bluetooth MIDI class so we can see the previous packets)
            } else {
                var rawEvent: [MIDIByte] = []
                var lastStatus: MIDIByte = 0
                var messageJustFinished = false
                for byte in bluetoothData.dropFirst().dropFirst() { //drops first two bytes as these are timestamp bytes
                    if byte >= 128 {
                        //if we have a new status byte or if rawEvent is a real event

                        if messageJustFinished && byte >= 128 {
                            messageJustFinished = false
                            continue
                        }
                        lastStatus = byte
                    } else {
                        if rawEvent.isEmpty {
                            rawEvent.append(lastStatus)
                        }
                    }
                    rawEvent.append(byte) //set the status byte
                    if (rawEvent.count == 3 && lastStatus != AKMIDISystemCommand.sysex.rawValue)
                        || byte == AKMIDISystemCommand.sysexEnd.rawValue {
                        //end of message
                        messageJustFinished = true
                        if rawEvent.isNotEmpty {
                            rawEvents.append(rawEvent)
                        }
                        rawEvent = [] //init raw Event
                    }
                }
            }
            for event in rawEvents {
                midiEvents.append(AKMIDIEvent(data: event))
            }
        }//end bluetoothData.count > 0
        return midiEvents
    }

    static func decode(packet: MIDIPacket) -> [MIDIByte]? {
        var outBytes = [MIDIByte]()
        var tupleIndex: UInt16 = 0
        let byteCount = packet.length
        let mirrorData = Mirror(reflecting: packet.data)
        for (_, value) in mirrorData.children { // [tupleIndex, outBytes] in
            if tupleIndex < 256 {
                tupleIndex += 1
            }
            if let byte = value as? MIDIByte {
                if tupleIndex <= byteCount {
                    outBytes.append(byte)
                }
            }
        }
        return outBytes
    }
}<|MERGE_RESOLUTION|>--- conflicted
+++ resolved
@@ -112,13 +112,8 @@
                 if let midiBytes = AKMIDIEvent.decode(packet: packet) {
                     // flag midi system that a sysex packet has started so it can gather bytes until the end
                     AudioKit.midi.startReceivingSysex(with: midiBytes)
-<<<<<<< HEAD
-                    internalData += midiBytes
+                    data += midiBytes
                     if let sysexEndIndex = midiBytes.firstIndex(of: AKMIDISystemCommand.sysexEnd.byte) {
-=======
-                    data += midiBytes
-                    if let sysexEndIndex = midiBytes.index(of: AKMIDISystemCommand.sysexEnd.byte) {
->>>>>>> 14532e6e
                         let length = sysexEndIndex + 1
                         data = Array(data.prefix(length))
                         AudioKit.midi.stopReceivingSysex()
@@ -154,13 +149,8 @@
     public init(data: [MIDIByte], time: MIDITimeStamp = 0) {
         timeStamp = time
         if AudioKit.midi.isReceivingSysex {
-<<<<<<< HEAD
             if let sysexEndIndex = data.firstIndex(of: AKMIDISystemCommand.sysexEnd.rawValue) {
-                internalData = Array(data[0...sysexEndIndex])
-=======
-            if let sysexEndIndex = data.index(of: AKMIDISystemCommand.sysexEnd.rawValue) {
                 self.data = Array(data[0...sysexEndIndex])
->>>>>>> 14532e6e
             }
         } else if let command = AKMIDISystemCommand(rawValue: data[0]) {
             self.data = []
