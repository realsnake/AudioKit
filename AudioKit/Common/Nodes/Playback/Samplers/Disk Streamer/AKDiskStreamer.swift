--- conflicted
+++ resolved
@@ -40,25 +40,11 @@
     }
 
     /// playback rate - A value of 1 is normal, 2 is double speed, 0.5 is halfspeed, etc.
-<<<<<<< HEAD
+
     @objc open dynamic var rate: Double {
         set { internalAU?.setRate(newValue) }
         get { return internalAU?.getRate() ?? 0 }
     }
-=======
-//    @objc open dynamic var rate: Double = 1 {
-//        willSet {
-//            if rate != newValue {
-//                if internalAU?.isSetUp == true {
-//    //                        rateParameter?.value = AUValue(newValue)
-//                    }
-//                } else {
-//                    internalAU?.rate = AUValue(newValue)
-//                }
-//            }
-//        }
-//    }
->>>>>>> 60bf7752
 
     /// Volume - amplitude adjustment
     @objc open dynamic var volume: Double = 1 {
