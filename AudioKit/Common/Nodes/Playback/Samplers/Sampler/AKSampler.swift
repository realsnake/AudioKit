// Copyright AudioKit. All Rights Reserved. Revision History at http://github.com/AudioKit/AudioKit/

/// Sampler
///
open class AKSampler: AKPolyphonicNode, AKComponent {
    public typealias AKAudioUnitType = AKSamplerAudioUnit
    /// Four letter unique description of the node
    public static let ComponentDescription = AudioComponentDescription(instrument: "AKss")

    // MARK: - Properties

<<<<<<< HEAD
    public var internalAU: AKAudioUnitType?
=======
    @objc public var internalAU: AKAudioUnitType?

    fileprivate var masterVolumeParameter: AUParameter?
    fileprivate var pitchBendParameter: AUParameter?
    fileprivate var vibratoDepthParameter: AUParameter?
    fileprivate var vibratoFrequencyParameter: AUParameter?
    fileprivate var voiceVibratoDepthParameter: AUParameter?
    fileprivate var voiceVibratoFrequencyParameter: AUParameter?
    fileprivate var filterCutoffParameter: AUParameter?
    fileprivate var filterStrengthParameter: AUParameter?
    fileprivate var filterResonanceParameter: AUParameter?
    fileprivate var glideRateParameter: AUParameter?

    fileprivate var attackDurationParameter: AUParameter?
    fileprivate var decayDurationParameter: AUParameter?
    fileprivate var sustainLevelParameter: AUParameter?
    fileprivate var releaseDurationParameter: AUParameter?

    fileprivate var filterAttackDurationParameter: AUParameter?
    fileprivate var filterDecayDurationParameter: AUParameter?
    fileprivate var filterSustainLevelParameter: AUParameter?
    fileprivate var filterReleaseDurationParameter: AUParameter?

    fileprivate var pitchAttackDurationParameter: AUParameter?
    fileprivate var pitchDecayDurationParameter: AUParameter?
    fileprivate var pitchSustainLevelParameter: AUParameter?
    fileprivate var pitchReleaseDurationParameter: AUParameter?
    fileprivate var pitchADSRSemitonesParameter: AUParameter?

    fileprivate var filterEnableParameter: AUParameter?
    fileprivate var loopThruReleaseParameter: AUParameter?
    fileprivate var monophonicParameter: AUParameter?
    fileprivate var legatoParameter: AUParameter?
    fileprivate var keyTrackingParameter: AUParameter?
    fileprivate var filterEnvelopeVelocityScalingParameter: AUParameter?

    /// Ramp Duration represents the speed at which parameters are allowed to change
    @objc open dynamic var rampDuration: Double = AKSettings.rampDuration {
        willSet {
            internalAU?.rampDuration = newValue
        }
    }
>>>>>>> 725e41dd

    /// Master volume (fraction)
    open var masterVolume: Double = 1.0 {
        willSet {
            guard masterVolume != newValue else { return }
            internalAU?.masterVolume.value = AUValue(newValue)
        }
    }

    /// Pitch offset (semitones)
    open var pitchBend: Double = 0.0 {
        willSet {
            guard pitchBend != newValue else { return }
            internalAU?.pitchBend.value = AUValue(newValue)
        }
    }

    /// Vibrato amount (semitones)
    open var vibratoDepth: Double = 1.0 {
        willSet {
            guard vibratoDepth != newValue else { return }
            internalAU?.vibratoDepth.value = AUValue(newValue)
        }
    }

    /// Vibrato speed (hz)
    open var vibratoFrequency: Double = 5.0 {
        willSet {
            guard vibratoFrequency != newValue else { return }
            internalAU?.vibratoFrequency.value = AUValue(newValue)
        }
    }

    /// Voice Vibrato amount (semitones) - each voice behaves indpendently
    @objc open dynamic var voiceVibratoDepth: Double = 1.0 {
        willSet {
            guard voiceVibratoDepth != newValue else { return }

            if internalAU?.isSetUp == true {
                voiceVibratoDepthParameter?.value = AUValue(newValue)
                return
            }

            internalAU?.voiceVibratoDepth = newValue
        }
    }

    /// Vibrato speed (hz)
    @objc open dynamic var voiceVibratoFrequency: Double = 5.0 {
        willSet {
            guard voiceVibratoFrequency != newValue else { return }

            if internalAU?.isSetUp == true {
                voiceVibratoFrequencyParameter?.value = AUValue(newValue)
                return
            }

            internalAU?.voiceVibratoFrequency = newValue
        }
    }

    /// Filter cutoff (harmonic ratio)
    open var filterCutoff: Double = 4.0 {
        willSet {
            guard filterCutoff != newValue else { return }
            internalAU?.filterCutoff.value = AUValue(newValue)
        }
    }

    /// Filter EG strength (harmonic ratio)
    open var filterStrength: Double = 20.0 {
        willSet {
            guard filterStrength != newValue else { return }
            internalAU?.filterStrength.value = AUValue(newValue)
        }
    }

    /// Filter resonance (dB)
    open var filterResonance: Double = 0.0 {
        willSet {
            guard filterResonance != newValue else { return }
            internalAU?.filterResonance.value = AUValue(newValue)
        }
    }

    /// Glide rate (seconds per octave)
    open var glideRate: Double = 0.0 {
        willSet {
            guard glideRate != newValue else { return }
            internalAU?.glideRate.value = AUValue(newValue)
        }
    }

    /// Amplitude attack duration (seconds)
    open var attackDuration: Double = 0.0 {
        willSet {
            guard attackDuration != newValue else { return }
            internalAU?.attackDuration.value = AUValue(newValue)
        }
    }

    /// Amplitude Decay duration (seconds)
    open var decayDuration: Double = 0.0 {
        willSet {
            guard decayDuration != newValue else { return }
            internalAU?.decayDuration.value = AUValue(newValue)
        }
    }

    /// Amplitude sustain level (fraction)
    open var sustainLevel: Double = 1.0 {
        willSet {
            guard sustainLevel != newValue else { return }
            internalAU?.sustainLevel.value = AUValue(newValue)
        }
    }

    /// Amplitude Release duration (seconds)
    open var releaseDuration: Double = 0.0 {
        willSet {
            guard releaseDuration != newValue else { return }
            internalAU?.releaseDuration.value = AUValue(newValue)
        }
    }

    /// Filter attack duration (seconds)
    open var filterAttackDuration: Double = 0.0 {
        willSet {
            guard filterAttackDuration != newValue else { return }
            internalAU?.filterAttackDuration.value = AUValue(newValue)
        }
    }

    /// Filter Decay duration (seconds)
    open var filterDecayDuration: Double = 0.0 {
        willSet {
            guard filterDecayDuration != newValue else { return }
            internalAU?.filterDecayDuration.value = AUValue(newValue)
        }
    }

    /// Filter sustain level (fraction)
    open var filterSustainLevel: Double = 1.0 {
        willSet {
            guard filterSustainLevel != newValue else { return }
            internalAU?.filterSustainLevel.value = AUValue(newValue)
        }
    }

    /// Filter Release duration (seconds)
    open var filterReleaseDuration: Double = 0.0 {
        willSet {
            guard filterReleaseDuration != newValue else { return }
            internalAU?.filterReleaseDuration.value = AUValue(newValue)
        }
    }

    /// Pitch attack duration (seconds)
    open var pitchAttackDuration: Double = 0.0 {
        willSet {
            guard pitchAttackDuration != newValue else { return }
            internalAU?.pitchAttackDuration.value = AUValue(newValue)
        }
    }

    /// Pitch Decay duration (seconds)
    open var pitchDecayDuration: Double = 0.0 {
        willSet {
            guard pitchDecayDuration != newValue else { return }
            internalAU?.pitchDecayDuration.value = AUValue(newValue)
        }
    }

    /// Pitch sustain level (fraction)
    open var pitchSustainLevel: Double = 1.0 {
        willSet {
            guard pitchSustainLevel != newValue else { return }
            internalAU?.pitchSustainLevel.value = AUValue(newValue)
        }
    }

    /// Pitch Release duration (seconds)
    open var pitchReleaseDuration: Double = 0.0 {
        willSet {
            guard pitchReleaseDuration != newValue else { return }
            internalAU?.pitchReleaseDuration.value = AUValue(newValue)
        }
    }

    /// Pitch EG Amount duration (semitones)
    open var pitchADSRSemitones: Double = 0.0 {
        willSet {
            guard pitchADSRSemitones != newValue else { return }
            internalAU?.pitchADSRSemitones.value = AUValue(newValue)
        }
    }

    /// Filter Enable (boolean, 0.0 for false or 1.0 for true)
    open var filterEnable: Bool = false {
        willSet {
            guard filterEnable != newValue else { return }
            internalAU?.filterEnable.value = newValue ? 1.0 : 0.0
        }
    }

    /// Loop Thru Release (boolean, 0.0 for false or 1.0 for true)
    open var loopThruRelease: Bool = false {
        willSet {
            guard loopThruRelease != newValue else { return }
            internalAU?.loopThruRelease.value = newValue ? 1.0 : 0.0
        }
    }

    /// isMonophonic (boolean, 0.0 for false or 1.0 for true)
    open var isMonophonic: Bool = false {
        willSet {
            guard isMonophonic != newValue else { return }
            internalAU?.isMonophonic.value = newValue ? 1.0 : 0.0
        }
    }

    /// isLegato (boolean, 0.0 for false or 1.0 for true)
    open var isLegato: Bool = false {
        willSet {
            guard isLegato != newValue else { return }
            internalAU?.isLegato.value = newValue ? 1.0 : 0.0
        }
    }

    /// keyTrackingFraction (-2.0 to +2.0, normal range 0.0 to 1.0)
    open var keyTrackingFraction: Double = 1.0 {
        willSet {
            guard keyTrackingFraction != newValue else { return }
            internalAU?.keyTrackingFraction.value = AUValue(newValue)
        }
    }

    /// filterEnvelopeVelocityScaling (fraction 0.0 to 1.0)
    open var filterEnvelopeVelocityScaling: Double = 0.0 {
        willSet {
            guard filterEnvelopeVelocityScaling != newValue else { return }
            internalAU?.filterEnvelopeVelocityScaling.value = AUValue(newValue)
        }
    }

    // MARK: - Initialization

    /// Initialize this sampler node
    ///
    /// - Parameters:
    ///   - masterVolume: 0.0 - 1.0
    ///   - pitchBend: semitones, signed
    ///   - vibratoDepth: semitones, typically less than 1.0
<<<<<<< HEAD
    ///   - vibratoFrequency: LFO in Hz
=======
    ///   - vibratoFrequency: hertz
    ///   - voiceVibratoDepth: semitones, typically less than 1.0
    ///   - voiceVibratoFrequency: hertz
>>>>>>> 725e41dd
    ///   - filterCutoff: relative to sample playback pitch, 1.0 = fundamental, 2.0 = 2nd harmonic etc
    ///   - filterStrength: same units as filterCutoff; amount filter EG adds to filterCutoff
    ///   - filterResonance: dB, -20.0 - 20.0
    ///   - attackDuration: seconds, 0.0 - 10.0
    ///   - decayDuration: seconds, 0.0 - 10.0
    ///   - sustainLevel: 0.0 - 1.0
    ///   - releaseDuration: seconds, 0.0 - 10.0
    ///   - filterEnable: true to enable per-voice filters
    ///   - filterAttackDuration: seconds, 0.0 - 10.0
    ///   - filterDecayDuration: seconds, 0.0 - 10.0
    ///   - filterSustainLevel: 0.0 - 1.0
    ///   - filterReleaseDuration: seconds, 0.0 - 10.0
    ///   - pitchAttackDuration: seconds, 0.0 - 10.0
    ///   - pitchDecayDuration: seconds, 0.0 - 10.0
    ///   - pitchSustainLevel: 0.0 - 1.0
    ///   - pitchReleaseDuration: seconds, 0.0 - 10.0
    ///   - pitchADSRSemitones: semitones, -100.0 - 100.0   
    ///   - glideRate: seconds/octave, 0.0 - 10.0
    ///   - loopThruRelease: if true, sample will continue looping after key release
    ///   - isMonophonic: true for mono, false for polyphonic
    ///   - isLegato: (mono mode onl) if true, legato notes will not retrigger
    ///   - keyTracking: -2.0 - 2.0, 1.0 means perfect key tracking, 0.0 means none
    ///   - filterEnvelopeVelocityScaling: fraction, 0.0 - 1.0
    ///
    public init(
        masterVolume: Double = 1.0,
        pitchBend: Double = 0.0,
        vibratoDepth: Double = 0.0,
        vibratoFrequency: Double = 5.0,
        voiceVibratoDepth: Double = 0.0,
        voiceVibratoFrequency: Double = 5.0,
        filterCutoff: Double = 4.0,
        filterStrength: Double = 20.0,
        filterResonance: Double = 0.0,
        attackDuration: Double = 0.0,
        decayDuration: Double = 0.0,
        sustainLevel: Double = 1.0,
        releaseDuration: Double = 0.0,
        filterEnable: Bool = false,
        filterAttackDuration: Double = 0.0,
        filterDecayDuration: Double = 0.0,
        filterSustainLevel: Double = 1.0,
        filterReleaseDuration: Double = 0.0,
        pitchAttackDuration: Double = 0.0,
        pitchDecayDuration: Double = 0.0,
        pitchSustainLevel: Double = 0.0,
        pitchReleaseDuration: Double = 0.0,
        pitchADSRSemitones: Double = 0.0,
        glideRate: Double = 0.0,
        loopThruRelease: Bool = true,
        isMonophonic: Bool = false,
        isLegato: Bool = false,
        keyTracking: Double = 1.0,
<<<<<<< HEAD
        filterEnvelopeVelocityScaling: Double = 0.0
    ) {
        super.init(avAudioNode: AVAudioNode())
=======
        filterEnvelopeVelocityScaling: Double = 0.0) {

        self.masterVolume = masterVolume
        self.pitchBend = pitchBend
        self.vibratoDepth = vibratoDepth
        self.vibratoFrequency = vibratoFrequency
        self.voiceVibratoDepth = voiceVibratoDepth
        self.voiceVibratoFrequency = voiceVibratoFrequency
        self.filterCutoff = filterCutoff
        self.filterStrength = filterStrength
        self.filterResonance = filterResonance
        self.attackDuration = attackDuration
        self.decayDuration = decayDuration
        self.sustainLevel = sustainLevel
        self.releaseDuration = releaseDuration
        self.filterEnable = filterEnable
        self.filterAttackDuration = filterAttackDuration
        self.filterDecayDuration = filterDecayDuration
        self.filterSustainLevel = filterSustainLevel
        self.filterReleaseDuration = filterReleaseDuration
        self.pitchAttackDuration = pitchAttackDuration
        self.pitchDecayDuration = pitchDecayDuration
        self.pitchSustainLevel = pitchSustainLevel
        self.pitchReleaseDuration = pitchReleaseDuration
        self.pitchADSRSemitones = pitchADSRSemitones
        self.glideRate = glideRate
        self.loopThruRelease = loopThruRelease
        self.isMonophonic = isMonophonic
        self.isLegato = isLegato
        self.keyTrackingFraction = keyTracking
        self.filterEnvelopeVelocityScaling = filterEnvelopeVelocityScaling
>>>>>>> 725e41dd

        AKSampler.register()
        AVAudioUnit._instantiate(with: AKSampler.ComponentDescription) { avAudioUnit in
            self.avAudioUnit = avAudioUnit
            self.avAudioNode = avAudioUnit
            self.internalAU = avAudioUnit.auAudioUnit as? AKAudioUnitType

            self.masterVolume = masterVolume
            self.pitchBend = pitchBend
            self.vibratoDepth = vibratoDepth
            self.vibratoFrequency = vibratoFrequency
            self.filterCutoff = filterCutoff
            self.filterStrength = filterStrength
            self.filterResonance = filterResonance
            self.attackDuration = attackDuration
            self.decayDuration = decayDuration
            self.sustainLevel = sustainLevel
            self.releaseDuration = releaseDuration
            self.filterEnable = filterEnable
            self.filterAttackDuration = filterAttackDuration
            self.filterDecayDuration = filterDecayDuration
            self.filterSustainLevel = filterSustainLevel
            self.filterReleaseDuration = filterReleaseDuration
            self.pitchAttackDuration = pitchAttackDuration
            self.pitchDecayDuration = pitchDecayDuration
            self.pitchSustainLevel = pitchSustainLevel
            self.pitchReleaseDuration = pitchReleaseDuration
            self.pitchADSRSemitones = pitchADSRSemitones
            self.glideRate = glideRate
            self.loopThruRelease = loopThruRelease
            self.isMonophonic = isMonophonic
            self.isLegato = isLegato
            self.keyTrackingFraction = keyTracking
            self.filterEnvelopeVelocityScaling = filterEnvelopeVelocityScaling
        }
    }

<<<<<<< HEAD
    open func loadAKAudioFile(from sampleDescriptor: AKSampleDescriptor, file: AKAudioFile) {
=======
        self.masterVolumeParameter = tree["masterVolume"]
        self.pitchBendParameter = tree["pitchBend"]
        self.vibratoDepthParameter = tree["vibratoDepth"]
        self.vibratoFrequencyParameter = tree["vibratoFrequency"]
        self.voiceVibratoDepthParameter = tree["voiceVibratoDepth"]
        self.voiceVibratoFrequencyParameter = tree["voiceVibratoFrequency"]
        self.filterCutoffParameter = tree["filterCutoff"]
        self.filterStrengthParameter = tree["filterStrength"]
        self.filterResonanceParameter = tree["filterResonance"]
        self.attackDurationParameter = tree["attackDuration"]
        self.decayDurationParameter = tree["decayDuration"]
        self.sustainLevelParameter = tree["sustainLevel"]
        self.releaseDurationParameter = tree["releaseDuration"]
        self.filterAttackDurationParameter = tree["filterAttackDuration"]
        self.filterDecayDurationParameter = tree["filterDecayDuration"]
        self.filterSustainLevelParameter = tree["filterSustainLevel"]
        self.filterReleaseDurationParameter = tree["filterReleaseDuration"]
        self.filterEnableParameter = tree["filterEnable"]
        self.pitchAttackDurationParameter = tree["pitchAttackDuration"]
        self.pitchDecayDurationParameter = tree["pitchDecayDuration"]
        self.pitchSustainLevelParameter = tree["pitchSustainLevel"]
        self.pitchReleaseDurationParameter = tree["pitchReleaseDuration"]
        self.pitchADSRSemitonesParameter = tree["pitchADSRSemitones"]
        self.glideRateParameter = tree["glideRate"]
        self.loopThruReleaseParameter = tree["loopThruRelease"]
        self.monophonicParameter = tree["monophonic"]
        self.legatoParameter = tree["legato"]
        self.keyTrackingParameter = tree["keyTracking"]
        self.filterEnvelopeVelocityScalingParameter = tree["filterEnvelopeVelocityScaling"]

        self.internalAU?.setParameterImmediately(.masterVolume, value: masterVolume)
        self.internalAU?.setParameterImmediately(.pitchBend, value: pitchBend)
        self.internalAU?.setParameterImmediately(.vibratoDepth, value: vibratoDepth)
        self.internalAU?.setParameterImmediately(.vibratoFrequency, value: vibratoFrequency)
        self.internalAU?.setParameterImmediately(.voiceVibratoDepth, value: voiceVibratoDepth)
        self.internalAU?.setParameterImmediately(.voiceVibratoFrequency, value: voiceVibratoFrequency)
        self.internalAU?.setParameterImmediately(.filterCutoff, value: filterCutoff)
        self.internalAU?.setParameterImmediately(.filterStrength, value: filterStrength)
        self.internalAU?.setParameterImmediately(.filterResonance, value: filterResonance)
        self.internalAU?.setParameterImmediately(.attackDuration, value: attackDuration)
        self.internalAU?.setParameterImmediately(.decayDuration, value: decayDuration)
        self.internalAU?.setParameterImmediately(.sustainLevel, value: sustainLevel)
        self.internalAU?.setParameterImmediately(.releaseDuration, value: releaseDuration)
        self.internalAU?.setParameterImmediately(.filterAttackDuration, value: filterAttackDuration)
        self.internalAU?.setParameterImmediately(.filterDecayDuration, value: filterDecayDuration)
        self.internalAU?.setParameterImmediately(.filterSustainLevel, value: filterSustainLevel)
        self.internalAU?.setParameterImmediately(.filterReleaseDuration, value: filterReleaseDuration)
        self.internalAU?.setParameterImmediately(.filterEnable, value: filterEnable ? 1.0 : 0.0)
        self.internalAU?.setParameterImmediately(.pitchAttackDuration, value: pitchAttackDuration)
        self.internalAU?.setParameterImmediately(.pitchDecayDuration, value: pitchDecayDuration)
        self.internalAU?.setParameterImmediately(.pitchSustainLevel, value: pitchSustainLevel)
        self.internalAU?.setParameterImmediately(.pitchReleaseDuration, value: pitchReleaseDuration)
        self.internalAU?.setParameterImmediately(.pitchADSRSemitones, value: pitchADSRSemitones)
        self.internalAU?.setParameterImmediately(.glideRate, value: glideRate)
        self.internalAU?.setParameterImmediately(.loopThruRelease, value: loopThruRelease ? 1.0 : 0.0)
        self.internalAU?.setParameterImmediately(.monophonic, value: isMonophonic ? 1.0 : 0.0)
        self.internalAU?.setParameterImmediately(.legato, value: isLegato ? 1.0 : 0.0)
        self.internalAU?.setParameterImmediately(.keyTrackingFraction, value: keyTracking)
        self.internalAU?.setParameterImmediately(.filterEnvelopeVelocityScaling, value: filterEnvelopeVelocityScaling)
    }

    @objc open func loadAKAudioFile(from sampleDescriptor: AKSampleDescriptor, file: AKAudioFile) {
>>>>>>> 725e41dd
        let sampleRate = Float(file.sampleRate)
        let sampleCount = Int32(file.samplesCount)
        let channelCount = Int32(file.channelCount)
        var flattened = Array(file.floatChannelData!.joined())

        flattened.withUnsafeMutableBufferPointer { data in
            internalAU?.loadSampleData(from: AKSampleDataDescriptor(sampleDescriptor: sampleDescriptor,
                                                                    sampleRate: sampleRate,
                                                                    isInterleaved: false,
                                                                    channelCount: channelCount,
                                                                    sampleCount: sampleCount,
                                                                    data: data.baseAddress) )
        }
    }

    open func stopAllVoices() {
        internalAU?.stopAllVoices()
    }

    open func restartVoices() {
        internalAU?.restartVoices()
    }

    open func loadRawSampleData(from sampleDataDescriptor: AKSampleDataDescriptor) {
        internalAU?.loadSampleData(from: sampleDataDescriptor)
    }

    open func loadCompressedSampleFile(from sampleFileDescriptor: AKSampleFileDescriptor) {
        internalAU?.loadCompressedSampleFile(from: sampleFileDescriptor)
    }

    open func unloadAllSamples() {
        internalAU?.unloadAllSamples()
    }

    open func setNoteFrequency(noteNumber: MIDINoteNumber, frequency: Double) {
        internalAU?.setNoteFrequency(noteNumber: Int32(noteNumber), noteFrequency: Float(frequency))
    }

    open func buildSimpleKeyMap() {
        internalAU?.buildSimpleKeyMap()
    }

    open func buildKeyMap() {
        internalAU?.buildKeyMap()
    }

    open func setLoop(thruRelease: Bool) {
        internalAU?.setLoop(thruRelease: thruRelease)
    }

    open override func play(noteNumber: MIDINoteNumber,
                            velocity: MIDIVelocity,
                            channel: MIDIChannel = 0) {
        internalAU?.playNote(noteNumber: noteNumber, velocity: velocity)
    }

    open override func stop(noteNumber: MIDINoteNumber) {
        internalAU?.stopNote(noteNumber: noteNumber, immediate: false)
    }

    open func silence(noteNumber: MIDINoteNumber) {
        internalAU?.stopNote(noteNumber: noteNumber, immediate: true)
    }

    open func sustainPedal(pedalDown: Bool) {
        internalAU?.sustainPedal(down: pedalDown)
    }
}<|MERGE_RESOLUTION|>--- conflicted
+++ resolved
@@ -9,52 +9,7 @@
 
     // MARK: - Properties
 
-<<<<<<< HEAD
     public var internalAU: AKAudioUnitType?
-=======
-    @objc public var internalAU: AKAudioUnitType?
-
-    fileprivate var masterVolumeParameter: AUParameter?
-    fileprivate var pitchBendParameter: AUParameter?
-    fileprivate var vibratoDepthParameter: AUParameter?
-    fileprivate var vibratoFrequencyParameter: AUParameter?
-    fileprivate var voiceVibratoDepthParameter: AUParameter?
-    fileprivate var voiceVibratoFrequencyParameter: AUParameter?
-    fileprivate var filterCutoffParameter: AUParameter?
-    fileprivate var filterStrengthParameter: AUParameter?
-    fileprivate var filterResonanceParameter: AUParameter?
-    fileprivate var glideRateParameter: AUParameter?
-
-    fileprivate var attackDurationParameter: AUParameter?
-    fileprivate var decayDurationParameter: AUParameter?
-    fileprivate var sustainLevelParameter: AUParameter?
-    fileprivate var releaseDurationParameter: AUParameter?
-
-    fileprivate var filterAttackDurationParameter: AUParameter?
-    fileprivate var filterDecayDurationParameter: AUParameter?
-    fileprivate var filterSustainLevelParameter: AUParameter?
-    fileprivate var filterReleaseDurationParameter: AUParameter?
-
-    fileprivate var pitchAttackDurationParameter: AUParameter?
-    fileprivate var pitchDecayDurationParameter: AUParameter?
-    fileprivate var pitchSustainLevelParameter: AUParameter?
-    fileprivate var pitchReleaseDurationParameter: AUParameter?
-    fileprivate var pitchADSRSemitonesParameter: AUParameter?
-
-    fileprivate var filterEnableParameter: AUParameter?
-    fileprivate var loopThruReleaseParameter: AUParameter?
-    fileprivate var monophonicParameter: AUParameter?
-    fileprivate var legatoParameter: AUParameter?
-    fileprivate var keyTrackingParameter: AUParameter?
-    fileprivate var filterEnvelopeVelocityScalingParameter: AUParameter?
-
-    /// Ramp Duration represents the speed at which parameters are allowed to change
-    @objc open dynamic var rampDuration: Double = AKSettings.rampDuration {
-        willSet {
-            internalAU?.rampDuration = newValue
-        }
-    }
->>>>>>> 725e41dd
 
     /// Master volume (fraction)
     open var masterVolume: Double = 1.0 {
@@ -73,7 +28,7 @@
     }
 
     /// Vibrato amount (semitones)
-    open var vibratoDepth: Double = 1.0 {
+    open var vibratoDepth: Double = 0.0 {
         willSet {
             guard vibratoDepth != newValue else { return }
             internalAU?.vibratoDepth.value = AUValue(newValue)
@@ -88,31 +43,19 @@
         }
     }
 
-    /// Voice Vibrato amount (semitones) - each voice behaves indpendently
-    @objc open dynamic var voiceVibratoDepth: Double = 1.0 {
+    /// Voice Vibrato amount (semitones)
+    open var voiceVibratoDepth: Double = 0.0 {
         willSet {
             guard voiceVibratoDepth != newValue else { return }
-
-            if internalAU?.isSetUp == true {
-                voiceVibratoDepthParameter?.value = AUValue(newValue)
-                return
-            }
-
-            internalAU?.voiceVibratoDepth = newValue
-        }
-    }
-
-    /// Vibrato speed (hz)
-    @objc open dynamic var voiceVibratoFrequency: Double = 5.0 {
+            internalAU?.voiceVibratoDepth.value = AUValue(newValue)
+        }
+    }
+
+    /// VoiceVibrato speed (hz)
+    open var voiceVibratoFrequency: Double = 5.0 {
         willSet {
             guard voiceVibratoFrequency != newValue else { return }
-
-            if internalAU?.isSetUp == true {
-                voiceVibratoFrequencyParameter?.value = AUValue(newValue)
-                return
-            }
-
-            internalAU?.voiceVibratoFrequency = newValue
+            internalAU?.voiceVibratoFrequency.value = AUValue(newValue)
         }
     }
 
@@ -308,13 +251,9 @@
     ///   - masterVolume: 0.0 - 1.0
     ///   - pitchBend: semitones, signed
     ///   - vibratoDepth: semitones, typically less than 1.0
-<<<<<<< HEAD
     ///   - vibratoFrequency: LFO in Hz
-=======
-    ///   - vibratoFrequency: hertz
     ///   - voiceVibratoDepth: semitones, typically less than 1.0
-    ///   - voiceVibratoFrequency: hertz
->>>>>>> 725e41dd
+    ///   - voiceVibratoFrequency: LFO in Hz
     ///   - filterCutoff: relative to sample playback pitch, 1.0 = fundamental, 2.0 = 2nd harmonic etc
     ///   - filterStrength: same units as filterCutoff; amount filter EG adds to filterCutoff
     ///   - filterResonance: dB, -20.0 - 20.0
@@ -368,43 +307,9 @@
         isMonophonic: Bool = false,
         isLegato: Bool = false,
         keyTracking: Double = 1.0,
-<<<<<<< HEAD
         filterEnvelopeVelocityScaling: Double = 0.0
     ) {
         super.init(avAudioNode: AVAudioNode())
-=======
-        filterEnvelopeVelocityScaling: Double = 0.0) {
-
-        self.masterVolume = masterVolume
-        self.pitchBend = pitchBend
-        self.vibratoDepth = vibratoDepth
-        self.vibratoFrequency = vibratoFrequency
-        self.voiceVibratoDepth = voiceVibratoDepth
-        self.voiceVibratoFrequency = voiceVibratoFrequency
-        self.filterCutoff = filterCutoff
-        self.filterStrength = filterStrength
-        self.filterResonance = filterResonance
-        self.attackDuration = attackDuration
-        self.decayDuration = decayDuration
-        self.sustainLevel = sustainLevel
-        self.releaseDuration = releaseDuration
-        self.filterEnable = filterEnable
-        self.filterAttackDuration = filterAttackDuration
-        self.filterDecayDuration = filterDecayDuration
-        self.filterSustainLevel = filterSustainLevel
-        self.filterReleaseDuration = filterReleaseDuration
-        self.pitchAttackDuration = pitchAttackDuration
-        self.pitchDecayDuration = pitchDecayDuration
-        self.pitchSustainLevel = pitchSustainLevel
-        self.pitchReleaseDuration = pitchReleaseDuration
-        self.pitchADSRSemitones = pitchADSRSemitones
-        self.glideRate = glideRate
-        self.loopThruRelease = loopThruRelease
-        self.isMonophonic = isMonophonic
-        self.isLegato = isLegato
-        self.keyTrackingFraction = keyTracking
-        self.filterEnvelopeVelocityScaling = filterEnvelopeVelocityScaling
->>>>>>> 725e41dd
 
         AKSampler.register()
         AVAudioUnit._instantiate(with: AKSampler.ComponentDescription) { avAudioUnit in
@@ -416,6 +321,8 @@
             self.pitchBend = pitchBend
             self.vibratoDepth = vibratoDepth
             self.vibratoFrequency = vibratoFrequency
+            self.voiceVibratoDepth = voiceVibratoDepth
+            self.voiceVibratoFrequency = voiceVibratoFrequency
             self.filterCutoff = filterCutoff
             self.filterStrength = filterStrength
             self.filterResonance = filterResonance
@@ -442,72 +349,7 @@
         }
     }
 
-<<<<<<< HEAD
     open func loadAKAudioFile(from sampleDescriptor: AKSampleDescriptor, file: AKAudioFile) {
-=======
-        self.masterVolumeParameter = tree["masterVolume"]
-        self.pitchBendParameter = tree["pitchBend"]
-        self.vibratoDepthParameter = tree["vibratoDepth"]
-        self.vibratoFrequencyParameter = tree["vibratoFrequency"]
-        self.voiceVibratoDepthParameter = tree["voiceVibratoDepth"]
-        self.voiceVibratoFrequencyParameter = tree["voiceVibratoFrequency"]
-        self.filterCutoffParameter = tree["filterCutoff"]
-        self.filterStrengthParameter = tree["filterStrength"]
-        self.filterResonanceParameter = tree["filterResonance"]
-        self.attackDurationParameter = tree["attackDuration"]
-        self.decayDurationParameter = tree["decayDuration"]
-        self.sustainLevelParameter = tree["sustainLevel"]
-        self.releaseDurationParameter = tree["releaseDuration"]
-        self.filterAttackDurationParameter = tree["filterAttackDuration"]
-        self.filterDecayDurationParameter = tree["filterDecayDuration"]
-        self.filterSustainLevelParameter = tree["filterSustainLevel"]
-        self.filterReleaseDurationParameter = tree["filterReleaseDuration"]
-        self.filterEnableParameter = tree["filterEnable"]
-        self.pitchAttackDurationParameter = tree["pitchAttackDuration"]
-        self.pitchDecayDurationParameter = tree["pitchDecayDuration"]
-        self.pitchSustainLevelParameter = tree["pitchSustainLevel"]
-        self.pitchReleaseDurationParameter = tree["pitchReleaseDuration"]
-        self.pitchADSRSemitonesParameter = tree["pitchADSRSemitones"]
-        self.glideRateParameter = tree["glideRate"]
-        self.loopThruReleaseParameter = tree["loopThruRelease"]
-        self.monophonicParameter = tree["monophonic"]
-        self.legatoParameter = tree["legato"]
-        self.keyTrackingParameter = tree["keyTracking"]
-        self.filterEnvelopeVelocityScalingParameter = tree["filterEnvelopeVelocityScaling"]
-
-        self.internalAU?.setParameterImmediately(.masterVolume, value: masterVolume)
-        self.internalAU?.setParameterImmediately(.pitchBend, value: pitchBend)
-        self.internalAU?.setParameterImmediately(.vibratoDepth, value: vibratoDepth)
-        self.internalAU?.setParameterImmediately(.vibratoFrequency, value: vibratoFrequency)
-        self.internalAU?.setParameterImmediately(.voiceVibratoDepth, value: voiceVibratoDepth)
-        self.internalAU?.setParameterImmediately(.voiceVibratoFrequency, value: voiceVibratoFrequency)
-        self.internalAU?.setParameterImmediately(.filterCutoff, value: filterCutoff)
-        self.internalAU?.setParameterImmediately(.filterStrength, value: filterStrength)
-        self.internalAU?.setParameterImmediately(.filterResonance, value: filterResonance)
-        self.internalAU?.setParameterImmediately(.attackDuration, value: attackDuration)
-        self.internalAU?.setParameterImmediately(.decayDuration, value: decayDuration)
-        self.internalAU?.setParameterImmediately(.sustainLevel, value: sustainLevel)
-        self.internalAU?.setParameterImmediately(.releaseDuration, value: releaseDuration)
-        self.internalAU?.setParameterImmediately(.filterAttackDuration, value: filterAttackDuration)
-        self.internalAU?.setParameterImmediately(.filterDecayDuration, value: filterDecayDuration)
-        self.internalAU?.setParameterImmediately(.filterSustainLevel, value: filterSustainLevel)
-        self.internalAU?.setParameterImmediately(.filterReleaseDuration, value: filterReleaseDuration)
-        self.internalAU?.setParameterImmediately(.filterEnable, value: filterEnable ? 1.0 : 0.0)
-        self.internalAU?.setParameterImmediately(.pitchAttackDuration, value: pitchAttackDuration)
-        self.internalAU?.setParameterImmediately(.pitchDecayDuration, value: pitchDecayDuration)
-        self.internalAU?.setParameterImmediately(.pitchSustainLevel, value: pitchSustainLevel)
-        self.internalAU?.setParameterImmediately(.pitchReleaseDuration, value: pitchReleaseDuration)
-        self.internalAU?.setParameterImmediately(.pitchADSRSemitones, value: pitchADSRSemitones)
-        self.internalAU?.setParameterImmediately(.glideRate, value: glideRate)
-        self.internalAU?.setParameterImmediately(.loopThruRelease, value: loopThruRelease ? 1.0 : 0.0)
-        self.internalAU?.setParameterImmediately(.monophonic, value: isMonophonic ? 1.0 : 0.0)
-        self.internalAU?.setParameterImmediately(.legato, value: isLegato ? 1.0 : 0.0)
-        self.internalAU?.setParameterImmediately(.keyTrackingFraction, value: keyTracking)
-        self.internalAU?.setParameterImmediately(.filterEnvelopeVelocityScaling, value: filterEnvelopeVelocityScaling)
-    }
-
-    @objc open func loadAKAudioFile(from sampleDescriptor: AKSampleDescriptor, file: AKAudioFile) {
->>>>>>> 725e41dd
         let sampleRate = Float(file.sampleRate)
         let sampleCount = Int32(file.samplesCount)
         let channelCount = Int32(file.channelCount)
