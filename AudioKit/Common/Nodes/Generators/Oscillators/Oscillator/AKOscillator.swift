--- conflicted
+++ resolved
@@ -1,14 +1,4 @@
-<<<<<<< HEAD
-//
-//  AKOscillator.swift
-//  AudioKit
-//
-//  Created by Aurelius Prochazka, revision history on Github.
-//  Copyright © 2020 AudioKit. All rights reserved.
-//
-=======
 // Copyright AudioKit. All Rights Reserved. Revision History at http://github.com/AudioKit/AudioKit/
->>>>>>> 1959d76e
 
 /// Reads from the table sequentially and repeatedly at given frequency. Linear
 /// interpolation is applied for table look up from internal phase values.
