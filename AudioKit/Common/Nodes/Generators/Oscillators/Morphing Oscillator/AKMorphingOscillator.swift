//
//  AKMorphingOscillator.swift
//  AudioKit
//
//  Created by Aurelius Prochazka, revision history on Github.
//  Copyright (c) 2016 Aurelius Prochazka. All rights reserved.
//

import AVFoundation

/// This is an oscillator with linear interpolation that is capable of morphing
/// between an arbitrary number of wavetables.
///
/// - parameter frequency: Frequency (in Hz)
/// - parameter amplitude: Amplitude (typically a value between 0 and 1).
/// - parameter index: Index of the wavetable to use (fractional are okay).
/// - parameter detuningOffset: Frequency offset in Hz.
/// - parameter detuningMultiplier: Frequency detuning multiplier
/// - parameter waveformCount: Number of waveforms.
/// - parameter phase: Initial phase of waveform, expects a value 0-1
///
public class AKMorphingOscillator: AKVoice {

    // MARK: - Properties

    internal var internalAU: AKMorphingOscillatorAudioUnit?
    internal var token: AUParameterObserverToken?

    private var waveformArray: [AKTable] = []
    private var phase: Double

    private var frequencyParameter: AUParameter?
    private var amplitudeParameter: AUParameter?
    private var indexParameter: AUParameter?
    private var detuningOffsetParameter: AUParameter?
    private var detuningMultiplierParameter: AUParameter?

    /// Inertia represents the speed at which parameters are allowed to change
    public var inertia: Double = 0.0002 {
        willSet(newValue) {
            if inertia != newValue {
                internalAU?.inertia = newValue
                internalAU?.setUpParameterRamp()
            }
        }
    }
    
    /// In cycles per second, or Hz.
    public var frequency: Double = 440 {
        willSet(newValue) {
            if frequency != newValue {
                frequencyParameter?.setValue(Float(newValue), originator: token!)
            }
        }
    }
    
    /// Output Amplitude.
    public var amplitude: Double = 1 {
        willSet(newValue) {
            if amplitude != newValue {
                amplitudeParameter?.setValue(Float(newValue), originator: token!)
            }
        }
    }

    /// Index of the wavetable to use (fractional are okay).
    public var index: Double = 0.0 {
        willSet(newValue) {
            internalAU?.index = Float(newValue) / Float(waveformArray.count - 1)
        }
    }

    /// Frequency offset in Hz.
    public var detuningOffset: Double = 0 {
        willSet(newValue) {
            if detuningOffset != newValue {
                detuningOffsetParameter?.setValue(Float(newValue), originator: token!)
            }
        }
    }
    
    /// Frequency detuning multiplier
    public var detuningMultiplier: Double = 1 {
        willSet(newValue) {
            if detuningMultiplier != newValue {
                detuningMultiplierParameter?.setValue(Float(newValue), originator: token!)
            }
        }
    }

    /// Tells whether the node is processing (ie. started, playing, or active)
    override public var isStarted: Bool {
        return internalAU!.isPlaying()
    }

    // MARK: - Initialization
    
    /// Initialize the oscillator with defaults
    public convenience override init() {
        self.init(waveformArray: [AKTable(.Triangle), AKTable(.Square), AKTable(.Sine), AKTable(.Sawtooth)])
    }

    /// Initialize this Morpher node
    ///
    /// - parameter frequency: Frequency (in Hz)
    /// - parameter amplitude: Amplitude (typically a value between 0 and 1).
    /// - parameter index: Index of the wavetable to use (fractional are okay).
    /// - parameter detuningOffset: Frequency offset in Hz.
    /// - parameter detuningMultiplier: Frequency detuning multiplier
    /// - parameter waveformCount: Number of waveforms.
    /// - parameter phase: Initial phase of waveform, expects a value 0-1
    ///
    public init(
        waveformArray: [AKTable],
        frequency: Double = 440,
        amplitude: Double = 0.5,
        index: Double = 0.0,
        detuningOffset: Double = 0,
        detuningMultiplier: Double = 1,
        phase: Double = 0) {

        // AOP Note: Waveforms are currently hardcoded, need to upgrade this
        self.waveformArray = waveformArray
        self.frequency = frequency
        self.amplitude = amplitude
        self.phase = phase
        self.index = index
        self.detuningOffset = detuningOffset
        self.detuningMultiplier = detuningMultiplier

        var description = AudioComponentDescription()
        description.componentType         = kAudioUnitType_Generator
        description.componentSubType      = 0x6d6f7266 /*'morf'*/
        description.componentManufacturer = 0x41754b74 /*'AuKt'*/
        description.componentFlags        = 0
        description.componentFlagsMask    = 0

        AUAudioUnit.registerSubclass(
            AKMorphingOscillatorAudioUnit.self,
            asComponentDescription: description,
            name: "Local AKMorphingOscillator",
            version: UInt32.max)

        super.init()
        AVAudioUnit.instantiateWithComponentDescription(description, options: []) {
            avAudioUnit, error in

            guard let avAudioUnitGenerator = avAudioUnit else { return }

            self.avAudioNode = avAudioUnitGenerator
            self.internalAU = avAudioUnitGenerator.AUAudioUnit as? AKMorphingOscillatorAudioUnit

            AudioKit.engine.attachNode(self.avAudioNode)
            
            /// AOP need to set up phase
            for i in 0 ..< waveformArray.count {
                self.internalAU?.setupWaveform(UInt32(i), size: Int32(waveformArray[i].size))
<<<<<<< HEAD
                for j in 0 ..< waveformArray[i].size {
=======
                for j in 0 ..< waveformArray[i].size{
>>>>>>> 22c61145
                    self.internalAU?.setWaveform(UInt32(i), withValue: waveformArray[i].values[j], atIndex: UInt32(j))
                }
            }
        }

        guard let tree = internalAU?.parameterTree else { return }

        frequencyParameter          = tree.valueForKey("frequency")          as? AUParameter
        amplitudeParameter          = tree.valueForKey("amplitude")          as? AUParameter
        indexParameter              = tree.valueForKey("index")              as? AUParameter
        detuningOffsetParameter     = tree.valueForKey("detuningOffset")     as? AUParameter
        detuningMultiplierParameter = tree.valueForKey("detuningMultiplier") as? AUParameter

        token = tree.tokenByAddingParameterObserver {
            address, value in

            dispatch_async(dispatch_get_main_queue()) {
                if address == self.frequencyParameter!.address {
                    self.frequency = Double(value)
                } else if address == self.amplitudeParameter!.address {
                    self.amplitude = Double(value)
                } else if address == self.indexParameter!.address {
                    self.index = Double(value)
                } else if address == self.detuningOffsetParameter!.address {
                    self.detuningOffset = Double(value)
                } else if address == self.detuningMultiplierParameter!.address {
                    self.detuningMultiplier = Double(value)
                }
            }
        }
        internalAU?.frequency = Float(frequency)
        internalAU?.amplitude = Float(amplitude)
        internalAU?.index = Float(index) / Float(waveformArray.count - 1)
        internalAU?.detuningOffset = Float(detuningOffset)
        internalAU?.detuningMultiplier = Float(detuningMultiplier)
    }

    /// Function create an identical new node for use in creating polyphonic instruments
    public override func duplicate() -> AKVoice {
        let copy = AKMorphingOscillator(waveformArray: self.waveformArray, frequency: self.frequency, amplitude: self.amplitude, index: self.index, detuningOffset: self.detuningOffset, detuningMultiplier: self.detuningMultiplier, phase: self.phase)
        return copy
    }

    /// Function to start, play, or activate the node, all do the same thing
    public override func start() {
        self.internalAU!.start()
    }

    /// Function to stop or bypass the node, both are equivalent
    public override func stop() {
        self.internalAU!.stop()
    }
}<|MERGE_RESOLUTION|>--- conflicted
+++ resolved
@@ -155,11 +155,7 @@
             /// AOP need to set up phase
             for i in 0 ..< waveformArray.count {
                 self.internalAU?.setupWaveform(UInt32(i), size: Int32(waveformArray[i].size))
-<<<<<<< HEAD
-                for j in 0 ..< waveformArray[i].size {
-=======
                 for j in 0 ..< waveformArray[i].size{
->>>>>>> 22c61145
                     self.internalAU?.setWaveform(UInt32(i), withValue: waveformArray[i].values[j], atIndex: UInt32(j))
                 }
             }
