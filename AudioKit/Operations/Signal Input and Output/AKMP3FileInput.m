--- conflicted
+++ resolved
@@ -34,25 +34,8 @@
     self = [super initWithString:[self operationName]];
     if (self) {
         _filename = filename;
-<<<<<<< HEAD
-        _startTime = akp(0);
-        [self setUpConnections];
-    }
-    return self;
-}
-
-- (instancetype)initWithFilename:(NSString *)filename
-                       startTime:(AKConstant *)startTime
-{
-    self = [super initWithString:[self operationName]];
-    if (self) {
-        _filename = filename;
-        _startTime = startTime;
-        [self setUpConnections];
-=======
         // Default Values
         _startTime = akp(0);
->>>>>>> 939ba280
     }
     return self;
 }
@@ -64,24 +47,7 @@
 
 - (void)setStartTime:(AKConstant *)startTime {
     _startTime = startTime;
-<<<<<<< HEAD
-    [self setUpConnections];
 }
-
-- (void)setOptionalStartTime:(AKConstant *)startTime {
-    [self setStartTime:startTime];
-}
-
-- (void)setUpConnections
-{
-    self.state = @"connectable";
-    self.dependencies = @[_startTime];
-}
-
-
-=======
-}
->>>>>>> 939ba280
 
 - (void)setOptionalStartTime:(AKConstant *)startTime {
     [self setStartTime:startTime];
@@ -92,18 +58,12 @@
     NSMutableString *csdString = [[NSMutableString alloc] init];
     
     [csdString appendFormat:@"%@ mp3in ", self];
-<<<<<<< HEAD
-    
     [csdString appendFormat:@"\"%@\"", _filename];
-=======
-    [csdString appendString:[self inputsString]];
->>>>>>> 939ba280
     return csdString;
 }
 
 - (NSString *)inputsString {
     NSMutableString *inputsString = [[NSMutableString alloc] init];
-
     
     [inputsString appendFormat:@"\"%@\", ", _filename];
     
