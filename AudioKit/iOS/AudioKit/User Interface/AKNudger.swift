--- conflicted
+++ resolved
@@ -8,12 +8,8 @@
 
 import Foundation
 
-<<<<<<< HEAD
 open class AKNugder : AKStepper {
     open var linear = true
-=======
-open class AKNugder: AKStepper {
->>>>>>> fbe5139a
     override internal func setupButtons() {
         plusButton = AKButton(title: "+", callback: {_ in
             self.doPlusActionHit()
@@ -61,13 +57,8 @@
             if plusHeldCounter > 0 {
                 plusHeldCounter -= 1
             }
-<<<<<<< HEAD
         } else {
-            if plusHeldCounter < maxPlusCounter{
-=======
-        } else if plusButton.isPressed {
             if plusHeldCounter < maxPlusCounter {
->>>>>>> fbe5139a
                 plusHeldCounter += 1
             }
         }
@@ -75,13 +66,8 @@
             if minusHeldCounter > 0 {
                 minusHeldCounter -= 1
             }
-<<<<<<< HEAD
         } else {
-            if minusHeldCounter < maxMinusCounter{
-=======
-        } else if minusButton.isPressed {
             if minusHeldCounter < maxMinusCounter {
->>>>>>> fbe5139a
                 minusHeldCounter += 1
             }
         }
@@ -92,13 +78,8 @@
         lastValue = currentValue
     }
     private func callbackOnChange() {
-<<<<<<< HEAD
-        if lastValue != currentValue{
+        if lastValue != currentValue {
             callback(currentValue)
-=======
-        if lastValue != value {
-            callback(value)
->>>>>>> fbe5139a
         }
     }
     private var plusHeldCounter: Int = 0
