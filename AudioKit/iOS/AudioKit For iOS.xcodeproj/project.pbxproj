--- conflicted
+++ resolved
@@ -687,9 +687,6 @@
 		C4AC0B491FC944F500EDA024 /* AKBankAudioUnit.h in Headers */ = {isa = PBXBuildFile; fileRef = C4AC0B461FC944F400EDA024 /* AKBankAudioUnit.h */; settings = {ATTRIBUTES = (Public, ); }; };
 		C4AC0B4A1FC944F500EDA024 /* AKBankDSPKernel.hpp in Headers */ = {isa = PBXBuildFile; fileRef = C4AC0B471FC944F400EDA024 /* AKBankDSPKernel.hpp */; };
 		C4AC0B4B1FC944F500EDA024 /* AKBankAudioUnit.mm in Sources */ = {isa = PBXBuildFile; fileRef = C4AC0B481FC944F400EDA024 /* AKBankAudioUnit.mm */; };
-<<<<<<< HEAD
-		C4AC0B521FC9457800EDA024 /* AKSoundpipeDSPBase.hpp in Headers */ = {isa = PBXBuildFile; fileRef = C4AC0B511FC9457700EDA024 /* AKSoundpipeDSPBase.hpp */; };
-=======
 		C4AC0B4F1FC944FE00EDA024 /* AKLinearParameterRamp.hpp in Headers */ = {isa = PBXBuildFile; fileRef = C4AC0B4D1FC944FE00EDA024 /* AKLinearParameterRamp.hpp */; settings = {ATTRIBUTES = (Public, ); }; };
 		C4AC0B501FC944FE00EDA024 /* AKParameterRampBase.hpp in Headers */ = {isa = PBXBuildFile; fileRef = C4AC0B4E1FC944FE00EDA024 /* AKParameterRampBase.hpp */; settings = {ATTRIBUTES = (Public, ); }; };
 		C4AC0B521FC9457800EDA024 /* AKSoundpipeDSPBase.hpp in Headers */ = {isa = PBXBuildFile; fileRef = C4AC0B511FC9457700EDA024 /* AKSoundpipeDSPBase.hpp */; settings = {ATTRIBUTES = (Public, ); }; };
@@ -699,7 +696,6 @@
 		C4AC4EC8200AEA7C0095694F /* AKPhaseDistortionOscillatorDSP.hpp in Headers */ = {isa = PBXBuildFile; fileRef = C4AC4EC5200AEA7A0095694F /* AKPhaseDistortionOscillatorDSP.hpp */; settings = {ATTRIBUTES = (Public, ); }; };
 		C4AC4EC9200AEA7C0095694F /* AKPhaseDistortionOscillator.mm in Sources */ = {isa = PBXBuildFile; fileRef = C4AC4EC6200AEA7B0095694F /* AKPhaseDistortionOscillator.mm */; };
 		C4AC4ECA200AEA7C0095694F /* AKPhaseDistortionOscillatorAudioUnit.swift in Sources */ = {isa = PBXBuildFile; fileRef = C4AC4EC7200AEA7B0095694F /* AKPhaseDistortionOscillatorAudioUnit.swift */; };
->>>>>>> 505ac987
 		C4AC8BD01C4E2960009EA58E /* AKCompressor.swift in Sources */ = {isa = PBXBuildFile; fileRef = C4AC8BCD1C4E2960009EA58E /* AKCompressor.swift */; };
 		C4AC8BD11C4E2960009EA58E /* AKExpander.swift in Sources */ = {isa = PBXBuildFile; fileRef = C4AC8BCF1C4E2960009EA58E /* AKExpander.swift */; };
 		C4B3AD231F9D6874002C02C6 /* AKBluetoothMIDIButton.swift in Sources */ = {isa = PBXBuildFile; fileRef = C426BF351E3443AA008EFCB5 /* AKBluetoothMIDIButton.swift */; };
@@ -4384,11 +4380,7 @@
 				55E4F50E1F578BAC0088018A /* AKPresetManager.h in Headers */,
 				F4318C8E1FE892890022E418 /* AKLinearParameterRamp.hpp in Headers */,
 				C433230B1FE05F0200330AEC /* TPCircularBuffer+AudioBufferList.h in Headers */,
-<<<<<<< HEAD
-				F4318C8D1FE892860022E418 /* AKParameterRampBase.hpp in Headers */,
-=======
 				C4077B3D2008793700E5923C /* AKToneComplementFilterDSP.hpp in Headers */,
->>>>>>> 505ac987
 				52145B621F3C5B1A0069C88B /* LPFCombFilter.h in Headers */,
 				B1F47ABB1DC54DCA00706A2F /* EZAudioFileMarker.h in Headers */,
 				F02767371E79D43B0099CA47 /* AKCustomUgenFunction.h in Headers */,
@@ -4536,11 +4528,8 @@
 				C4077AF52008736F00E5923C /* AKEqualizerFilterDSP.hpp in Headers */,
 				C47047791E76884C00D9906F /* AKShakerAudioUnit.h in Headers */,
 				F027672F1E791A8D0099CA47 /* AKSporthStack.h in Headers */,
-<<<<<<< HEAD
-=======
 				C4AC0B501FC944FE00EDA024 /* AKParameterRampBase.hpp in Headers */,
 				C4077B6F20087E5900E5923C /* AKStringResonatorDSP.hpp in Headers */,
->>>>>>> 505ac987
 				C43323041FE05F0200330AEC /* AKTimeline.h in Headers */,
 				C4E8ED0D1C4391C70041965F /* AKConvolutionDSPKernel.hpp in Headers */,
 				C4077B5620087B3200E5923C /* AKResonantFilterDSP.hpp in Headers */,
@@ -5342,11 +5331,7 @@
 				C4F8C9011DCA8CE4001F38F2 /* pluck.c in Sources */,
 				C4F8C8FB1DCA8CE4001F38F2 /* pdhalf.c in Sources */,
 				C4F8C8B41DCA8CE4001F38F2 /* basic.c in Sources */,
-<<<<<<< HEAD
 				F4318C901FE89E7B0022E418 /* AKTuningTableBase.swift in Sources */,
-=======
-				C44EA2532018704D0072399F /* AKFlanger.swift in Sources */,
->>>>>>> 505ac987
 				C4F8C8BE1DCA8CE4001F38F2 /* buthp.c in Sources */,
 				C4CDDD081D04F25E003EA1BD /* AK3DPanner.swift in Sources */,
 				C4537FE61C3A438D00A51738 /* AKRolandTB303Filter.swift in Sources */,
