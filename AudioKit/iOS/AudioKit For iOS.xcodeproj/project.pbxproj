--- conflicted
+++ resolved
@@ -1822,7 +1822,6 @@
 /* End PBXFrameworksBuildPhase section */
 
 /* Begin PBXGroup section */
-<<<<<<< HEAD
 		52145B071F3C56EE0069C88B /* DynaRage Tube Compressor */ = {
 			isa = PBXGroup;
 			children = (
@@ -1898,7 +1897,6 @@
 				52145B421F3C5B1A0069C88B /* RageProcessor.h */,
 			);
 			path = Helpers;
-=======
 		55FEDE101F39FA94006F8146 /* Offline */ = {
 			isa = PBXGroup;
 			children = (
@@ -1907,7 +1905,6 @@
 				55FEDE121F39FC14006F8146 /* AKOfflineRendererAudioUnit.mm */,
 			);
 			name = Offline;
->>>>>>> dd7b1dd6
 			sourceTree = "<group>";
 		};
 		B19AE7721F30FC2600F9DC25 /* AudioUnit Host */ = {
@@ -4002,11 +3999,8 @@
 			isa = PBXHeadersBuildPhase;
 			buildActionMask = 2147483647;
 			files = (
-<<<<<<< HEAD
 				52145B621F3C5B1A0069C88B /* LPFCombFilter.h in Headers */,
-=======
 				55FEDE141F39FC14006F8146 /* AKOfflineRenderAudioUnit.h in Headers */,
->>>>>>> dd7b1dd6
 				B1F47ABB1DC54DCA00706A2F /* EZAudioFileMarker.h in Headers */,
 				F02767371E79D43B0099CA47 /* AKCustomUgenFunction.h in Headers */,
 				C466153C1EEA651B0044A5FC /* AKVocalTractAudioUnit.h in Headers */,
